--- conflicted
+++ resolved
@@ -15,13 +15,8 @@
 // along with Parity Ethereum.  If not, see <http://www.gnu.org/licenses/>.
 
 use std::str;
-<<<<<<< HEAD
-use std::num::NonZeroU32;
-use ethkey::{Password, Secret};
-=======
 use crypto::publickey::Secret;
 use ethkey::Password;
->>>>>>> 41aee5aa
 use {json, Error, crypto};
 use crypto::Keccak256;
 use random::Random;
@@ -79,17 +74,12 @@
 
 impl Crypto {
 	/// Encrypt account secret
-<<<<<<< HEAD
-	pub fn with_secret(secret: &Secret, password: &Password, iterations: NonZeroU32) -> Result<Self, crypto::Error> {
-		Crypto::with_plain(&*secret, password, iterations)
-=======
 	pub fn with_secret(secret: &Secret, password: &Password, iterations: u32) -> Result<Self, crypto::Error> {
 		Crypto::with_plain(secret.as_ref(), password, iterations)
->>>>>>> 41aee5aa
 	}
 
 	/// Encrypt custom plain data
-	pub fn with_plain(plain: &[u8], password: &Password, iterations: NonZeroU32) -> Result<Self, crypto::Error> {
+	pub fn with_plain(plain: &[u8], password: &Password, iterations: u32) -> Result<Self, crypto::Error> {
 		let salt: [u8; 32] = Random::random();
 		let iv: [u8; 16] = Random::random();
 
@@ -169,23 +159,14 @@
 
 #[cfg(test)]
 mod tests {
-<<<<<<< HEAD
-	use ethkey::{Generator, Random};
-	use super::{Crypto, Error, NonZeroU32};
-
-	lazy_static! {
-		static ref ITERATIONS: NonZeroU32 = NonZeroU32::new(10240).expect("10240 > 0; qed");
-	}
-=======
 	use crypto::publickey::{Generator, Random};
 	use super::{Crypto, Error};
->>>>>>> 41aee5aa
 
 	#[test]
 	fn crypto_with_secret_create() {
 		let keypair = Random.generate().unwrap();
 		let passwd = "this is sparta".into();
-		let crypto = Crypto::with_secret(keypair.secret(), &passwd, *ITERATIONS).unwrap();
+		let crypto = Crypto::with_secret(keypair.secret(), &passwd, 10240).unwrap();
 		let secret = crypto.secret(&passwd).unwrap();
 		assert_eq!(keypair.secret(), &secret);
 	}
@@ -193,7 +174,7 @@
 	#[test]
 	fn crypto_with_secret_invalid_password() {
 		let keypair = Random.generate().unwrap();
-		let crypto = Crypto::with_secret(keypair.secret(), &"this is sparta".into(), *ITERATIONS).unwrap();
+		let crypto = Crypto::with_secret(keypair.secret(), &"this is sparta".into(), 10240).unwrap();
 		assert_matches!(crypto.secret(&"this is sparta!".into()), Err(Error::InvalidPassword))
 	}
 
@@ -201,7 +182,7 @@
 	fn crypto_with_null_plain_data() {
 		let original_data = b"";
 		let passwd = "this is sparta".into();
-		let crypto = Crypto::with_plain(&original_data[..], &passwd, *ITERATIONS).unwrap();
+		let crypto = Crypto::with_plain(&original_data[..], &passwd, 10240).unwrap();
 		let decrypted_data = crypto.decrypt(&passwd).unwrap();
 		assert_eq!(original_data[..], *decrypted_data);
 	}
@@ -210,7 +191,7 @@
 	fn crypto_with_tiny_plain_data() {
 		let original_data = b"{}";
 		let passwd = "this is sparta".into();
-		let crypto = Crypto::with_plain(&original_data[..], &passwd, *ITERATIONS).unwrap();
+		let crypto = Crypto::with_plain(&original_data[..], &passwd, 10240).unwrap();
 		let decrypted_data = crypto.decrypt(&passwd).unwrap();
 		assert_eq!(original_data[..], *decrypted_data);
 	}
@@ -219,7 +200,7 @@
 	fn crypto_with_huge_plain_data() {
 		let original_data: Vec<_> = (1..65536).map(|i| (i % 256) as u8).collect();
 		let passwd = "this is sparta".into();
-		let crypto = Crypto::with_plain(&original_data, &passwd, *ITERATIONS).unwrap();
+		let crypto = Crypto::with_plain(&original_data, &passwd, 10240).unwrap();
 		let decrypted_data = crypto.decrypt(&passwd).unwrap();
 		assert_eq!(&original_data, &decrypted_data);
 	}
