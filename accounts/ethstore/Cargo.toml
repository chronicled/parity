--- conflicted
+++ resolved
@@ -16,20 +16,13 @@
 tiny-keccak = "1.4"
 time = "0.1.34"
 itertools = "0.5"
-<<<<<<< HEAD
-parking_lot = "0.7"
-parity-crypto = "0.3.0"
-ethereum-types = "0.4"
-=======
 parking_lot = "0.9"
 parity-crypto = { version = "0.4.2", features = ["publickey"] }
 ethereum-types = "0.8.0"
->>>>>>> 41aee5aa
 dir = { path = "../../util/dir" }
 smallvec = "0.6"
-parity-wordlist = "1.3"
+parity-wordlist = "1.0"
 tempdir = "0.3"
-lazy_static = "1.2.0"
 
 [dev-dependencies]
 matches = "0.1"
