[package]
description = "Parity Ethereum client"
name = "parity-ethereum"
# NOTE Make sure to update util/version/Cargo.toml as well
<<<<<<< HEAD
version = "2.3.5"
=======
version = "2.5.9"
>>>>>>> 06c70960
license = "GPL-3.0"
authors = ["Parity Technologies <admin@parity.io>"]

[dependencies]
blooms-db = { path = "util/blooms-db" }
log = "0.4"
rustc-hex = "1.0"
docopt = "1.0"
clap = "2"
term_size = "0.3"
textwrap = "0.9"
num_cpus = "1.2"
number_prefix = "0.2"
rpassword = "1.0"
semver = "0.9"
ansi_term = "0.10"
parking_lot = "0.7"
regex = "1.0"
atty = "0.2.8"
toml = "0.4"
serde = "1.0"
serde_json = "1.0"
serde_derive = "1.0"
futures = "0.1"
fdlimit = "0.1"
ctrlc = { git = "https://github.com/paritytech/rust-ctrlc.git" }
jsonrpc-core = "10.0.1"
parity-bytes = "0.1"
common-types = { path = "ethcore/types" }
ethcore = { path = "ethcore", features = ["parity"] }
ethcore-accounts = { path = "accounts", optional = true }
ethcore-blockchain = { path = "ethcore/blockchain" }
ethcore-call-contract = { path = "ethcore/call-contract"}
ethcore-db = { path = "ethcore/db" }
ethcore-io = { path = "util/io" }
ethcore-light = { path = "ethcore/light" }
ethcore-logger = { path = "parity/logger" }
ethcore-miner = { path = "miner" }
ethcore-network = { path = "util/network" }
ethcore-private-tx = { path = "ethcore/private-tx" }
ethcore-service = { path = "ethcore/service" }
ethcore-sync = { path = "ethcore/sync" }
ethereum-types = "0.4"
ethkey = { path = "accounts/ethkey" }
ethstore = { path = "accounts/ethstore" }
node-filter = { path = "ethcore/node-filter" }
rlp = { version = "0.3.0", features = ["ethereum"] }
cli-signer= { path = "cli-signer" }
parity-daemonize = "0.3"
parity-hash-fetch = { path = "updater/hash-fetch" }
parity-ipfs-api = { path = "ipfs" }
parity-local-store = { path = "miner/local-store" }
parity-rabbitmq = { path = "rabbitmq" }
parity-runtime = { path = "util/runtime" }
parity-rpc = { path = "rpc" }
parity-updater = { path = "updater" }
parity-version = { path = "util/version" }
parity-whisper = { path = "whisper" }
parity-path = "0.1"
dir = { path = "util/dir" }
panic_hook = { path = "util/panic-hook" }
keccak-hash = "0.1"
migration-rocksdb = { path = "util/migration-rocksdb" }
kvdb = "0.1"
kvdb-rocksdb = "0.1.3"
journaldb = { path = "util/journaldb" }

ethcore-secretstore = { path = "secret-store", optional = true }

registrar = { path = "util/registrar" }

[build-dependencies]
rustc_version = "0.2"

[dev-dependencies]
pretty_assertions = "0.1"
ipnetwork = "0.12.6"
tempdir = "0.3"
fake-fetch = { path = "util/fake-fetch" }
lazy_static = "1.2.0"

<<<<<<< HEAD
[target.'cfg(not(windows))'.dependencies]
daemonize = "0.3"

=======
>>>>>>> 06c70960
[target.'cfg(windows)'.dependencies]
winapi = { version = "0.3.4", features = ["winsock2", "winuser", "shellapi"] }

[features]
default = ["accounts"]
accounts = ["ethcore-accounts", "parity-rpc/accounts"]
miner-debug = ["ethcore/miner-debug"]
json-tests = ["ethcore/json-tests"]
ci-skip-tests = ["ethcore/ci-skip-tests"]
test-heavy = ["ethcore/test-heavy"]
evm-debug = ["ethcore/evm-debug"]
evm-debug-tests = ["ethcore/evm-debug-tests"]
slow-blocks = ["ethcore/slow-blocks"]
secretstore = ["ethcore-secretstore", "ethcore-secretstore/accounts"]
final = ["parity-version/final"]
deadlock_detection = ["parking_lot/deadlock_detection"]
# to create a memory profile (requires nightly rust), use e.g.
# `heaptrack /path/to/parity <parity params>`,
# to visualize a memory profile, use `heaptrack_gui`
# or
# `valgrind --tool=massif /path/to/parity <parity params>`
# and `massif-visualizer` for visualization
memory_profiling = []
# hardcode version number 1.3.7 of parity to force an update
# in order to manually test that parity fall-over to the local version
# in case of invalid or deprecated command line arguments are entered
test-updater = ["parity-updater/test-updater"]

[lib]
path = "parity/lib.rs"

[[bin]]
path = "parity/main.rs"
name = "parity"

[profile.test]
lto = false
opt-level = 3 # makes tests slower to compile, but faster to run

[profile.release]
debug = false
lto = true

[workspace]
# This should only list projects that are not
# in the dependency tree in any other way
# (i.e. pretty much only standalone CLI tools)
members = [
	"accounts/ethkey/cli",
	"accounts/ethstore/cli",
	"chainspec",
	"ethcore/wasm/run",
	"evmbin",
	"parity-clib",
	"whisper/cli",
	"util/triehash-ethereum",
	"util/keccak-hasher",
	"util/patricia-trie-ethereum",
<<<<<<< HEAD
	"util/fastmap"
=======
	"util/fastmap",
	"util/time-utils"
>>>>>>> 06c70960
]

[patch.crates-io]
heapsize = { git = "https://github.com/cheme/heapsize.git", branch = "ec-macfix" }<|MERGE_RESOLUTION|>--- conflicted
+++ resolved
@@ -2,11 +2,7 @@
 description = "Parity Ethereum client"
 name = "parity-ethereum"
 # NOTE Make sure to update util/version/Cargo.toml as well
-<<<<<<< HEAD
-version = "2.3.5"
-=======
 version = "2.5.9"
->>>>>>> 06c70960
 license = "GPL-3.0"
 authors = ["Parity Technologies <admin@parity.io>"]
 
@@ -88,12 +84,6 @@
 fake-fetch = { path = "util/fake-fetch" }
 lazy_static = "1.2.0"
 
-<<<<<<< HEAD
-[target.'cfg(not(windows))'.dependencies]
-daemonize = "0.3"
-
-=======
->>>>>>> 06c70960
 [target.'cfg(windows)'.dependencies]
 winapi = { version = "0.3.4", features = ["winsock2", "winuser", "shellapi"] }
 
@@ -152,12 +142,8 @@
 	"util/triehash-ethereum",
 	"util/keccak-hasher",
 	"util/patricia-trie-ethereum",
-<<<<<<< HEAD
-	"util/fastmap"
-=======
 	"util/fastmap",
 	"util/time-utils"
->>>>>>> 06c70960
 ]
 
 [patch.crates-io]
