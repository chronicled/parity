--- conflicted
+++ resolved
@@ -2,11 +2,7 @@
 description = "Parity Ethereum client"
 name = "parity-ethereum"
 # NOTE Make sure to update util/version/Cargo.toml as well
-<<<<<<< HEAD
-version = "2.5.9"
-=======
 version = "2.7.2"
->>>>>>> 41aee5aa
 license = "GPL-3.0"
 authors = ["Parity Technologies <admin@parity.io>"]
 
@@ -19,15 +15,6 @@
 client-traits = { path = "ethcore/client-traits" }
 common-types = { path = "ethcore/types" }
 ctrlc = { git = "https://github.com/paritytech/rust-ctrlc.git" }
-<<<<<<< HEAD
-jsonrpc-core = "10.0.1"
-parity-bytes = "0.1"
-common-types = { path = "ethcore/types" }
-ethcore = { path = "ethcore", features = ["parity"] }
-ethcore-accounts = { path = "accounts", optional = true }
-ethcore-blockchain = { path = "ethcore/blockchain" }
-ethcore-call-contract = { path = "ethcore/call-contract"}
-=======
 dir = { path = "util/dir" }
 docopt = "1.0"
 engine = { path = "ethcore/engine" }
@@ -36,7 +23,6 @@
 ethcore-accounts = { path = "accounts", optional = true }
 ethcore-blockchain = { path = "ethcore/blockchain" }
 ethcore-call-contract = { path = "ethcore/call-contract", optional = true }
->>>>>>> 41aee5aa
 ethcore-db = { path = "ethcore/db" }
 ethcore-io = { path = "util/io" }
 ethcore-light = { path = "ethcore/light" }
@@ -47,14 +33,6 @@
 ethcore-secretstore = { path = "secret-store", optional = true }
 ethcore-service = { path = "ethcore/service" }
 ethcore-sync = { path = "ethcore/sync" }
-<<<<<<< HEAD
-ethereum-types = "0.4"
-ethkey = { path = "accounts/ethkey" }
-ethstore = { path = "accounts/ethstore" }
-node-filter = { path = "ethcore/node-filter" }
-rlp = { version = "0.3.0", features = ["ethereum"] }
-cli-signer= { path = "cli-signer" }
-=======
 ethereum-types = "0.8.0"
 ethkey = { path = "accounts/ethkey" }
 ethstore = { path = "accounts/ethstore" }
@@ -73,17 +51,11 @@
 panic_hook = { path = "util/panic-hook" }
 parity-bytes = "0.1"
 parity-crypto = { version = "0.4.2", features = ["publickey"] }
->>>>>>> 41aee5aa
 parity-daemonize = "0.3"
 parity-hash-fetch = { path = "updater/hash-fetch" }
 parity-ipfs-api = { path = "ipfs" }
 parity-local-store = { path = "miner/local-store" }
-<<<<<<< HEAD
-parity-rabbitmq = { path = "rabbitmq" }
-parity-runtime = { path = "util/runtime" }
-=======
 parity-path = "0.1"
->>>>>>> 41aee5aa
 parity-rpc = { path = "rpc" }
 parity-runtime = { path = "util/runtime" }
 parity-updater = { path = "updater" }
@@ -114,7 +86,6 @@
 ipnetwork = "0.12.6"
 tempdir = "0.3"
 fake-fetch = { path = "util/fake-fetch" }
-lazy_static = "1.2.0"
 
 [target.'cfg(windows)'.dependencies]
 winapi = { version = "0.3.4", features = ["winsock2", "winuser", "shellapi"] }
@@ -124,19 +95,11 @@
 accounts = ["ethcore-accounts", "parity-rpc/accounts"]
 miner-debug = ["ethcore/miner-debug"]
 json-tests = ["ethcore/json-tests"]
-<<<<<<< HEAD
-ci-skip-tests = ["ethcore/ci-skip-tests"]
-=======
->>>>>>> 41aee5aa
 test-heavy = ["ethcore/test-heavy"]
 evm-debug = ["ethcore/evm-debug"]
 evm-debug-tests = ["ethcore/evm-debug-tests"]
 slow-blocks = ["ethcore/slow-blocks"]
-<<<<<<< HEAD
-secretstore = ["ethcore-secretstore", "ethcore-secretstore/accounts"]
-=======
 secretstore = ["ethcore-secretstore", "accounts", "ethabi", "ethcore-call-contract"]
->>>>>>> 41aee5aa
 final = ["parity-version/final"]
 deadlock_detection = ["parking_lot/deadlock_detection"]
 # to create a memory profile (requires nightly rust), use e.g.
@@ -158,13 +121,6 @@
 path = "parity/main.rs"
 name = "parity"
 
-<<<<<<< HEAD
-[profile.test]
-lto = false
-opt-level = 3 # makes tests slower to compile, but faster to run
-
-=======
->>>>>>> 41aee5aa
 [profile.release]
 debug = false
 lto = true
@@ -179,18 +135,4 @@
 	"chainspec",
 	"ethcore/wasm/run",
 	"evmbin",
-<<<<<<< HEAD
-	"parity-clib",
-	"whisper/cli",
-	"util/triehash-ethereum",
-	"util/keccak-hasher",
-	"util/patricia-trie-ethereum",
-	"util/fastmap",
-	"util/time-utils"
-]
-
-[patch.crates-io]
-heapsize = { git = "https://github.com/cheme/heapsize.git", branch = "ec-macfix" }
-=======
-]
->>>>>>> 41aee5aa
+]