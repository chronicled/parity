// Copyright 2015-2017 Parity Technologies (UK) Ltd.
// This file is part of Parity.

// Parity is free software: you can redistribute it and/or modify
// it under the terms of the GNU General Public License as published by
// the Free Software Foundation, either version 3 of the License, or
// (at your option) any later version.

// Parity is distributed in the hope that it will be useful,
// but WITHOUT ANY WARRANTY; without even the implied warranty of
// MERCHANTABILITY or FITNESS FOR A PARTICULAR PURPOSE.  See the
// GNU General Public License for more details.

// You should have received a copy of the GNU General Public License
// along with Parity.  If not, see <http://www.gnu.org/licenses/>.

//! Hyper handlers implementations.

mod async;
mod content;
mod echo;
mod fetch;
mod redirect;
mod streaming;

pub use self::async::AsyncHandler;
pub use self::content::ContentHandler;
pub use self::echo::EchoHandler;
pub use self::fetch::{ContentFetcherHandler, ContentValidator, FetchControl, ValidatorResponse};
pub use self::redirect::Redirection;
pub use self::streaming::StreamingHandler;

use std::iter;
use util::Itertools;

use url::Url;
use hyper::{server, header, net, uri};
use {apps, address, Embeddable};

/// Adds security-related headers to the Response.
pub fn add_security_headers(headers: &mut header::Headers, embeddable_on: Embeddable) {
	headers.set_raw("X-XSS-Protection", vec![b"1; mode=block".to_vec()]);
	headers.set_raw("X-Content-Type-Options", vec![b"nosniff".to_vec()]);

	// Embedding header:
	if let None = embeddable_on {
		headers.set_raw("X-Frame-Options",  vec![b"SAMEORIGIN".to_vec()]);
	}

	// Content Security Policy headers
	headers.set_raw("Content-Security-Policy", vec![
		// Allow connecting to WS servers and HTTP(S) servers.
		// We could be more restrictive and allow only RPC server URL.
		b"connect-src http: https: ws: wss:;".to_vec(),
		// Allow framing any content from HTTP(S).
		// Again we could only allow embedding from RPC server URL.
		// (deprecated)
		b"frame-src 'self' http: https:;".to_vec(),
		// Allow framing and web workers from HTTP(S).
		b"child-src 'self' http: https:;".to_vec(),
		// We allow data: blob: and HTTP(s) images.
		// We could get rid of wildcarding HTTP and only allow RPC server URL.
		// (http required for local dapps icons)
		b"img-src 'self' 'unsafe-inline' data: blob: http: https:;".to_vec(),
		// Allow style from data: blob: and HTTPS.
		b"style-src 'self' 'unsafe-inline' data: blob: https:;".to_vec(),
		// Allow fonts from data: and HTTPS.
		b"font-src 'self' data: https:;".to_vec(),
		// Allow inline scripts and scripts eval (webpack/jsconsole)
		b"script-src 'self' 'unsafe-inline' 'unsafe-eval';".to_vec(),
		// Restrict everything else to the same origin.
		b"default-src 'self';".to_vec(),
		// Run in sandbox mode (although it's not fully safe since we allow same-origin and script)
		b"sandbox allow-same-origin allow-forms allow-modals allow-popups allow-presentation allow-scripts;".to_vec(),
		// Disallow subitting forms from any dapps
		b"form-action 'none';".to_vec(),
		// Never allow mixed content
		b"block-all-mixed-content;".to_vec(),
		// Specify if the site can be embedded.
		match embeddable_on {
			Some(ref embed) => {
				let std = address(&embed.host, embed.port);
				let proxy = format!("{}.{}", apps::HOME_PAGE, embed.dapps_domain);
				let domain = format!("*.{}:{}", embed.dapps_domain, embed.port);

<<<<<<< HEAD
				if embed.host == "127.0.0.1" {
					let localhost = address("localhost", embed.port);
					format!("frame-ancestors {} {} {} {};",
						std,
						localhost,
						domain,
						proxy,
					)
				} else {
					format!("frame-ancestors {} {} {};",
						std,
						domain,
						proxy,
					)
				}
=======
				let mut ancestors = vec![std, domain, proxy]
					.into_iter()
					.chain(embed.extra_embed_on
						.iter()
						.map(|&(ref host, port)| format!("{}:{}", host, port))
					);

				let ancestors = if embed.host == "127.0.0.1" {
					let localhost = address("localhost", embed.port);
					ancestors.chain(iter::once(localhost)).join(" ")
				} else {
					ancestors.join(" ")
				};

				format!("frame-ancestors {};", ancestors)
>>>>>>> a30f43b3
			},
			None => format!("frame-ancestors 'self';"),
		}.into_bytes(),
	]);
}


/// Extracts URL part from the Request.
pub fn extract_url(req: &server::Request<net::HttpStream>) -> Option<Url> {
	convert_uri_to_url(req.uri(), req.headers().get::<header::Host>())
}

/// Extracts URL given URI and Host header.
pub fn convert_uri_to_url(uri: &uri::RequestUri, host: Option<&header::Host>) -> Option<Url> {
	match *uri {
		uri::RequestUri::AbsoluteUri(ref url) => {
			match Url::from_generic_url(url.clone()) {
				Ok(url) => Some(url),
				_ => None,
			}
		},
		uri::RequestUri::AbsolutePath { ref path, ref query } => {
			let query = match *query {
				Some(ref query) => format!("?{}", query),
				None => "".into(),
			};
			// Attempt to prepend the Host header (mandatory in HTTP/1.1)
			let url_string = match host {
				Some(ref host) => {
					format!("http://{}:{}{}{}", host.hostname, host.port.unwrap_or(80), path, query)
				},
				None => return None,
			};

			match Url::parse(&url_string) {
				Ok(url) => Some(url),
				_ => None,
			}
		},
		_ => None,
	}
}
<|MERGE_RESOLUTION|>--- conflicted
+++ resolved
@@ -83,23 +83,6 @@
 				let proxy = format!("{}.{}", apps::HOME_PAGE, embed.dapps_domain);
 				let domain = format!("*.{}:{}", embed.dapps_domain, embed.port);
 
-<<<<<<< HEAD
-				if embed.host == "127.0.0.1" {
-					let localhost = address("localhost", embed.port);
-					format!("frame-ancestors {} {} {} {};",
-						std,
-						localhost,
-						domain,
-						proxy,
-					)
-				} else {
-					format!("frame-ancestors {} {} {};",
-						std,
-						domain,
-						proxy,
-					)
-				}
-=======
 				let mut ancestors = vec![std, domain, proxy]
 					.into_iter()
 					.chain(embed.extra_embed_on
@@ -115,7 +98,6 @@
 				};
 
 				format!("frame-ancestors {};", ancestors)
->>>>>>> a30f43b3
 			},
 			None => format!("frame-ancestors 'self';"),
 		}.into_bytes(),
