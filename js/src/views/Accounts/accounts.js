// Copyright 2015, 2016 Ethcore (UK) Ltd.
// This file is part of Parity.

// Parity is free software: you can redistribute it and/or modify
// it under the terms of the GNU General Public License as published by
// the Free Software Foundation, either version 3 of the License, or
// (at your option) any later version.

// Parity is distributed in the hope that it will be useful,
// but WITHOUT ANY WARRANTY; without even the implied warranty of
// MERCHANTABILITY or FITNESS FOR A PARTICULAR PURPOSE.  See the
// GNU General Public License for more details.

// You should have received a copy of the GNU General Public License
// along with Parity.  If not, see <http://www.gnu.org/licenses/>.

import React, { Component, PropTypes } from 'react';
import { connect } from 'react-redux';
import { bindActionCreators } from 'redux';
import ContentAdd from 'material-ui/svg-icons/content/add';
import { uniq, isEqual } from 'lodash';

import List from './List';
import { CreateAccount, CreateWallet } from '~/modals';
import { Actionbar, ActionbarExport, ActionbarSearch, ActionbarSort, Button, Page, Tooltip } from '~/ui';
import { setVisibleAccounts } from '~/redux/providers/personalActions';

import styles from './accounts.css';

class Accounts extends Component {
  static contextTypes = {
    api: PropTypes.object
  }

  static propTypes = {
    setVisibleAccounts: PropTypes.func.isRequired,
    accounts: PropTypes.object.isRequired,
    hasAccounts: PropTypes.bool.isRequired,
    wallets: PropTypes.object.isRequired,
<<<<<<< HEAD
=======
    walletsOwners: PropTypes.object.isRequired,
>>>>>>> 2d6656fc
    hasWallets: PropTypes.bool.isRequired,

    balances: PropTypes.object
  }

  state = {
    addressBook: false,
    newDialog: false,
    newWalletDialog: false,
    sortOrder: '',
    searchValues: [],
    searchTokens: [],
    show: false
  }

  componentWillMount () {
    window.setTimeout(() => {
      this.setState({ show: true });
    }, 100);

    this.setVisibleAccounts();
  }

  componentWillReceiveProps (nextProps) {
    const prevAddresses = Object.keys({ ...this.props.accounts, ...this.props.wallets });
    const nextAddresses = Object.keys({ ...nextProps.accounts, ...nextProps.wallets });

    if (prevAddresses.length !== nextAddresses.length || !isEqual(prevAddresses.sort(), nextAddresses.sort())) {
      this.setVisibleAccounts(nextProps);
    }
  }

  componentWillUnmount () {
    this.props.setVisibleAccounts([]);
  }

  setVisibleAccounts (props = this.props) {
    const { accounts, wallets, setVisibleAccounts } = props;
    const addresses = Object.keys({ ...accounts, ...wallets });
    setVisibleAccounts(addresses);
  }

  render () {
    return (
      <div className={ styles.accounts }>
        { this.renderNewDialog() }
        { this.renderNewWalletDialog() }
        { this.renderActionbar() }

        <Page>
          <Tooltip
            className={ styles.accountTooltip }
            text='your accounts are visible for easy access, allowing you to edit the meta information, make transfers, view transactions and fund the account'
          />

          { this.renderWallets() }
          { this.renderAccounts() }
        </Page>
      </div>
    );
  }

  renderLoading (object) {
    const loadings = ((object && Object.keys(object)) || []).map((_, idx) => (
      <div key={ idx } className={ styles.loading }>
        <div />
      </div>
    ));

    return (
      <div className={ styles.loadings }>
        { loadings }
      </div>
    );
  }

  renderAccounts () {
    if (!this.state.show) {
      return this.renderLoading(this.props.accounts);
    }

    const { accounts, hasAccounts, balances } = this.props;
    const { searchValues, sortOrder } = this.state;

    return (
      <List
        search={ searchValues }
        accounts={ accounts }
        balances={ balances }
        empty={ !hasAccounts }
        order={ sortOrder }
        handleAddSearchToken={ this.onAddSearchToken } />
    );
  }

  renderWallets () {
    if (!this.state.show) {
      return this.renderLoading(this.props.wallets);
    }

<<<<<<< HEAD
    const { wallets, hasWallets, balances } = this.props;
    const { searchValues, sortOrder } = this.state;

=======
    const { wallets, hasWallets, balances, walletsOwners } = this.props;
    const { searchValues, sortOrder } = this.state;

    if (!wallets || Object.keys(wallets).length === 0) {
      return null;
    }

>>>>>>> 2d6656fc
    return (
      <List
        link='wallet'
        search={ searchValues }
        accounts={ wallets }
        balances={ balances }
        empty={ !hasWallets }
        order={ sortOrder }
        handleAddSearchToken={ this.onAddSearchToken }
<<<<<<< HEAD
=======
        walletsOwners={ walletsOwners }
>>>>>>> 2d6656fc
      />
    );
  }

  renderSearchButton () {
    const onChange = (searchTokens, searchValues) => {
      this.setState({ searchTokens, searchValues });
    };

    return (
      <ActionbarSearch
        key='searchAccount'
        tokens={ this.state.searchTokens }
        onChange={ onChange } />
    );
  }

  renderSortButton () {
    const onChange = (sortOrder) => {
      this.setState({ sortOrder });
    };

    return (
      <ActionbarSort
        key='sortAccounts'
        id='sortAccounts'
        order={ this.state.sortOrder }
        onChange={ onChange } />
    );
  }

  renderActionbar () {
    const { accounts } = this.props;

    const buttons = [
      <Button
        key='newAccount'
        icon={ <ContentAdd /> }
        label='new account'
        onClick={ this.onNewAccountClick } />,

      <Button
        key='newWallet'
        icon={ <ContentAdd /> }
        label='new wallet'
        onClick={ this.onNewWalletClick } />,

      <ActionbarExport
        key='exportAccounts'
        content={ accounts }
        filename='accounts' />,

      this.renderSearchButton(),
      this.renderSortButton()
    ];

    return (
      <Actionbar
        className={ styles.toolbar }
        title='Accounts Overview'
        buttons={ buttons }>
        <Tooltip
          className={ styles.toolbarTooltip }
          right
          text='actions relating to the current view are available on the toolbar for quick access, be it for performing actions or creating a new item' />
      </Actionbar>
    );
  }

  renderNewDialog () {
    const { accounts } = this.props;
    const { newDialog } = this.state;

    if (!newDialog) {
      return null;
    }

    return (
      <CreateAccount
        accounts={ accounts }
        onClose={ this.onNewAccountClose }
        onUpdate={ this.onNewAccountUpdate } />
    );
  }

  renderNewWalletDialog () {
    const { accounts } = this.props;
    const { newWalletDialog } = this.state;

    if (!newWalletDialog) {
      return null;
    }

    return (
      <CreateWallet
        accounts={ accounts }
        onClose={ this.onNewWalletClose }
      />
    );
  }

  onAddSearchToken = (token) => {
    const { searchTokens } = this.state;
    const newSearchTokens = uniq([].concat(searchTokens, token));
    this.setState({ searchTokens: newSearchTokens });
  }

  onNewAccountClick = () => {
    this.setState({
      newDialog: !this.state.newDialog
    });
  }

  onNewWalletClick = () => {
    this.setState({
      newWalletDialog: !this.state.newWalletDialog
    });
  }

  onNewAccountClose = () => {
    this.onNewAccountClick();
  }

  onNewWalletClose = () => {
    this.onNewWalletClick();
  }

  onNewAccountUpdate = () => {
  }
}

function mapStateToProps (state) {
<<<<<<< HEAD
  const { accounts, hasAccounts, wallets, hasWallets } = state.personal;
=======
  const { accounts, hasAccounts, wallets, hasWallets, accountsInfo } = state.personal;
>>>>>>> 2d6656fc
  const { balances } = state.balances;
  const walletsInfo = state.wallet.wallets;

  const walletsOwners = Object
    .keys(walletsInfo)
    .map((wallet) => ({
      owners: walletsInfo[wallet].owners.map((owner) => ({
        address: owner,
        name: accountsInfo[owner] && accountsInfo[owner].name || owner
      })),
      address: wallet
    }))
    .reduce((walletsOwners, wallet) => {
      walletsOwners[wallet.address] = wallet.owners;
      return walletsOwners;
    }, {});

  return {
    accounts,
    hasAccounts,
    wallets,
<<<<<<< HEAD
=======
    walletsOwners,
>>>>>>> 2d6656fc
    hasWallets,
    balances
  };
}

function mapDispatchToProps (dispatch) {
  return bindActionCreators({
    setVisibleAccounts
  }, dispatch);
}

export default connect(
  mapStateToProps,
  mapDispatchToProps
)(Accounts);<|MERGE_RESOLUTION|>--- conflicted
+++ resolved
@@ -37,10 +37,7 @@
     accounts: PropTypes.object.isRequired,
     hasAccounts: PropTypes.bool.isRequired,
     wallets: PropTypes.object.isRequired,
-<<<<<<< HEAD
-=======
     walletsOwners: PropTypes.object.isRequired,
->>>>>>> 2d6656fc
     hasWallets: PropTypes.bool.isRequired,
 
     balances: PropTypes.object
@@ -141,11 +138,6 @@
       return this.renderLoading(this.props.wallets);
     }
 
-<<<<<<< HEAD
-    const { wallets, hasWallets, balances } = this.props;
-    const { searchValues, sortOrder } = this.state;
-
-=======
     const { wallets, hasWallets, balances, walletsOwners } = this.props;
     const { searchValues, sortOrder } = this.state;
 
@@ -153,7 +145,6 @@
       return null;
     }
 
->>>>>>> 2d6656fc
     return (
       <List
         link='wallet'
@@ -163,10 +154,7 @@
         empty={ !hasWallets }
         order={ sortOrder }
         handleAddSearchToken={ this.onAddSearchToken }
-<<<<<<< HEAD
-=======
         walletsOwners={ walletsOwners }
->>>>>>> 2d6656fc
       />
     );
   }
@@ -299,11 +287,7 @@
 }
 
 function mapStateToProps (state) {
-<<<<<<< HEAD
-  const { accounts, hasAccounts, wallets, hasWallets } = state.personal;
-=======
   const { accounts, hasAccounts, wallets, hasWallets, accountsInfo } = state.personal;
->>>>>>> 2d6656fc
   const { balances } = state.balances;
   const walletsInfo = state.wallet.wallets;
 
@@ -325,10 +309,7 @@
     accounts,
     hasAccounts,
     wallets,
-<<<<<<< HEAD
-=======
     walletsOwners,
->>>>>>> 2d6656fc
     hasWallets,
     balances
   };
