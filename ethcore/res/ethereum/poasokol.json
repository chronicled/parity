--- conflicted
+++ resolved
@@ -41,12 +41,8 @@
 		"eip145Transition": 6464300,
 		"eip1014Transition": 6464300,
 		"eip1052Transition": 6464300,
-<<<<<<< HEAD
-		"eip1283Transition": 6464300
-=======
 		"eip1283Transition": 6464300,
 		"eip1283DisableTransition": 7026400
->>>>>>> ebd0fd01
 	},
 	"genesis": {
 		"seal": {
