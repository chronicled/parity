--- conflicted
+++ resolved
@@ -50,14 +50,6 @@
 			"balance": "1",
 			"builtin": {
 				"name": "alt_bn128_add",
-<<<<<<< HEAD
-				"activate_at": 0,
-				"eip1108_transition": "0x7fffffffffffff",
-				"pricing": {
-					"alt_bn128_const_operations": {
-						"price": 500,
-						"eip1108_transition_price": 150
-=======
 				"pricing": {
 					"0": {
 						"price": { "alt_bn128_const_operations": { "price": 500 }}
@@ -65,7 +57,6 @@
 					"0x7fffffffffffff": {
 						"info": "EIP 1108 transition",
 						"price": { "alt_bn128_const_operations": { "price": 150 }}
->>>>>>> 41aee5aa
 					}
 				}
 			}
@@ -74,14 +65,6 @@
 			"balance": "1",
 			"builtin": {
 				"name": "alt_bn128_mul",
-<<<<<<< HEAD
-				"activate_at": 0,
-				"eip1108_transition": "0x7fffffffffffff",
-				"pricing": {
-					"alt_bn128_const_operations": {
-						"price": 40000,
-						"eip1108_transition_price": 6000
-=======
 				"pricing": {
 					"0": {
 						"price": { "alt_bn128_const_operations": { "price": 40000 }}
@@ -89,7 +72,6 @@
 					"0x7fffffffffffff": {
 						"info": "EIP 1108 transition",
 						"price": { "alt_bn128_const_operations": { "price": 6000 }}
->>>>>>> 41aee5aa
 					}
 				}
 			}
@@ -98,16 +80,6 @@
 			"balance": "1",
 			"builtin": {
 				"name": "alt_bn128_pairing",
-<<<<<<< HEAD
-				"activate_at": 0,
-				"eip1108_transition": "0x7fffffffffffff",
-				"pricing": {
-					"alt_bn128_pairing": {
-						"base": 100000,
-						"pair": 80000,
-						"eip1108_transition_base": 45000,
-						"eip1108_transition_pair": 34000
-=======
 				"pricing": {
 					"0": {
 						"price": { "alt_bn128_pairing": { "base": 100000, "pair": 80000 }}
@@ -115,7 +87,6 @@
 					"0x7fffffffffffff": {
 						"info": "EIP 1108 transition",
 						"price": { "alt_bn128_pairing": { "base": 45000, "pair": 34000 }}
->>>>>>> 41aee5aa
 					}
 				}
 			}
