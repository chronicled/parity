[package]
description = "Parity Ethereum Common Types"
name = "common-types"
version = "0.1.0"
authors = ["Parity Technologies <admin@parity.io>"]

[dependencies]
derive_more = "0.15.0"
ethbloom = "0.8.0"
ethcore-io = { path = "../../util/io" }
ethereum-types = "0.8.0"
ethjson = { path = "../../json" }
keccak-hash = "0.4.0"
parity-bytes = "0.1"
<<<<<<< HEAD
rlp = { version = "0.3.0", features = ["ethereum"] }
=======
parity-crypto = { version = "0.4.2", features = ["publickey"] }
parity-util-mem = "0.3.0"
parity-snappy = "0.1"
patricia-trie-ethereum = { path = "../../util/patricia-trie-ethereum" }
rlp = "0.4.0"
>>>>>>> 41aee5aa
rlp_derive = { path = "../../util/rlp-derive" }
unexpected = { path = "../../util/unexpected" }
vm = { path = "../vm"}

[dev-dependencies]
<<<<<<< HEAD
rustc-hex = "1.0"
=======
rustc-hex = "2.0"
>>>>>>> 41aee5aa

[features]
test-helpers = []<|MERGE_RESOLUTION|>--- conflicted
+++ resolved
@@ -12,25 +12,17 @@
 ethjson = { path = "../../json" }
 keccak-hash = "0.4.0"
 parity-bytes = "0.1"
-<<<<<<< HEAD
-rlp = { version = "0.3.0", features = ["ethereum"] }
-=======
 parity-crypto = { version = "0.4.2", features = ["publickey"] }
 parity-util-mem = "0.3.0"
 parity-snappy = "0.1"
 patricia-trie-ethereum = { path = "../../util/patricia-trie-ethereum" }
 rlp = "0.4.0"
->>>>>>> 41aee5aa
 rlp_derive = { path = "../../util/rlp-derive" }
 unexpected = { path = "../../util/unexpected" }
 vm = { path = "../vm"}
 
 [dev-dependencies]
-<<<<<<< HEAD
-rustc-hex = "1.0"
-=======
 rustc-hex = "2.0"
->>>>>>> 41aee5aa
 
 [features]
 test-helpers = []