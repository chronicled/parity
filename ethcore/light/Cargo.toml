[package]
description = "Parity Ethereum (EthCore) Light Client Implementation (Block Import IO Service, Blockchain Data Fetching, Light Client Header Chain Storage, Parity Light Protocol (PLP) Provider, Light Transaction Queue, CHT Definitions, Light Client Data Cache), Parity Light Protocol (PLP) Implementation, P2P Network I/O and Event Context Generalization, Peer Error Handling & Punishment, Request Load Timer & Distribution Manager, Pending Request Set Storage, Request Credit Management, Light Client Request Types, Request Chain Builder Utility, On-demand Chain Request Service over LES (for RPCs), ResponseGuard Implementation)"
homepage = "http://parity.io"
license = "GPL-3.0"
name = "ethcore-light"
version = "1.12.0"
authors = ["Parity Technologies <admin@parity.io>"]

[dependencies]
log = "0.4"
parity-bytes = "0.1"
client-traits = { path = "../client-traits" }
common-types = { path = "../types" }
derive_more = "0.14.0"
engine = { path = "../engine" }
ethcore-db = { path = "../db" }
ethcore-blockchain = { path = "../blockchain" }
<<<<<<< HEAD
ethereum-types = "0.4"
memory-db = "0.11.0"
trie-db = "0.11.0"
=======
ethereum-types = "0.8.0"
executive-state = { path = "../executive-state" }
machine = { path = "../machine" }
memory-db = "0.18.0"
trie-db = "0.18.0"
>>>>>>> 41aee5aa
patricia-trie-ethereum = { path = "../../util/patricia-trie-ethereum" }
ethcore-network = { path = "../../util/network" }
ethcore-miner = { path = "../../miner" }
ethcore-io = { path = "../../util/io" }
<<<<<<< HEAD
hash-db = "0.11.0"
heapsize = "0.4"
=======
hash-db = "0.15.0"
parity-util-mem = "0.3.0"
>>>>>>> 41aee5aa
vm = { path = "../vm" }
fastmap = { path = "../../util/fastmap" }
failsafe = { version = "0.3.0", default-features = false, features = ["parking_lot_mutex"] }
rlp = "0.4.0"
rlp_derive = { path = "../../util/rlp-derive" }
smallvec = "0.6"
futures = "0.1"
rand = "0.7"
bincode = "1.1"
serde = "1.0"
serde_derive = "1.0"
spec = { path = "../spec" }
parking_lot = "0.9"
stats = { path = "../../util/stats" }
keccak-hash = "0.4.0"
keccak-hasher = { path = "../../util/keccak-hasher" }
triehash-ethereum = { version = "0.2",  path = "../../util/triehash-ethereum" }
kvdb = "0.3.1"
memory-cache = { path = "../../util/memory-cache" }
<<<<<<< HEAD
error-chain = { version = "0.12", default-features = false }
journaldb = { path = "../../util/journaldb" }
=======
journaldb = { path = "../../util/journaldb" }
verification = { path = "../verification" }
>>>>>>> 41aee5aa

[dev-dependencies]
ethcore = { path = "..", features = ["test-helpers"] }
kvdb-memorydb = "0.3.1"
tempdir = "0.3"

[features]
default = []<|MERGE_RESOLUTION|>--- conflicted
+++ resolved
@@ -15,28 +15,17 @@
 engine = { path = "../engine" }
 ethcore-db = { path = "../db" }
 ethcore-blockchain = { path = "../blockchain" }
-<<<<<<< HEAD
-ethereum-types = "0.4"
-memory-db = "0.11.0"
-trie-db = "0.11.0"
-=======
 ethereum-types = "0.8.0"
 executive-state = { path = "../executive-state" }
 machine = { path = "../machine" }
 memory-db = "0.18.0"
 trie-db = "0.18.0"
->>>>>>> 41aee5aa
 patricia-trie-ethereum = { path = "../../util/patricia-trie-ethereum" }
 ethcore-network = { path = "../../util/network" }
 ethcore-miner = { path = "../../miner" }
 ethcore-io = { path = "../../util/io" }
-<<<<<<< HEAD
-hash-db = "0.11.0"
-heapsize = "0.4"
-=======
 hash-db = "0.15.0"
 parity-util-mem = "0.3.0"
->>>>>>> 41aee5aa
 vm = { path = "../vm" }
 fastmap = { path = "../../util/fastmap" }
 failsafe = { version = "0.3.0", default-features = false, features = ["parking_lot_mutex"] }
@@ -56,13 +45,8 @@
 triehash-ethereum = { version = "0.2",  path = "../../util/triehash-ethereum" }
 kvdb = "0.3.1"
 memory-cache = { path = "../../util/memory-cache" }
-<<<<<<< HEAD
-error-chain = { version = "0.12", default-features = false }
-journaldb = { path = "../../util/journaldb" }
-=======
 journaldb = { path = "../../util/journaldb" }
 verification = { path = "../verification" }
->>>>>>> 41aee5aa
 
 [dev-dependencies]
 ethcore = { path = "..", features = ["test-helpers"] }
