// Copyright 2015-2020 Parity Technologies (UK) Ltd.
// This file is part of Parity Ethereum.

// Parity Ethereum is free software: you can redistribute it and/or modify
// it under the terms of the GNU General Public License as published by
// the Free Software Foundation, either version 3 of the License, or
// (at your option) any later version.

// Parity Ethereum is distributed in the hope that it will be useful,
// but WITHOUT ANY WARRANTY; without even the implied warranty of
// MERCHANTABILITY or FITNESS FOR A PARTICULAR PURPOSE.  See the
// GNU General Public License for more details.

// You should have received a copy of the GNU General Public License
// along with Parity Ethereum.  If not, see <http://www.gnu.org/licenses/>.

//! Light client logic and implementation.
//!
//! A "light" client stores very little chain-related data locally
//! unlike a full node, which stores all blocks, headers, receipts, and more.
//!
//! This enables the client to have a much lower resource footprint in
//! exchange for the cost of having to ask the network for state data
//! while responding to queries. This makes a light client unsuitable for
//! low-latency applications, but perfectly suitable for simple everyday
//! use-cases like sending transactions from a personal account.
//!
//! The light client performs a header-only sync, doing verification and pruning
//! historical blocks. Upon pruning, batches of 2048 blocks have a number => (hash, TD)
//! mapping sealed into "canonical hash tries" which can later be used to verify
//! historical block queries from peers.

#![deny(missing_docs)]

pub mod client;
pub mod cht;
pub mod net;
pub mod on_demand;
pub mod transaction_queue;
pub mod cache;
pub mod provider;

mod types;

pub use self::cache::Cache;
pub use self::provider::{Provider, MAX_HEADERS_PER_REQUEST};
pub use self::transaction_queue::TransactionQueue;
pub use types::request as request;

#[macro_use]
extern crate serde_derive;

#[macro_use]
extern crate log;

extern crate bincode;
extern crate client_traits;
extern crate common_types;
extern crate engine;
extern crate ethcore_blockchain;
extern crate ethcore_db;
extern crate ethcore_io as io;
extern crate ethcore_network as network;
extern crate executive_state;
extern crate parity_bytes as bytes;
extern crate ethereum_types;
<<<<<<< HEAD
extern crate ethcore;
extern crate hash_db;
extern crate heapsize;
=======
extern crate ethcore_miner as miner;
extern crate hash_db;
extern crate parity_util_mem;
extern crate parity_util_mem as malloc_size_of;
>>>>>>> 41aee5aa
extern crate failsafe;
extern crate futures;
extern crate keccak_hasher;
<<<<<<< HEAD
=======
extern crate machine;
>>>>>>> 41aee5aa
extern crate memory_db;
extern crate trie_db as trie;
extern crate patricia_trie_ethereum as ethtrie;
extern crate fastmap;
extern crate rand;
extern crate rlp;
extern crate parking_lot;
#[macro_use]
extern crate rlp_derive;
extern crate serde;
extern crate spec;
extern crate smallvec;
extern crate stats;
extern crate vm;
extern crate keccak_hash as hash;
extern crate triehash_ethereum as triehash;
extern crate kvdb;
extern crate memory_cache;
extern crate derive_more;
extern crate verification;

#[cfg(test)]
extern crate ethcore;
#[cfg(test)]
extern crate kvdb_memorydb;
#[cfg(test)]
extern crate tempdir;
extern crate journaldb;<|MERGE_RESOLUTION|>--- conflicted
+++ resolved
@@ -64,23 +64,14 @@
 extern crate executive_state;
 extern crate parity_bytes as bytes;
 extern crate ethereum_types;
-<<<<<<< HEAD
-extern crate ethcore;
-extern crate hash_db;
-extern crate heapsize;
-=======
 extern crate ethcore_miner as miner;
 extern crate hash_db;
 extern crate parity_util_mem;
 extern crate parity_util_mem as malloc_size_of;
->>>>>>> 41aee5aa
 extern crate failsafe;
 extern crate futures;
 extern crate keccak_hasher;
-<<<<<<< HEAD
-=======
 extern crate machine;
->>>>>>> 41aee5aa
 extern crate memory_db;
 extern crate trie_db as trie;
 extern crate patricia_trie_ethereum as ethtrie;
