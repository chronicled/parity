--- conflicted
+++ resolved
@@ -41,7 +41,6 @@
 use self::request::CheckedRequest;
 use machine::executed::ExecutionResult;
 
-pub use ethcore::executed::ExecutionResult;
 pub use self::request::{Request, Response, HeaderRef, Error as ValidityError};
 pub use self::request_guard::{RequestGuard, Error as RequestError};
 pub use self::response_guard::{ResponseGuard, Error as ResponseGuardError, Inner as ResponseGuardInner};
@@ -67,10 +66,6 @@
 
 /// OnDemand related errors
 pub mod error {
-	// Silence: `use of deprecated item 'std::error::Error::cause': replaced by Error::source, which can support downcasting`
-	// https://github.com/paritytech/parity-ethereum/issues/10302
-	#![allow(deprecated)]
-
 	use futures::sync::oneshot::Canceled;
 
 	/// OnDemand Error
@@ -103,11 +98,7 @@
 	/// Submit a strongly-typed batch of requests.
 	///
 	/// Fails if back-reference are not coherent.
-<<<<<<< HEAD
-	fn request<T>(&self, ctx: &BasicContext, requests: T) -> Result<OnResponses<T>, basic_request::NoSuchOutput>
-=======
 	fn request<T>(&self, ctx: &dyn BasicContext, requests: T) -> Result<OnResponses<T>, basic_request::NoSuchOutput>
->>>>>>> 41aee5aa
 	where
 		T: request::RequestAdapter;
 
@@ -115,11 +106,7 @@
 	///
 	/// Fails if back-references are not coherent.
 	/// The returned vector of responses will correspond to the requests exactly.
-<<<<<<< HEAD
-	fn request_raw(&self, ctx: &BasicContext, requests: Vec<Request>)
-=======
 	fn request_raw(&self, ctx: &dyn BasicContext, requests: Vec<Request>)
->>>>>>> 41aee5aa
 		-> Result<Receiver<PendingResponse>, basic_request::NoSuchOutput>;
 }
 
@@ -386,11 +373,7 @@
 }
 
 impl OnDemandRequester for OnDemand {
-<<<<<<< HEAD
-	fn request_raw(&self, ctx: &BasicContext, requests: Vec<Request>)
-=======
 	fn request_raw(&self, ctx: &dyn BasicContext, requests: Vec<Request>)
->>>>>>> 41aee5aa
 		-> Result<Receiver<PendingResponse>, basic_request::NoSuchOutput>
 	{
 		let (sender, receiver) = oneshot::channel();
@@ -446,11 +429,7 @@
 		Ok(receiver)
 	}
 
-<<<<<<< HEAD
-	fn request<T>(&self, ctx: &BasicContext, requests: T) -> Result<OnResponses<T>, basic_request::NoSuchOutput>
-=======
 	fn request<T>(&self, ctx: &dyn BasicContext, requests: T) -> Result<OnResponses<T>, basic_request::NoSuchOutput>
->>>>>>> 41aee5aa
 		where T: request::RequestAdapter
 	{
 		self.request_raw(ctx, requests.make_requests()).map(|recv| OnResponses {
