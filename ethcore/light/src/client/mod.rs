// Copyright 2015-2020 Parity Technologies (UK) Ltd.
// This file is part of Parity Ethereum.

// Parity Ethereum is free software: you can redistribute it and/or modify
// it under the terms of the GNU General Public License as published by
// the Free Software Foundation, either version 3 of the License, or
// (at your option) any later version.

// Parity Ethereum is distributed in the hope that it will be useful,
// but WITHOUT ANY WARRANTY; without even the implied warranty of
// MERCHANTABILITY or FITNESS FOR A PARTICULAR PURPOSE.  See the
// GNU General Public License for more details.

// You should have received a copy of the GNU General Public License
// along with Parity Ethereum.  If not, see <http://www.gnu.org/licenses/>.

//! Light client implementation. Stores data from light sync

use std::sync::{Weak, Arc};

use engine::{Engine, EpochChange, Proof};
use verification::queue::{self, HeaderQueue};
use spec::{Spec, SpecHardcodedSync};
use io::IoChannel;
use parking_lot::{Mutex, RwLock};
use ethereum_types::{H256, U256};
use futures::{IntoFuture, Future};
use common_types::{
	BlockNumber,
	block_status::BlockStatus,
	blockchain_info::BlockChainInfo,
	client_types::ClientReport,
	encoded,
	engines::epoch::{Transition as EpochTransition, PendingTransition},
	errors::EthcoreError as Error,
	errors::EthcoreResult,
	header::Header,
	ids::BlockId,
	io_message::ClientIoMessage,
	verification::VerificationQueueInfo as BlockQueueInfo,
};
use kvdb::KeyValueDB;
use vm::EnvInfo;

use self::fetch::ChainDataFetcher;
use self::header_chain::{AncestryIter, HeaderChain, HardcodedSync};

use cache::Cache;

pub use self::service::Service;
use client_traits::ForceUpdateSealing;

mod header_chain;
mod service;

pub mod fetch;

/// Configuration for the light client.
#[derive(Debug, Clone)]
pub struct Config {
	/// Verification queue config.
	pub queue: queue::Config,
	/// Chain column in database.
	pub chain_column: u32,
	/// Should it do full verification of blocks?
	pub verify_full: bool,
	/// Should it check the seal of blocks?
	pub check_seal: bool,
	/// Disable hardcoded sync.
	pub no_hardcoded_sync: bool,
}

impl Default for Config {
	fn default() -> Config {
		Config {
			queue: Default::default(),
			chain_column: 0,
			verify_full: true,
			check_seal: true,
			no_hardcoded_sync: false,
		}
	}
}

/// Trait for interacting with the header chain abstractly.
pub trait LightChainClient: Send + Sync {
	/// Adds a new `LightChainNotify` listener.
	fn add_listener(&self, listener: Weak<dyn LightChainNotify>);

	/// Get chain info.
	fn chain_info(&self) -> BlockChainInfo;

	/// Queue header to be verified. Required that all headers queued have their
	/// parent queued prior.
	fn queue_header(&self, header: Header) -> EthcoreResult<H256>;

	/// Attempt to get a block hash by block id.
	fn block_hash(&self, id: BlockId) -> Option<H256>;

	/// Get block queue information.
	fn queue_info(&self) -> BlockQueueInfo;

	/// Attempt to get block header by block id.
	fn block_header(&self, id: BlockId) -> Option<encoded::Header>;

	/// Get the best block header.
	fn best_block_header(&self) -> encoded::Header;

	/// Get a block's chain score by ID.
	fn score(&self, id: BlockId) -> Option<U256>;

	/// Get an iterator over a block and its ancestry.
	fn ancestry_iter<'a>(&'a self, start: BlockId) -> Box<dyn Iterator<Item=encoded::Header> + 'a>;

	/// Get the signing chain ID.
	fn signing_chain_id(&self) -> Option<u64>;

	/// Get environment info for execution at a given block.
	/// Fails if that block's header is not stored.
	fn env_info(&self, id: BlockId) -> Option<EnvInfo>;

	/// Get a handle to the consensus engine.
	fn engine(&self) -> &Arc<dyn Engine>;

	/// Query whether a block is known.
	fn is_known(&self, hash: &H256) -> bool;

	/// Set the chain via a spec name.
	fn set_spec_name(&self, new_spec_name: String) -> Result<(), ()>;

	/// Clear the queue.
	fn clear_queue(&self);

	/// Flush the queue.
	fn flush_queue(&self);

	/// Get the `i`th CHT root.
	fn cht_root(&self, i: usize) -> Option<H256>;

	/// Get a report of import activity since the last call.
	fn report(&self) -> ClientReport;
}

/// An actor listening to light chain events.
pub trait LightChainNotify: Send + Sync {
	/// Notifies about imported headers.
	fn new_headers(&self, good: &[H256]);
}

/// Something which can be treated as a `LightChainClient`.
pub trait AsLightClient {
	/// The kind of light client this can be treated as.
	type Client: LightChainClient;

	/// Access the underlying light client.
	fn as_light_client(&self) -> &Self::Client;
}

impl<T: LightChainClient> AsLightClient for T {
	type Client = Self;

	fn as_light_client(&self) -> &Self { self }
}

/// Light client implementation.
pub struct Client<T> {
	queue: HeaderQueue<()>,
	engine: Arc<dyn Engine>,
	chain: HeaderChain,
	report: RwLock<ClientReport>,
	import_lock: Mutex<()>,
	db: Arc<dyn KeyValueDB>,
	listeners: RwLock<Vec<Weak<dyn LightChainNotify>>>,
	fetcher: T,
	verify_full: bool,
	/// A closure to call when we want to restart the client
<<<<<<< HEAD
	exit_handler: Mutex<Option<Box<Fn(String) + 'static + Send>>>,
=======
	exit_handler: Mutex<Option<Box<dyn Fn(String) + 'static + Send>>>,
>>>>>>> 41aee5aa
}

impl<T: ChainDataFetcher> Client<T> {
	/// Create a new `Client`.
	pub fn new(
		config: Config,
		db: Arc<dyn KeyValueDB>,
		chain_col: u32,
		spec: &Spec,
		fetcher: T,
		io_channel: IoChannel<ClientIoMessage<()>>,
		cache: Arc<Mutex<Cache>>
	) -> Result<Self, Error> {
		Ok(Self {
			queue: HeaderQueue::new(config.queue, spec.engine.clone(), io_channel, config.check_seal),
			engine: spec.engine.clone(),
			chain: {
				let hs_cfg = if config.no_hardcoded_sync { HardcodedSync::Deny } else { HardcodedSync::Allow };
				HeaderChain::new(db.clone(), chain_col, &spec, cache, hs_cfg)?
			},
			report: RwLock::new(ClientReport::default()),
			import_lock: Mutex::new(()),
			db,
			listeners: RwLock::new(vec![]),
			fetcher,
			verify_full: config.verify_full,
			exit_handler: Mutex::new(None),
		})
	}

	/// Generates the specifications for hardcoded sync. This is typically only called manually
	/// from time to time by a Parity developer in order to update the chain specifications.
	///
	/// Returns `None` if we are at the genesis block.
	pub fn read_hardcoded_sync(&self) -> Result<Option<SpecHardcodedSync>, Error> {
		self.chain.read_hardcoded_sync()
	}

	/// Adds a new `LightChainNotify` listener.
	pub fn add_listener(&self, listener: Weak<dyn LightChainNotify>) {
		self.listeners.write().push(listener);
	}

	/// Import a header to the queue for additional verification.
	pub fn import_header(&self, header: Header) -> EthcoreResult<H256> {
		self.queue.import(header).map_err(|(e, _)| e)
	}

	/// Inquire about the status of a given header.
	pub fn status(&self, hash: &H256) -> BlockStatus {
		match self.queue.status(hash) {
			queue::Status::Unknown => self.chain.status(hash),
			other => other.into(),
		}
	}

	/// Get the chain info.
	pub fn chain_info(&self) -> BlockChainInfo {
		let best_hdr = self.chain.best_header();
		let best_td = self.chain.best_block().total_difficulty;

		let first_block = self.chain.first_block();
		let genesis_hash = self.chain.genesis_hash();

		BlockChainInfo {
			total_difficulty: best_td,
			pending_total_difficulty: best_td + self.queue.total_difficulty(),
			genesis_hash,
			best_block_hash: best_hdr.hash(),
			best_block_number: best_hdr.number(),
			best_block_timestamp: best_hdr.timestamp(),
			ancient_block_hash: if first_block.is_some() { Some(genesis_hash) } else { None },
			ancient_block_number: if first_block.is_some() { Some(0) } else { None },
			first_block_hash: first_block.as_ref().map(|first| first.hash),
			first_block_number: first_block.as_ref().map(|first| first.number),
		}
	}

	/// Get the header queue info.
	pub fn queue_info(&self) -> BlockQueueInfo {
		self.queue.queue_info()
	}

	/// Attempt to get a block hash by block id.
	pub fn block_hash(&self, id: BlockId) -> Option<H256> {
		self.chain.block_hash(id)
	}

	/// Get a block header by Id.
	pub fn block_header(&self, id: BlockId) -> Option<encoded::Header> {
		self.chain.block_header(id)
	}

	/// Get the best block header.
	pub fn best_block_header(&self) -> encoded::Header {
		self.chain.best_header()
	}

	/// Get a block's chain score.
	pub fn score(&self, id: BlockId) -> Option<U256> {
		self.chain.score(id)
	}

	/// Get an iterator over a block and its ancestry.
	pub fn ancestry_iter(&self, start: BlockId) -> AncestryIter {
		self.chain.ancestry_iter(start)
	}

	/// Get the signing chain id.
	pub fn signing_chain_id(&self) -> Option<u64> {
		self.engine.signing_chain_id(&self.latest_env_info())
	}

	/// Flush the header queue.
	pub fn flush_queue(&self) {
		self.queue.flush()
	}

	/// Get the `i`th CHT root.
	pub fn cht_root(&self, i: usize) -> Option<H256> {
		self.chain.cht_root(i)
	}

	/// Import a set of pre-verified headers from the queue.
	pub fn import_verified(&self) {
		const MAX: usize = 256;

		let _lock = self.import_lock.lock();

		let mut bad = Vec::new();
		let mut good = Vec::new();
		for verified_header in self.queue.drain(MAX) {
			let (num, hash) = (verified_header.number(), verified_header.hash());
			trace!(target: "client", "importing block {}", num);

			if self.verify_full && !self.check_header(&mut bad, &verified_header) {
				continue
			}

			let write_proof_result = match self.check_epoch_signal(&verified_header) {
				Ok(Some(proof)) => self.write_pending_proof(&verified_header, proof),
				Ok(None) => Ok(()),
				Err(e) =>
					panic!("Unable to fetch epoch transition proof: {:?}", e),
			};

			if let Err(e) = write_proof_result {
				warn!(target: "client", "Error writing pending transition proof to DB: {:?} \
					The node may not be able to synchronize further.", e);
			}

			let epoch_proof = self.engine.is_epoch_end_light(
				&verified_header,
				&|h| self.chain.block_header(BlockId::Hash(h)).and_then(|hdr| hdr.decode().ok()),
				&|h| self.chain.pending_transition(h),
			);

			let mut tx = self.db.transaction();
			let pending = match self.chain.insert(&mut tx, &verified_header, epoch_proof) {
				Ok(pending) => {
					good.push(hash);
					self.report.write().blocks_imported += 1;
					pending
				}
				Err(e) => {
					debug!(target: "client", "Error importing header {:?}: {:?}", (num, hash), e);
					bad.push(hash);
					continue;
				}
			};

			self.db.write_buffered(tx);
			self.chain.apply_pending(pending);
		}

		if let Err(e) = self.db.flush() {
			panic!("Database flush failed: {}. Check disk health and space.", e);
		}

		self.queue.mark_as_bad(&bad);
		self.queue.mark_as_good(&good);

		self.notify(|listener| listener.new_headers(&good));
	}

	/// Get a report about blocks imported.
	pub fn report(&self) -> ClientReport {
		self.report.read().clone()
	}

	/// Get blockchain mem usage in bytes.
	pub fn chain_mem_used(&self) -> usize {
		use parity_util_mem::MallocSizeOfExt;

		self.chain.malloc_size_of()
	}

	/// Set a closure to call when the client wants to be restarted.
	///
	/// The parameter passed to the callback is the name of the new chain spec to use after
	/// the restart.
	pub fn set_exit_handler<F>(&self, f: F) where F: Fn(String) + 'static + Send {
		*self.exit_handler.lock() = Some(Box::new(f));
	}

	/// Set a closure to call when the client wants to be restarted.
	///
	/// The parameter passed to the callback is the name of the new chain spec to use after
	/// the restart.
	pub fn set_exit_handler<F>(&self, f: F) where F: Fn(String) + 'static + Send {
		*self.exit_handler.lock() = Some(Box::new(f));
	}

	/// Get a handle to the verification engine.
	pub fn engine(&self) -> &Arc<dyn Engine> {
		&self.engine
	}

	/// Get the latest environment info.
	pub fn latest_env_info(&self) -> EnvInfo {
		self.env_info(BlockId::Latest)
			.expect("Best block header and recent hashes always stored; qed")
	}

	/// Get environment info for a given block.
	pub fn env_info(&self, id: BlockId) -> Option<EnvInfo> {
		let header = match self.block_header(id) {
			Some(hdr) => hdr,
			None => return None,
		};

		Some(EnvInfo {
			number: header.number(),
			author: header.author(),
			timestamp: header.timestamp(),
			difficulty: header.difficulty(),
			last_hashes: self.build_last_hashes(header.parent_hash()),
			gas_used: Default::default(),
			gas_limit: header.gas_limit(),
		})
	}

	fn build_last_hashes(&self, mut parent_hash: H256) -> Arc<Vec<H256>> {
		let mut v = Vec::with_capacity(256);
		for _ in 0..255 {
			v.push(parent_hash);
			match self.block_header(BlockId::Hash(parent_hash)) {
				Some(header) => parent_hash = header.hash(),
				None => break,
			}
		}

		Arc::new(v)
	}

	fn notify<F: Fn(&dyn LightChainNotify)>(&self, f: F) {
		for listener in &*self.listeners.read() {
			if let Some(listener) = listener.upgrade() {
				f(&*listener)
			}
		}
	}

	// return false if should skip, true otherwise. may push onto bad if
	// should skip.
	fn check_header(&self, bad: &mut Vec<H256>, verified_header: &Header) -> bool {
		let hash = verified_header.hash();
		let parent_header = match self.chain.block_header(BlockId::Hash(*verified_header.parent_hash())) {
			Some(header) => header,
			None => {
				trace!(target: "client", "No parent for block ({}, {})",
					verified_header.number(), hash);
				return false // skip import of block with missing parent.
			}
		};

		// Verify Block Family

		let verify_family_result = {
			parent_header.decode()
				.map_err(|dec_err| dec_err.into())
				.and_then(|decoded| {
					self.engine.verify_block_family(&verified_header, &decoded)
				})

		};
		if let Err(e) = verify_family_result {
			warn!(target: "client", "Stage 3 block verification failed for #{} ({})\nError: {:?}",
				verified_header.number(), verified_header.hash(), e);
			bad.push(hash);
			return false;
		};

		// "external" verification.
		let verify_external_result = self.engine.verify_block_external(&verified_header);
		if let Err(e) = verify_external_result {
			warn!(target: "client", "Stage 4 block verification failed for #{} ({})\nError: {:?}",
				verified_header.number(), verified_header.hash(), e);

			bad.push(hash);
			return false;
		};

		true
	}

	fn check_epoch_signal(&self, verified_header: &Header) -> Result<Option<Proof>, T::Error> {
		use common_types::engines::machine::{AuxiliaryRequest, AuxiliaryData};

		let mut block: Option<Vec<u8>> = None;
		let mut receipts: Option<Vec<_>> = None;

		loop {

			let is_signal = {
				let auxiliary = AuxiliaryData {
					bytes: block.as_ref().map(|x| &x[..]),
					receipts: receipts.as_ref().map(|x| &x[..]),
				};

				self.engine.signals_epoch_end(verified_header, auxiliary)
			};

			// check with any auxiliary data fetched so far
			match is_signal {
				EpochChange::No => return Ok(None),
				EpochChange::Yes(proof) => return Ok(Some(proof)),
				EpochChange::Unsure(unsure) => {
					let (b, r) = match unsure {
						AuxiliaryRequest::Body =>
							(Some(self.fetcher.block_body(verified_header)), None),
						AuxiliaryRequest::Receipts =>
							(None, Some(self.fetcher.block_receipts(verified_header))),
						AuxiliaryRequest::Both => (
							Some(self.fetcher.block_body(verified_header)),
							Some(self.fetcher.block_receipts(verified_header)),
						),
					};

					if let Some(b) = b {
						block = Some(b.into_future().wait()?.into_inner());
					}

					if let Some(r) = r {
						receipts = Some(r.into_future().wait()?);
					}
				}
			}
		}
	}

	// attempts to fetch the epoch proof from the network until successful.
	fn write_pending_proof(&self, header: &Header, proof: Proof) -> Result<(), T::Error> {
		let proof = match proof {
			Proof::Known(known) => known,
			Proof::WithState(state_dependent) => {
				self.fetcher.epoch_transition(
					header.hash(),
					self.engine.clone(),
					state_dependent
				).into_future().wait()?
			}
		};

		let mut batch = self.db.transaction();
		self.chain.insert_pending_transition(&mut batch, header.hash(), &PendingTransition {
			proof,
		});
		self.db.write_buffered(batch);
		Ok(())
	}
}


impl<T: ChainDataFetcher> LightChainClient for Client<T> {
	fn add_listener(&self, listener: Weak<dyn LightChainNotify>) {
		Client::add_listener(self, listener)
	}

	fn chain_info(&self) -> BlockChainInfo { Client::chain_info(self) }

	fn queue_info(&self) -> BlockQueueInfo {
		self.queue.queue_info()
	}

	fn queue_header(&self, header: Header) -> EthcoreResult<H256> {
		self.import_header(header)
	}

	fn block_hash(&self, id: BlockId) -> Option<H256> {
		Client::block_hash(self, id)
	}

	fn block_header(&self, id: BlockId) -> Option<encoded::Header> {
		Client::block_header(self, id)
	}

	fn best_block_header(&self) -> encoded::Header {
		Client::best_block_header(self)
	}

	fn score(&self, id: BlockId) -> Option<U256> {
		Client::score(self, id)
	}

	fn ancestry_iter<'a>(&'a self, start: BlockId) -> Box<dyn Iterator<Item=encoded::Header> + 'a> {
		Box::new(Client::ancestry_iter(self, start))
	}

	fn signing_chain_id(&self) -> Option<u64> {
		Client::signing_chain_id(self)
	}

	fn env_info(&self, id: BlockId) -> Option<EnvInfo> {
		Client::env_info(self, id)
	}

	fn engine(&self) -> &Arc<dyn Engine> {
		Client::engine(self)
	}

	fn set_spec_name(&self, new_spec_name: String) -> Result<(), ()> {
		trace!(target: "mode", "Client::set_spec_name({:?})", new_spec_name);
		if let Some(ref h) = *self.exit_handler.lock() {
			(*h)(new_spec_name);
			Ok(())
		} else {
			warn!("Not hypervised; cannot change chain.");
			Err(())
		}
	}

	fn is_known(&self, hash: &H256) -> bool {
		self.status(hash) == BlockStatus::InChain
	}

	fn clear_queue(&self) {
		self.queue.clear()
	}

	fn flush_queue(&self) {
		Client::flush_queue(self);
	}

	fn cht_root(&self, i: usize) -> Option<H256> {
		Client::cht_root(self, i)
	}

	fn report(&self) -> ClientReport {
		Client::report(self)
	}
}

impl<T: ChainDataFetcher> client_traits::ChainInfo for Client<T> {
	fn chain_info(&self) -> BlockChainInfo {
		Client::chain_info(self)
	}
}

impl<T: ChainDataFetcher> client_traits::EngineClient for Client<T> {
	fn update_sealing(&self, _force: ForceUpdateSealing) {}
	fn submit_seal(&self, _block_hash: H256, _seal: Vec<Vec<u8>>) { }
	fn broadcast_consensus_message(&self, _message: Vec<u8>) { }

	fn epoch_transition_for(&self, parent_hash: H256) -> Option<EpochTransition> {
		self.chain.epoch_transition_for(parent_hash).map(|(hdr, proof)| EpochTransition {
			block_hash: hdr.hash(),
			block_number: hdr.number(),
			proof,
		})
	}

	fn as_full_client(&self) -> Option<&dyn (client_traits::BlockChainClient)> {
		None
	}

	fn block_number(&self, id: BlockId) -> Option<BlockNumber> {
		self.block_header(id).map(|hdr| hdr.number())
	}

	fn block_header(&self, id: BlockId) -> Option<encoded::Header> {
		Client::block_header(self, id)
	}
}

impl<T> client_traits::Tick for Client<T> {}<|MERGE_RESOLUTION|>--- conflicted
+++ resolved
@@ -174,11 +174,7 @@
 	fetcher: T,
 	verify_full: bool,
 	/// A closure to call when we want to restart the client
-<<<<<<< HEAD
-	exit_handler: Mutex<Option<Box<Fn(String) + 'static + Send>>>,
-=======
 	exit_handler: Mutex<Option<Box<dyn Fn(String) + 'static + Send>>>,
->>>>>>> 41aee5aa
 }
 
 impl<T: ChainDataFetcher> Client<T> {
@@ -384,14 +380,6 @@
 		*self.exit_handler.lock() = Some(Box::new(f));
 	}
 
-	/// Set a closure to call when the client wants to be restarted.
-	///
-	/// The parameter passed to the callback is the name of the new chain spec to use after
-	/// the restart.
-	pub fn set_exit_handler<F>(&self, f: F) where F: Fn(String) + 'static + Send {
-		*self.exit_handler.lock() = Some(Box::new(f));
-	}
-
 	/// Get a handle to the verification engine.
 	pub fn engine(&self) -> &Arc<dyn Engine> {
 		&self.engine
