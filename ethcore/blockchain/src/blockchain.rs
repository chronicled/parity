// Copyright 2015-2020 Parity Technologies (UK) Ltd.
// This file is part of Parity Ethereum.

// Parity Ethereum is free software: you can redistribute it and/or modify
// it under the terms of the GNU General Public License as published by
// the Free Software Foundation, either version 3 of the License, or
// (at your option) any later version.

// Parity Ethereum is distributed in the hope that it will be useful,
// but WITHOUT ANY WARRANTY; without even the implied warranty of
// MERCHANTABILITY or FITNESS FOR A PARTICULAR PURPOSE.  See the
// GNU General Public License for more details.

// You should have received a copy of the GNU General Public License
// along with Parity Ethereum.  If not, see <http://www.gnu.org/licenses/>.

//! Blockchain database.

use std::collections::{HashMap, HashSet};
use std::{mem, io};
use std::path::Path;
use std::sync::Arc;

use ansi_term::Colour;
use blooms_db;
use common_types::{
	BlockNumber,
	blockchain_info::BlockChainInfo,
	block::{BlockInfo, BlockLocation, BranchBecomingCanonChainData},
	encoded,
	engines::ForkChoice,
	engines::epoch::{Transition as EpochTransition, PendingTransition as PendingEpochTransition},
	header::{Header, ExtendedHeader},
	import_route::ImportRoute,
	log_entry::{LogEntry, LocalizedLogEntry},
	receipt::Receipt,
	transaction::LocalizedTransaction,
	tree_route::TreeRoute,
	view,
	views::{BlockView, HeaderView},
};
use ethcore_db::cache_manager::CacheManager;
use ethcore_db::keys::{BlockReceipts, BlockDetails, TransactionAddress, EPOCH_KEY_PREFIX, EpochTransitions};
use ethcore_db::{self as db, Writable, Readable, CacheUpdatePolicy};
use ethereum_types::{H256, Bloom, BloomRef, U256};
use util_mem::{MallocSizeOf, allocators::new_malloc_size_ops};
use itertools::Itertools;
use kvdb::{DBTransaction, KeyValueDB};
use log::{trace, debug, warn, info};
use parity_bytes::Bytes;
use parking_lot::{Mutex, RwLock};
use rayon::prelude::*;
use rlp::RlpStream;
use rlp_compress::{compress, decompress, blocks_swapper};

use crate::best_block::{BestBlock, BestAncientBlock};
use crate::update::{ExtrasUpdate, ExtrasInsert};
use crate::{CacheSize, Config};

/// Database backing `BlockChain`.
pub trait BlockChainDB: Send + Sync {
	/// Generic key value store.
	fn key_value(&self) -> &Arc<dyn KeyValueDB>;

	/// Header blooms database.
	fn blooms(&self) -> &blooms_db::Database;

	/// Trace blooms database.
	fn trace_blooms(&self) -> &blooms_db::Database;

	/// Restore the DB from the given path
	fn restore(&self, new_db: &str) -> Result<(), io::Error> {
		// First, close the Blooms databases
		self.blooms().close()?;
		self.trace_blooms().close()?;

		// Restore the key_value DB
		self.key_value().restore(new_db)?;

		// Re-open the Blooms databases
		self.blooms().reopen()?;
		self.trace_blooms().reopen()?;
		Ok(())
	}
}

/// Generic database handler. This trait contains one function `open`. When called, it opens database with a
/// predefined config.
pub trait BlockChainDBHandler: Send + Sync {
	/// Open the predefined key-value database.
	fn open(&self, path: &Path) -> io::Result<Arc<dyn BlockChainDB>>;
}

/// Interface for querying blocks by hash and by number.
pub trait BlockProvider {
	/// Returns true if the given block is known
	/// (though not necessarily a part of the canon chain).
	fn is_known(&self, hash: &H256) -> bool;

	/// Returns true if the given block is known and in the canon chain.
	fn is_canon(&self, hash: &H256) -> bool {
		let is_canon = || Some(hash == &self.block_hash(self.block_number(hash)?)?);
		is_canon().unwrap_or(false)
	}

	/// Get the first block of the best part of the chain.
	/// Return `None` if there is no gap and the first block is the genesis.
	/// Any queries of blocks which precede this one are not guaranteed to
	/// succeed.
	fn first_block(&self) -> Option<H256>;

	/// Get the number of the first block.
	fn first_block_number(&self) -> Option<BlockNumber> {
		self.first_block().map(|b| self.block_number(&b).expect("First block is always set to an existing block or `None`. Existing block always has a number; qed"))
	}

	/// Get the best block of an first block sequence if there is a gap.
	fn best_ancient_block(&self) -> Option<H256>;

	/// Get the number of the first block.
	fn best_ancient_number(&self) -> Option<BlockNumber> {
		self.best_ancient_block().map(|h| self.block_number(&h).expect("Ancient block is always set to an existing block or `None`. Existing block always has a number; qed"))
	}
	/// Get raw block data
	fn block(&self, hash: &H256) -> Option<encoded::Block>;

	/// Get the familial details concerning a block.
	fn block_details(&self, hash: &H256) -> Option<BlockDetails>;

	/// Get the hash of given block's number.
	fn block_hash(&self, index: BlockNumber) -> Option<H256>;

	/// Get the address of transaction with given hash.
	fn transaction_address(&self, hash: &H256) -> Option<TransactionAddress>;

	/// Get receipts of block with given hash.
	fn block_receipts(&self, hash: &H256) -> Option<BlockReceipts>;

	/// Get the header RLP of a block.
	fn block_header_data(&self, hash: &H256) -> Option<encoded::Header>;

	/// Get the block body (uncles and transactions).
	fn block_body(&self, hash: &H256) -> Option<encoded::Body>;

	/// Get a list of uncles for a given block.
	/// Returns None if block does not exist.
	fn uncles(&self, hash: &H256) -> Option<Vec<Header>> {
		self.block_body(hash).map(|body| body.uncles())
	}

	/// Get a list of uncle hashes for a given block.
	/// Returns None if block does not exist.
	fn uncle_hashes(&self, hash: &H256) -> Option<Vec<H256>> {
		self.block_body(hash).map(|body| body.uncle_hashes())
	}

	/// Get the number of given block's hash.
	fn block_number(&self, hash: &H256) -> Option<BlockNumber> {
		self.block_header_data(hash).map(|header| header.number())
	}

	/// Get transaction with given transaction hash.
	fn transaction(&self, address: &TransactionAddress) -> Option<LocalizedTransaction> {
		self.block_body(&address.block_hash)
			.and_then(|body| self.block_number(&address.block_hash)
			.and_then(|n| body.view().localized_transaction_at(&address.block_hash, n, address.index)))
	}

	/// Get a list of transactions for a given block.
	/// Returns None if block does not exist.
	fn transactions(&self, hash: &H256) -> Option<Vec<LocalizedTransaction>> {
		self.block_body(hash)
			.and_then(|body| self.block_number(hash)
			.map(|n| body.view().localized_transactions(hash, n)))
	}

	/// Returns reference to genesis hash.
	fn genesis_hash(&self) -> H256 {
		self.block_hash(0).expect("Genesis hash should always exist")
	}

	/// Returns the header of the genesis block.
	fn genesis_header(&self) -> encoded::Header {
		self.block_header_data(&self.genesis_hash())
			.expect("Genesis header always stored; qed")
	}

	/// Returns numbers of blocks containing given bloom.
	fn blocks_with_bloom<'a, B, I, II>(&self, blooms: II, from_block: BlockNumber, to_block: BlockNumber) -> Vec<BlockNumber>
	where
		BloomRef<'a>: From<B>,
		II: IntoIterator<Item = B, IntoIter = I> + Copy,
		I: Iterator<Item = B>,
		Self: Sized;

	/// Returns logs matching given filter.
	fn logs<F>(&self, blocks: Vec<H256>, matches: F, limit: Option<usize>) -> Vec<LocalizedLogEntry>
		where F: Fn(&LogEntry) -> bool + Send + Sync, Self: Sized;
}

/// Interface for querying blocks with pending db transaction by hash and by number.
trait InTransactionBlockProvider {
	/// Get the familial details concerning a block.
	fn uncommitted_block_details(&self, hash: &H256) -> Option<BlockDetails>;
}

#[derive(Debug, Hash, Eq, PartialEq, Clone)]
enum CacheId {
	BlockHeader(H256),
	BlockBody(H256),
	BlockDetails(H256),
	BlockHashes(BlockNumber),
	TransactionAddresses(H256),
	BlockReceipts(H256),
}

/// Structure providing fast access to blockchain data.
///
/// **Does not do input data verification.**
pub struct BlockChain {
	// All locks must be captured in the order declared here.
	best_block: RwLock<BestBlock>,
	// Stores best block of the first uninterrupted sequence of blocks. `None` if there are no gaps.
	// Only updated with `insert_unordered_block`.
	best_ancient_block: RwLock<Option<BestAncientBlock>>,
	// Stores the hash of the first block of the last sequence of blocks. `None` means that there
	// are no gaps in the chain; `Some(hash)` means that the database was warp-synced.
	// This is calculated on start and is not updated.
	first_block: Option<H256>,

	// block cache
	block_headers: RwLock<HashMap<H256, encoded::Header>>,
	block_bodies: RwLock<HashMap<H256, encoded::Body>>,

	// extra caches
	block_details: RwLock<HashMap<H256, BlockDetails>>,
	block_hashes: RwLock<HashMap<BlockNumber, H256>>,
	transaction_addresses: RwLock<HashMap<H256, TransactionAddress>>,
	block_receipts: RwLock<HashMap<H256, BlockReceipts>>,

	db: Arc<dyn BlockChainDB>,

	cache_man: Mutex<CacheManager<CacheId>>,

	pending_best_ancient_block: RwLock<Option<Option<BestAncientBlock>>>,
	pending_best_block: RwLock<Option<BestBlock>>,
	pending_block_hashes: RwLock<HashMap<BlockNumber, H256>>,
	pending_block_details: RwLock<HashMap<H256, BlockDetails>>,
	pending_transaction_addresses: RwLock<HashMap<H256, Option<TransactionAddress>>>,
}

impl BlockProvider for BlockChain {
	/// Returns true if the given block is known
	/// (though not necessarily a part of the canon chain).
	fn is_known(&self, hash: &H256) -> bool {
		self.db.key_value().exists_with_cache(db::COL_EXTRA, &self.block_details, hash)
	}

	fn first_block(&self) -> Option<H256> {
		self.first_block.clone()
	}

	fn best_ancient_block(&self) -> Option<H256> {
		self.best_ancient_block.read().as_ref().map(|b| b.hash)
	}

	fn best_ancient_number(&self) -> Option<BlockNumber> {
		self.best_ancient_block.read().as_ref().map(|b| b.number)
	}

	/// Get raw block data
	fn block(&self, hash: &H256) -> Option<encoded::Block> {
		let header = self.block_header_data(hash)?;
		let body = self.block_body(hash)?;
		Some(encoded::Block::new_from_header_and_body(&header.view(), &body.view()))
	}

	/// Get block header data
	fn block_header_data(&self, hash: &H256) -> Option<encoded::Header> {
		// Check cache first
		{
			let read = self.block_headers.read();
			if let Some(v) = read.get(hash) {
				return Some(v.clone());
			}
		}

		// Check if it's the best block
		{
			let best_block = self.best_block.read();
			if &best_block.header.hash() == hash {
				return Some(best_block.header.encoded())
			}
		}

		// Read from DB and populate cache
		let b = self.db.key_value().get(db::COL_HEADERS, hash.as_bytes())
			.expect("Low level database error when fetching block header data. Some issue with disk?")?;

		let header = encoded::Header::new(decompress(&b, blocks_swapper()).into_vec());
		let mut write = self.block_headers.write();
		write.insert(*hash, header.clone());

		self.cache_man.lock().note_used(CacheId::BlockHeader(*hash));
		Some(header)
	}

	/// Get block body data
	fn block_body(&self, hash: &H256) -> Option<encoded::Body> {
		// Check cache first
		{
			let read = self.block_bodies.read();
			if let Some(v) = read.get(hash) {
				return Some(v.clone());
			}
		}

		// Check if it's the best block
		{
			let best_block = self.best_block.read();
			if &best_block.header.hash() == hash {
				return Some(encoded::Body::new(Self::block_to_body(best_block.block.rlp().as_raw())));
			}
		}

		// Read from DB and populate cache
		let b = self.db.key_value().get(db::COL_BODIES, hash.as_bytes())
			.expect("Low level database error when fetching block body data. Some issue with disk?")?;

		let body = encoded::Body::new(decompress(&b, blocks_swapper()).into_vec());
		let mut write = self.block_bodies.write();
		write.insert(*hash, body.clone());

		self.cache_man.lock().note_used(CacheId::BlockBody(*hash));
		Some(body)
	}

	/// Get the familial details concerning a block.
	fn block_details(&self, hash: &H256) -> Option<BlockDetails> {
		let result = self.db.key_value().read_with_cache(db::COL_EXTRA, &self.block_details, hash)?;
		self.cache_man.lock().note_used(CacheId::BlockDetails(*hash));
		Some(result)
	}

	/// Get the hash of given block's number.
	fn block_hash(&self, index: BlockNumber) -> Option<H256> {
		let result = self.db.key_value().read_with_cache(db::COL_EXTRA, &self.block_hashes, &index)?;
		self.cache_man.lock().note_used(CacheId::BlockHashes(index));
		Some(result)
	}

	/// Get the address of transaction with given hash.
	fn transaction_address(&self, hash: &H256) -> Option<TransactionAddress> {
		let result = self.db.key_value().read_with_cache(db::COL_EXTRA, &self.transaction_addresses, hash)?;
		self.cache_man.lock().note_used(CacheId::TransactionAddresses(*hash));
		Some(result)
	}

	/// Get receipts of block with given hash.
	fn block_receipts(&self, hash: &H256) -> Option<BlockReceipts> {
		let result = self.db.key_value().read_with_cache(db::COL_EXTRA, &self.block_receipts, hash)?;
		self.cache_man.lock().note_used(CacheId::BlockReceipts(*hash));
		Some(result)
	}

	/// Returns numbers of blocks containing given bloom.
	fn blocks_with_bloom<'a, B, I, II>(&self, blooms: II, from_block: BlockNumber, to_block: BlockNumber) -> Vec<BlockNumber>
	where
		BloomRef<'a>: From<B>,
		II: IntoIterator<Item = B, IntoIter = I> + Copy,
		I: Iterator<Item = B> {
		self.db.blooms()
			.filter(from_block, to_block, blooms)
			.expect("Low level database error when searching blooms. Some issue with disk?")
	}

	/// Returns logs matching given filter. The order of logs returned will be the same as the order of the blocks
	/// provided. And it's the callers responsibility to sort blocks provided in advance.
	fn logs<F>(&self, mut blocks: Vec<H256>, matches: F, limit: Option<usize>) -> Vec<LocalizedLogEntry>
		where F: Fn(&LogEntry) -> bool + Send + Sync, Self: Sized {
		// sort in reverse order
		blocks.reverse();

		let mut logs = blocks
			.chunks(128)
			.flat_map(move |blocks_chunk| {
				blocks_chunk.into_par_iter()
					.filter_map(|hash| self.block_number(&hash).map(|r| (r, hash)))
					.filter_map(|(number, hash)| self.block_receipts(&hash).map(|r| (number, hash, r.receipts)))
					.filter_map(|(number, hash, receipts)| self.block_body(&hash).map(|ref b| (number, hash, receipts, b.transaction_hashes())))
					.flat_map(|(number, hash, mut receipts, mut hashes)| {
						if receipts.len() != hashes.len() {
							warn!("Block {} ({}) has different number of receipts ({}) to transactions ({}). Database corrupt?", number, hash, receipts.len(), hashes.len());
							assert!(false);
						}
						let mut log_index = receipts.iter().fold(0, |sum, receipt| sum + receipt.logs.len());

						let receipts_len = receipts.len();
						hashes.reverse();
						receipts.reverse();
						receipts.into_iter()
							.map(|receipt| receipt.logs)
							.zip(hashes)
							.enumerate()
							.flat_map(move |(index, (mut logs, tx_hash))| {
								let current_log_index = log_index;
								let no_of_logs = logs.len();
								log_index -= no_of_logs;

								logs.reverse();
								logs.into_iter()
									.enumerate()
									.map(move |(i, log)| LocalizedLogEntry {
										entry: log,
										block_hash: *hash,
										block_number: number,
										transaction_hash: tx_hash,
										// iterating in reverse order
										transaction_index: receipts_len - index - 1,
										transaction_log_index: no_of_logs - i - 1,
										log_index: current_log_index - i - 1,
									})
							})
							.filter(|log_entry| matches(&log_entry.entry))
							.take(limit.unwrap_or(::std::usize::MAX))
							.collect::<Vec<_>>()
					})
					.collect::<Vec<_>>()
			})
			.take(limit.unwrap_or(::std::usize::MAX))
			.collect::<Vec<LocalizedLogEntry>>();
		logs.reverse();
		logs
	}
}

impl InTransactionBlockProvider for BlockChain {
	fn uncommitted_block_details(&self, hash: &H256) -> Option<BlockDetails> {
		let result = self.db.key_value().read_with_two_layer_cache(
			db::COL_EXTRA,
			&self.pending_block_details,
			&self.block_details,
			hash
		)?;
		self.cache_man.lock().note_used(CacheId::BlockDetails(*hash));
		Some(result)
	}
}

/// An iterator which walks the blockchain towards the genesis.
#[derive(Clone)]
pub struct AncestryIter<'a> {
	current: H256,
	chain: &'a BlockChain,
}

impl<'a> Iterator for AncestryIter<'a> {
	type Item = H256;
	fn next(&mut self) -> Option<H256> {
		if self.current.is_zero() {
			None
		} else {
			self.chain.block_details(&self.current)
				.map(|details| mem::replace(&mut self.current, details.parent))
		}
	}
}

/// An iterator which walks the blockchain towards the genesis, with metadata information.
pub struct AncestryWithMetadataIter<'a> {
	current: H256,
	chain: &'a BlockChain,
}

impl<'a> Iterator for AncestryWithMetadataIter<'a> {
	type Item = ExtendedHeader;
	fn next(&mut self) -> Option<ExtendedHeader> {
		if self.current.is_zero() {
			None
		} else {
			let details = self.chain.block_details(&self.current);
			let header = self.chain.block_header_data(&self.current)
				.map(|h| h.decode().expect("Stored block header data is valid RLP; qed"));

			match (details, header) {
				(Some(details), Some(header)) => {
					self.current = details.parent;
					Some(ExtendedHeader {
						parent_total_difficulty: details.total_difficulty - *header.difficulty(),
						is_finalized: details.is_finalized,
						header,
					})
				},
				_ => {
					self.current = H256::zero();
					None
				},
			}
		}
	}
}

/// An iterator which walks all epoch transitions.
/// Returns epoch transitions.
pub struct EpochTransitionIter<'a> {
	chain: &'a BlockChain,
	prefix_iter: Box<dyn Iterator<Item=(Box<[u8]>, Box<[u8]>)> + 'a>,
}

impl<'a> Iterator for EpochTransitionIter<'a> {
	type Item = (u64, EpochTransition);

	fn next(&mut self) -> Option<Self::Item> {
		loop {
			// some epochs never occurred on the main chain.
			let (key, val) = self.prefix_iter.next()?;

			// iterator may continue beyond values beginning with this
			// prefix.
			if !key.starts_with(&EPOCH_KEY_PREFIX[..]) {
				return None
			}

			let transitions: EpochTransitions = ::rlp::decode(&val[..]).expect("decode error: the db is corrupted or the data structure has changed");

			// if there are multiple candidates, at most one will be on the
			// canon chain.
			for transition in transitions.candidates.into_iter() {
				let is_in_canon_chain = self.chain.block_hash(transition.block_number)
					.map_or(false, |hash| hash == transition.block_hash);

				// if the transition is within the block gap, there will only be
				// one candidate, and it will be from a snapshot restored from.
				let is_ancient = self.chain.first_block_number()
					.map_or(false, |first| first > transition.block_number);

				if is_ancient || is_in_canon_chain {
					return Some((transitions.number, transition))
				}
			}
		}
	}
}

impl BlockChain {
	/// Create new instance of blockchain from given Genesis.
	pub fn new(config: Config, genesis: &[u8], db: Arc<dyn BlockChainDB>) -> BlockChain {
		// 400 is the average size of the key
		let cache_man = CacheManager::new(config.pref_cache_size, config.max_cache_size, 400);

		let mut bc = BlockChain {
			first_block: None,
			best_block: RwLock::new(BestBlock {
				// BestBlock will be overwritten anyway.
				header: Default::default(),
				total_difficulty: Default::default(),
				block: encoded::Block::new(genesis.into()),
			}),
			best_ancient_block: RwLock::new(None),
			block_headers: RwLock::new(HashMap::new()),
			block_bodies: RwLock::new(HashMap::new()),
			block_details: RwLock::new(HashMap::new()),
			block_hashes: RwLock::new(HashMap::new()),
			transaction_addresses: RwLock::new(HashMap::new()),
			block_receipts: RwLock::new(HashMap::new()),
			db: db.clone(),
			cache_man: Mutex::new(cache_man),
			pending_best_ancient_block: RwLock::new(None),
			pending_best_block: RwLock::new(None),
			pending_block_hashes: RwLock::new(HashMap::new()),
			pending_block_details: RwLock::new(HashMap::new()),
			pending_transaction_addresses: RwLock::new(HashMap::new()),
		};

		// load best block
		let best_block_hash = match bc.db.key_value().get(db::COL_EXTRA, b"best")
			.expect("Low-level database error when fetching 'best' block. Some issue with disk?")
		{
			Some(best) => {
				H256::from_slice(&best)
			}
			None => {
				// best block does not exist
				// we need to insert genesis into the cache
				let block = view!(BlockView, genesis);
				let header = block.header_view();
				let hash = block.hash();

				let details = BlockDetails {
					number: header.number(),
					total_difficulty: header.difficulty(),
					parent: header.parent_hash(),
					children: vec![],
					is_finalized: false,
				};

				let mut batch = DBTransaction::new();
				batch.put(db::COL_HEADERS, hash.as_bytes(), block.header_rlp().as_raw());
				batch.put(db::COL_BODIES, hash.as_bytes(), &Self::block_to_body(genesis));

				batch.write(db::COL_EXTRA, &hash, &details);
				batch.write(db::COL_EXTRA, &header.number(), &hash);

				batch.put(db::COL_EXTRA, b"best", hash.as_bytes());
				bc.db.key_value().write(batch).expect("Low level database error when fetching 'best' block. Some issue with disk?");
				hash
			}
		};

		{
			// Fetch best block details
			let best_block_total_difficulty = bc.block_details(&best_block_hash)
				.expect("Best block is from a known block hash; a known block hash always comes with a known block detail; qed")
				.total_difficulty;
			let best_block_rlp = bc.block(&best_block_hash)
				.expect("Best block is from a known block hash; qed");

			// and write them to the cache.
			let mut best_block = bc.best_block.write();
			*best_block = BestBlock {
				total_difficulty: best_block_total_difficulty,
				header: best_block_rlp.decode_header(),
				block: best_block_rlp,
			};
		}

		{
			let best_block_number = bc.best_block.read().header.number();
			// Fetch first and best ancient block details
			let raw_first = bc.db.key_value().get(db::COL_EXTRA, b"first")
				.expect("Low level database error when fetching 'first' block. Some issue with disk?");
			let mut best_ancient = bc.db.key_value().get(db::COL_EXTRA, b"ancient")
				.expect("Low level database error when fetching 'best ancient' block. Some issue with disk?")
				.map(|h| H256::from_slice(&h));
			let best_ancient_number;
			if best_ancient.is_none() && best_block_number > 1 && bc.block_hash(1).is_none() {
				best_ancient = Some(bc.genesis_hash());
				best_ancient_number = Some(0);
			} else {
				best_ancient_number = best_ancient.as_ref().and_then(|h| bc.block_number(h));
			}

			// binary search for the first block (unless they warp synced their db we'll search back to genesis).
			match raw_first {
				None => {
					let (mut f, mut hash) = (best_block_number, best_block_hash);
					let mut l = best_ancient_number.unwrap_or(0);
					trace!(target: "blockchain", "Looking for first block. Starting binary search between f={} and l={}", f, l);
					loop {
						if l >= f { break; }

						let step = (f - l) >> 1;
						let m = l + step;

						match bc.block_hash(m) {
							Some(h) => { f = m; hash = h },
							None => { l = m + 1 },
						}
					}

					if hash != bc.genesis_hash() {
						trace!(target:"blockchain", "First block calculated: #{}/{:?}; writing to disk", f, hash);
						let mut batch = db.key_value().transaction();
						batch.put(db::COL_EXTRA, b"first", hash.as_bytes());
						db.key_value().write(batch).expect("Low level database error when writing 'first' block. Some issue with disk?");
						bc.first_block = Some(hash);
					}
				},
				Some(raw_first) => {
					bc.first_block = Some(H256::from_slice(&raw_first));
				},
			}

			// and write them
			if let (Some(hash), Some(number)) = (best_ancient, best_ancient_number) {
				let mut best_ancient_block = bc.best_ancient_block.write();
				*best_ancient_block = Some(BestAncientBlock { hash, number });
			}
		}

		bc
	}

	/// Returns true if the given parent block has given child
	/// (though not necessarily a part of the canon chain).
	fn is_known_child(&self, parent: &H256, hash: &H256) -> bool {
		self.db.key_value().read_with_cache(db::COL_EXTRA, &self.block_details, parent).map_or(false, |d| d.children.contains(hash))
	}

	/// Returns a tree route between `from` and `to`, which is a tuple of:
	///
	/// - a vector of hashes of all blocks, ordered from `from` to `to`.
	///
	/// - common ancestor of these blocks.
	///
	/// - an index where best common ancestor would be
	///
	/// 1.) from newer to older
	///
	/// - bc: `A1 -> A2 -> A3 -> A4 -> A5`
	/// - from: A5, to: A4
	/// - route:
	///
	///   ```json
	///   { blocks: [A5], ancestor: A4, index: 1 }
	///   ```
	///
	/// 2.) from older to newer
	///
	/// - bc: `A1 -> A2 -> A3 -> A4 -> A5`
	/// - from: A3, to: A4
	/// - route:
	///
	///   ```json
	///   { blocks: [A4], ancestor: A3, index: 0 }
	///   ```
	///
	/// 3.) fork:
	///
	/// - bc:
	///
	///   ```text
	///   A1 -> A2 -> A3 -> A4
	///              -> B3 -> B4
	///   ```
	/// - from: B4, to: A4
	/// - route:
	///
	///   ```json
	///   { blocks: [B4, B3, A3, A4], ancestor: A2, index: 2 }
	///   ```
	///
	/// If the tree route verges into pruned or unknown blocks,
	/// `None` is returned.
	///
	/// `is_from_route_finalized` returns whether the `from` part of the
	/// route contains a finalized block. This only holds if the two parts (from
	/// and to) are on different branches, ie. on 2 different forks.
	pub fn tree_route(&self, from: H256, to: H256) -> Option<TreeRoute> {
		let mut from_branch = vec![];
		let mut is_from_route_finalized = false;
		let mut to_branch = vec![];

		let mut from_details = self.block_details(&from)?;
		let mut to_details = self.block_details(&to)?;
		let mut current_from = from;
		let mut current_to = to;

		// reset from && to to the same level
		while from_details.number > to_details.number {
			from_branch.push(current_from);
			is_from_route_finalized = is_from_route_finalized || from_details.is_finalized;
			current_from = from_details.parent.clone();
			from_details = self.block_details(&from_details.parent)?;
		}

		while to_details.number > from_details.number {
			to_branch.push(current_to);
			current_to = to_details.parent.clone();
			to_details = self.block_details(&to_details.parent)?;
		}

		assert_eq!(from_details.number, to_details.number);

		// move to shared parent
		while current_from != current_to {
			from_branch.push(current_from);
			is_from_route_finalized = is_from_route_finalized || from_details.is_finalized;
			current_from = from_details.parent.clone();
			from_details = self.block_details(&from_details.parent)?;

			to_branch.push(current_to);
			current_to = to_details.parent.clone();
			to_details = self.block_details(&to_details.parent)?;
		}

		let index = from_branch.len();

		from_branch.extend(to_branch.into_iter().rev());

		Some(TreeRoute {
			blocks: from_branch,
			ancestor: current_from,
			index,
			is_from_route_finalized,
		})
	}

	/// Inserts a verified, known block from the canonical chain.
	///
	/// Can be performed out-of-order, but care must be taken that the final chain is in a correct state.
	/// This is used by snapshot restoration and when downloading missing blocks for the chain gap.
	/// `is_best` forces the best block to be updated to this block.
	/// `is_ancient` forces the best block of the first block sequence to be updated to this block.
	/// `parent_td` is a parent total diffuculty
	/// Supply a dummy parent total difficulty when the parent block may not be in the chain.
	/// Returns true if the block is disconnected.
	pub fn insert_unordered_block(&self, batch: &mut DBTransaction, block: encoded::Block, receipts: Vec<Receipt>, parent_td: Option<U256>, is_best: bool, is_ancient: bool) -> bool {
		let block_number = block.header_view().number();
		let block_parent_hash = block.header_view().parent_hash();
		let block_difficulty = block.header_view().difficulty();
		let hash = block.header_view().hash();

		if self.is_known(&hash) {
			return false;
		}

		assert!(self.pending_best_block.read().is_none());

		let compressed_header = compress(block.header_view().rlp().as_raw(), blocks_swapper());
		let compressed_body = compress(&Self::block_to_body(block.raw()), blocks_swapper());

		// store block in db
		batch.put(db::COL_HEADERS, hash.as_bytes(), &compressed_header);
		batch.put(db::COL_BODIES, hash.as_bytes(), &compressed_body);

		let maybe_parent = self.uncommitted_block_details(&block_parent_hash);

		if let Some(parent_details) = maybe_parent {
			// parent known to be in chain.
			let info = BlockInfo {
				hash: hash,
				number: block_number,
				total_difficulty: parent_details.total_difficulty + block_difficulty,
				location: BlockLocation::CanonChain,
			};

			self.prepare_update(batch, ExtrasUpdate {
				block_hashes: self.prepare_block_hashes_update(&info),
				block_details: self.prepare_block_details_update(block_parent_hash, &info, false),
				block_receipts: self.prepare_block_receipts_update(receipts, &info),
				blocks_blooms: self.prepare_block_blooms_update(block.header_view().log_bloom(), &info),
				transactions_addresses: self.prepare_transaction_addresses_update(block.view().transaction_hashes(), &info),
				info: info,
				block,
			}, is_best);

			if is_ancient {
				self.set_best_ancient_block(block_number, &hash, batch);
			}

			false
		} else {
			// parent not in the chain yet. we need the parent difficulty to proceed.
			let d = parent_td
				.expect("parent total difficulty always supplied for first block in chunk. only first block can have missing parent; qed");

			let info = BlockInfo {
				hash: hash,
				number: block_number,
				total_difficulty: d + block_difficulty,
				location: BlockLocation::CanonChain,
			};

			// TODO [sorpaas] support warp sync insertion of finalization and metadata.
			let block_details = BlockDetails {
				number: block_number,
				total_difficulty: info.total_difficulty,
				parent: block_parent_hash,
				children: Vec::new(),
				is_finalized: false,
			};

			let mut update = HashMap::new();
			update.insert(hash, block_details);

			self.prepare_update(batch, ExtrasUpdate {
				block_hashes: self.prepare_block_hashes_update(&info),
				block_details: update,
				block_receipts: self.prepare_block_receipts_update(receipts, &info),
				blocks_blooms: self.prepare_block_blooms_update(block.header_view().log_bloom(), &info),
				transactions_addresses: self.prepare_transaction_addresses_update(block.view().transaction_hashes(), &info),
				info: info,
				block,
			}, is_best);
			true
		}
	}

<<<<<<< HEAD
	/// clears all caches for testing purposes
=======
	/// clears all caches, re-loads best block from disk for testing purposes
>>>>>>> 41aee5aa
	pub fn clear_cache(&self) {
		self.block_bodies.write().clear();
		self.block_details.write().clear();
		self.block_hashes.write().clear();
		self.block_headers.write().clear();
<<<<<<< HEAD
=======
		// Fetch best block details from disk
		let best_block_hash = self.db.key_value().get(db::COL_EXTRA, b"best")
			.expect("Low-level database error when fetching 'best' block. Some issue with disk?")
			.as_ref()
			.map(|r| H256::from_slice(r))
			.unwrap();
		let best_block_total_difficulty = self.block_details(&best_block_hash)
			.expect("Best block is from a known block hash; a known block hash always comes with a known block detail; qed")
			.total_difficulty;
		let best_block_rlp = self.block(&best_block_hash)
			.expect("Best block is from a known block hash; qed");

		// and write them to the cache
		let mut best_block = self.best_block.write();
		*best_block = BestBlock {
			total_difficulty: best_block_total_difficulty,
			header: best_block_rlp.decode_header(),
			block: best_block_rlp,
		};
>>>>>>> 41aee5aa
	}

	/// Update the best ancient block to the given hash, after checking that
	/// it's directly linked to the currently known best ancient block
	pub fn update_best_ancient_block(&self, hash: &H256) {
		// Get the block view of the next ancient block (it must
		// be in DB at this point)
		let block_view = match self.block(hash) {
			Some(v) => v,
			None => return,
		};

		// So that `best_ancient_block` gets unlocked before calling
		// `set_best_ancient_block`
		{
			// Get the target hash ; if there are no ancient block,
			// it means that the chain is already fully linked
			// Release the `best_ancient_block` RwLock
			let target_hash = {
				let best_ancient_block = self.best_ancient_block.read();
				let cur_ancient_block = match *best_ancient_block {
					Some(ref b) => b,
					None => return,
				};

				// Ensure that the new best ancient block is after the current one
				if block_view.number() <= cur_ancient_block.number {
					return;
				}

				cur_ancient_block.hash.clone()
			};

			let mut block_hash = *hash;
			let mut is_linked = false;

			loop {
				if block_hash == target_hash {
					is_linked = true;
					break;
				}

				match self.block_details(&block_hash) {
					Some(block_details) => {
						block_hash = block_details.parent;
					},
					None => break,
				}
			}

			if !is_linked {
				trace!(target: "blockchain", "The given block {:x} is not linked to the known ancient block {:x}", hash, target_hash);
				return;
			}
		}

		let mut batch = self.db.key_value().transaction();
		self.set_best_ancient_block(block_view.number(), hash, &mut batch);
		self.db.key_value().write(batch).expect("Low level database error.");
	}

	/// Set the best ancient block with the given value: private method
	/// `best_ancient_block` must not be locked, otherwise a DeadLock would occur
	fn set_best_ancient_block(&self, block_number: BlockNumber, block_hash: &H256, batch: &mut DBTransaction) {
		let mut pending_best_ancient_block = self.pending_best_ancient_block.write();
		let ancient_number = self.best_ancient_block.read().as_ref().map_or(0, |b| b.number);
		if self.block_hash(block_number + 1).is_some() {
			trace!(target: "blockchain", "The two ends of the chain have met.");
			batch.delete(db::COL_EXTRA, b"ancient");
			*pending_best_ancient_block = Some(None);
		} else if block_number > ancient_number {
			trace!(target: "blockchain", "Updating the best ancient block to {}.", block_number);
			batch.put(db::COL_EXTRA, b"ancient", block_hash.as_bytes());
			*pending_best_ancient_block = Some(Some(BestAncientBlock {
				hash: *block_hash,
				number: block_number,
			}));
		}
	}

	/// Insert an epoch transition. Provide an epoch number being transitioned to
	/// and epoch transition object.
	///
	/// The block the transition occurred at should have already been inserted into the chain.
	pub fn insert_epoch_transition(&self, batch: &mut DBTransaction, epoch_num: u64, transition: EpochTransition) {
		let mut transitions = match self.db.key_value().read(db::COL_EXTRA, &epoch_num) {
			Some(existing) => existing,
			None => EpochTransitions {
				number: epoch_num,
				candidates: Vec::with_capacity(1),
			}
		};

		// ensure we don't write any duplicates.
		if transitions.candidates.iter().find(|c| c.block_hash == transition.block_hash).is_none() {
			transitions.candidates.push(transition);
			batch.write(db::COL_EXTRA, &epoch_num, &transitions);
		}
	}

	/// Iterate over all epoch transitions.
	/// This will only return transitions within the canonical chain.
	pub fn epoch_transitions(&self) -> EpochTransitionIter {
		debug!(target: "blockchain", "Iterating over all epoch transitions");
		let iter = self.db.key_value().iter_from_prefix(db::COL_EXTRA, &EPOCH_KEY_PREFIX[..]);
		EpochTransitionIter {
			chain: self,
			prefix_iter: iter,
		}
	}

	/// Get a specific epoch transition by block number and provided block hash.
	pub fn epoch_transition(&self, block_num: u64, block_hash: H256) -> Option<EpochTransition> {
		trace!(target: "blockchain", "Loading epoch transition at block {}, {}",
			block_num, block_hash);

		self.db.key_value().read(db::COL_EXTRA, &block_num).and_then(|transitions: EpochTransitions| {
			transitions.candidates.into_iter().find(|c| c.block_hash == block_hash)
		})
	}

	/// Get the transition to the epoch the given parent hash is part of
	/// or transitions to.
	/// This will give the epoch that any children of this parent belong to.
	///
	/// The block corresponding the the parent hash must be stored already.
	pub fn epoch_transition_for(&self, parent_hash: H256) -> Option<EpochTransition> {
		// slow path: loop back block by block
		for hash in self.ancestry_iter(parent_hash)? {
			trace!(target: "blockchain", "Got parent hash {} from ancestry_iter", hash);
			let details = self.block_details(&hash)?;
			trace!(target: "blockchain", "Block #{}: Got block details for parent hash {}", details.number, hash);

			// look for transition in database.
			if let Some(transition) = self.epoch_transition(details.number, hash) {
				return Some(transition)
			}

			// canonical hash -> fast breakout:
			// get the last epoch transition up to this block.
			//
			// if `block_hash` is canonical it will only return transitions up to
			// the parent.
			match self.block_hash(details.number) {
				Some(h) if h == hash => {
					return self.epoch_transitions()
						.map(|(_, t)| t)
						.take_while(|t| t.block_number <= details.number)
						.last()
				},
				Some(h) => {
					warn!(target: "blockchain", "Block #{}: Found non-canonical block hash {} (expected {})", details.number, h, hash);

					trace!(target: "blockchain", "Block #{} Mismatched hashes. Ancestor {} != Own {}", details.number, hash, h);
					trace!(target: "blockchain", "      Ancestor {}: #{:#?}", hash, details);
					trace!(target: "blockchain", "      Own      {}: #{:#?}", h, self.block_details(&h));

				},
				None => trace!(target: "blockchain", "Block #{}: hash {} not found in cache or DB", details.number, hash),
			}
		}

		// should never happen as the loop will encounter genesis before concluding.
		None
	}

	/// Write a pending epoch transition by block hash.
	pub fn insert_pending_transition(&self, batch: &mut DBTransaction, hash: H256, t: PendingEpochTransition) {
		batch.write(db::COL_EXTRA, &hash, &t);
	}

	/// Get a pending epoch transition by block hash.
	// TODO: implement removal safely: this can only be done upon finality of a block
	// that _uses_ the pending transition.
	pub fn get_pending_transition(&self, hash: H256) -> Option<PendingEpochTransition> {
		self.db.key_value().read(db::COL_EXTRA, &hash)
	}

	/// Add a child to a given block. Assumes that the block hash is in
	/// the chain and the child's parent is this block.
	///
	/// Used in snapshots to glue the chunks together at the end.
	pub fn add_child(&self, batch: &mut DBTransaction, block_hash: H256, child_hash: H256) {
		let mut parent_details = self.uncommitted_block_details(&block_hash)
			.unwrap_or_else(|| panic!("Invalid block hash: {:?}", block_hash));

		parent_details.children.push(child_hash);

		let mut update = HashMap::new();
		update.insert(block_hash, parent_details);

		let mut write_details = self.block_details.write();
		batch.extend_with_cache(db::COL_EXTRA, &mut *write_details, update, CacheUpdatePolicy::Overwrite);

		self.cache_man.lock().note_used(CacheId::BlockDetails(block_hash));
	}

	/// Inserts the block into backing cache database.
	/// Expects the block to be valid and already verified.
	/// If the block is already known, does nothing.
	pub fn insert_block(&self, batch: &mut DBTransaction, block: encoded::Block, receipts: Vec<Receipt>, extras: ExtrasInsert) -> ImportRoute {
		let parent_hash = block.header_view().parent_hash();
		let best_hash = self.best_block_hash();

		let route = self.tree_route(best_hash, parent_hash).expect("forks are only kept when it has common ancestors; tree route from best to prospective's parent always exists; qed");

		self.insert_block_with_route(batch, block, receipts, route, extras)
	}

	/// Inserts the block into backing cache database with already generated route information.
	/// Expects the block to be valid and already verified and route is tree route information from current best block to new block's parent.
	/// If the block is already known, does nothing.
	pub fn insert_block_with_route(&self, batch: &mut DBTransaction, block: encoded::Block, receipts: Vec<Receipt>, route: TreeRoute, extras: ExtrasInsert) -> ImportRoute {
		let hash = block.header_view().hash();
		let parent_hash = block.header_view().parent_hash();

		if self.is_known_child(&parent_hash, &hash) {
			return ImportRoute::none();
		}

		assert!(self.pending_best_block.read().is_none());

		let compressed_header = compress(block.header_view().rlp().as_raw(), blocks_swapper());
		let compressed_body = compress(&Self::block_to_body(block.raw()), blocks_swapper());

		// store block in db
		batch.put(db::COL_HEADERS, hash.as_bytes(), &compressed_header);
		batch.put(db::COL_BODIES, hash.as_bytes(), &compressed_body);

		let info = self.block_info(&block.header_view(), route, &extras);

		if let BlockLocation::BranchBecomingCanonChain(ref d) = info.location {
			info!(target: "reorg", "Reorg to {} ({} {} {})",
				Colour::Yellow.bold().paint(format!("#{} {}", info.number, info.hash)),
				Colour::Red.paint(d.retracted.iter().join(" ")),
				Colour::White.paint(format!("#{} {}", self.block_details(&d.ancestor).expect("`ancestor` is in the route; qed").number, d.ancestor)),
				Colour::Green.paint(d.enacted.iter().join(" "))
			);
		}

		self.prepare_update(batch, ExtrasUpdate {
			block_hashes: self.prepare_block_hashes_update(&info),
			block_details: self.prepare_block_details_update(parent_hash, &info, extras.is_finalized),
			block_receipts: self.prepare_block_receipts_update(receipts, &info),
			blocks_blooms: self.prepare_block_blooms_update(block.header_view().log_bloom(), &info),
			transactions_addresses: self.prepare_transaction_addresses_update(block.view().transaction_hashes(), &info),
			info: info.clone(),
			block,
		}, true);

		ImportRoute::from(info)
	}

	/// Get inserted block info which is critical to prepare extras updates.
	fn block_info(&self, header: &HeaderView, route: TreeRoute, extras: &ExtrasInsert) -> BlockInfo {
		let hash = header.hash();
		let number = header.number();
		let parent_hash = header.parent_hash();
		let parent_details = self.block_details(&parent_hash).unwrap_or_else(|| panic!("Invalid parent hash: {:?}", parent_hash));

		BlockInfo {
			hash: hash,
			number: number,
			total_difficulty: parent_details.total_difficulty + header.difficulty(),
			location: match extras.fork_choice {
				ForkChoice::New => {
					// On new best block we need to make sure that all ancestors
					// are moved to "canon chain"
					// find the route between old best block and the new one
					match route.blocks.len() {
						0 => BlockLocation::CanonChain,
						_ => {
							let retracted = route.blocks.iter().take(route.index).cloned().collect::<Vec<_>>().into_iter().collect::<Vec<_>>();
							let enacted = route.blocks.into_iter().skip(route.index).collect::<Vec<_>>();
							BlockLocation::BranchBecomingCanonChain(BranchBecomingCanonChainData {
								ancestor: route.ancestor,
								enacted: enacted,
								retracted: retracted,
							})
						}
					}
				},
				ForkChoice::Old => BlockLocation::Branch,
			},
		}
	}

	/// Mark a block to be considered finalized. Returns `Some(())` if the operation succeeds, and `None` if the block
	/// hash is not found.
	pub fn mark_finalized(&self, batch: &mut DBTransaction, block_hash: H256) -> Option<()> {
		let mut block_details = self.uncommitted_block_details(&block_hash)?;
		block_details.is_finalized = true;

		self.update_block_details(batch, block_hash, block_details);
		Some(())
	}

	/// Prepares extras block detail update.
	fn update_block_details(&self, batch: &mut DBTransaction, block_hash: H256, block_details: BlockDetails) {
		let mut details_map = HashMap::new();
		details_map.insert(block_hash, block_details);

		// We're only updating one existing value. So it shouldn't suffer from cache decoherence problem.
		let mut write_details = self.pending_block_details.write();
		batch.extend_with_cache(db::COL_EXTRA, &mut *write_details, details_map, CacheUpdatePolicy::Overwrite);
	}

	/// Prepares extras update.
	fn prepare_update(&self, batch: &mut DBTransaction, update: ExtrasUpdate, is_best: bool) {

		{
			let mut write_receipts = self.block_receipts.write();
			batch.extend_with_cache(db::COL_EXTRA, &mut *write_receipts, update.block_receipts, CacheUpdatePolicy::Remove);
		}

		if let Some((block, blooms)) = update.blocks_blooms {
			self.db.blooms()
				.insert_blooms(block, blooms.iter())
				.expect("Low level database error when updating blooms. Some issue with disk?");
		}

		// These cached values must be updated last with all four locks taken to avoid
		// cache decoherence
		{
			let mut best_block = self.pending_best_block.write();
			if is_best && update.info.location != BlockLocation::Branch {
				batch.put(db::COL_EXTRA, b"best", update.info.hash.as_bytes());
				*best_block = Some(BestBlock {
					total_difficulty: update.info.total_difficulty,
					header: update.block.decode_header(),
					block: update.block,
				});
			}

			let mut write_hashes = self.pending_block_hashes.write();
			let mut write_details = self.pending_block_details.write();
			let mut write_txs = self.pending_transaction_addresses.write();

			batch.extend_with_cache(db::COL_EXTRA, &mut *write_details, update.block_details, CacheUpdatePolicy::Overwrite);
			batch.extend_with_cache(db::COL_EXTRA, &mut *write_hashes, update.block_hashes, CacheUpdatePolicy::Overwrite);
			batch.extend_with_option_cache(db::COL_EXTRA, &mut *write_txs, update.transactions_addresses, CacheUpdatePolicy::Overwrite);
		}
	}

	/// Apply pending insertion updates
	pub fn commit(&self) {
		let mut pending_best_ancient_block = self.pending_best_ancient_block.write();
		let mut pending_best_block = self.pending_best_block.write();
		let mut pending_write_hashes = self.pending_block_hashes.write();
		let mut pending_block_details = self.pending_block_details.write();
		let mut pending_write_txs = self.pending_transaction_addresses.write();

		let mut best_block = self.best_block.write();
		let mut best_ancient_block = self.best_ancient_block.write();
		let mut write_block_details = self.block_details.write();
		let mut write_hashes = self.block_hashes.write();
		let mut write_txs = self.transaction_addresses.write();
		// update best ancient block
		if let Some(block_option) = pending_best_ancient_block.take() {
			*best_ancient_block = block_option;
		}
		// update best block
		if let Some(block) = pending_best_block.take() {
			*best_block = block;
		}

		let pending_txs = mem::replace(&mut *pending_write_txs, HashMap::new());
		let (retracted_txs, enacted_txs) = pending_txs.into_iter().partition::<HashMap<_, _>, _>(|&(_, ref value)| value.is_none());

		let pending_hashes_keys: Vec<_> = pending_write_hashes.keys().cloned().collect();
		let enacted_txs_keys: Vec<_> = enacted_txs.keys().cloned().collect();
		let pending_block_hashes: Vec<_> = pending_block_details.keys().cloned().collect();

		write_hashes.extend(mem::replace(&mut *pending_write_hashes, HashMap::new()));
		write_txs.extend(enacted_txs.into_iter().map(|(k, v)| (k, v.expect("Transactions were partitioned; qed"))));
		write_block_details.extend(mem::replace(&mut *pending_block_details, HashMap::new()));

		for hash in retracted_txs.keys() {
			write_txs.remove(hash);
		}

		let mut cache_man = self.cache_man.lock();
		for n in pending_hashes_keys {
			cache_man.note_used(CacheId::BlockHashes(n));
		}

		for hash in enacted_txs_keys {
			cache_man.note_used(CacheId::TransactionAddresses(hash));
		}

		for hash in pending_block_hashes {
			cache_man.note_used(CacheId::BlockDetails(hash));
		}
	}

	/// Iterator that lists `first` and then all of `first`'s ancestors, by hash.
	pub fn ancestry_iter(&self, first: H256) -> Option<AncestryIter> {
		if self.is_known(&first) {
			Some(AncestryIter {
				current: first,
				chain: self,
			})
		} else {
			None
		}
	}

	/// Iterator that lists `first` and then all of `first`'s ancestors, by extended header.
	pub fn ancestry_with_metadata_iter<'a>(&'a self, first: H256) -> AncestryWithMetadataIter {
		AncestryWithMetadataIter {
			current: if self.is_known(&first) {
				first
			} else {
				H256::zero() // zero hash
			},
			chain: self
		}
	}

	/// Given a block's `parent`, find every block header which represents a valid possible uncle.
	pub fn find_uncle_headers(&self, parent: &H256, uncle_generations: u64) -> Option<Vec<encoded::Header>> {
		self.find_uncle_hashes(parent, uncle_generations)
			.map(|v| v.into_iter().filter_map(|h| self.block_header_data(&h)).collect())
	}

	/// Given a block's `parent`, find every block hash which represents a valid possible uncle.
	pub fn find_uncle_hashes(&self, parent: &H256, uncle_generations: u64) -> Option<Vec<H256>> {
		let uncle_generations = uncle_generations as usize;
		if !self.is_known(parent) {
			return None;
		}

		let mut excluded = HashSet::new();
		let ancestry = self.ancestry_iter(parent.clone())?;

		for a in ancestry.clone().take(uncle_generations) {
			if let Some(uncles) = self.uncle_hashes(&a) {
				excluded.extend(uncles);
				excluded.insert(a);
			} else {
				break
			}
		}

		let mut ret = Vec::new();
		for a in ancestry.skip(1).take(uncle_generations) {
			if let Some(details) = self.block_details(&a) {
				ret.extend(details.children.iter().filter(|h| !excluded.contains(h)))
			} else {
				break
			}
		}

		Some(ret)
	}

	/// This function returns modified block hashes.
	fn prepare_block_hashes_update(&self, info: &BlockInfo) -> HashMap<BlockNumber, H256> {
		let mut block_hashes = HashMap::new();

		match info.location {
			BlockLocation::Branch => (),
			BlockLocation::CanonChain => {
				block_hashes.insert(info.number, info.hash);
			},
			BlockLocation::BranchBecomingCanonChain(ref data) => {
				let ancestor_number = self.block_number(&data.ancestor).expect("Block number of ancestor is always in DB");
				let start_number = ancestor_number + 1;

				for (index, hash) in data.enacted.iter().cloned().enumerate() {
					block_hashes.insert(start_number + index as BlockNumber, hash);
				}

				block_hashes.insert(info.number, info.hash);
			}
		}

		block_hashes
	}

	/// This function returns modified block details.
	/// Uses the given parent details or attempts to load them from the database.
	fn prepare_block_details_update(&self, parent_hash: H256, info: &BlockInfo, is_finalized: bool) -> HashMap<H256, BlockDetails> {
		// update parent
		let mut parent_details = self.uncommitted_block_details(&parent_hash).unwrap_or_else(|| panic!("Invalid parent hash: {:?}", parent_hash));
		parent_details.children.push(info.hash);

		// create current block details.
		let details = BlockDetails {
			number: info.number,
			total_difficulty: info.total_difficulty,
			parent: parent_hash,
			children: vec![],
			is_finalized: is_finalized,
		};

		// write to batch
		let mut block_details = HashMap::new();
		block_details.insert(parent_hash, parent_details);
		block_details.insert(info.hash, details);
		block_details
	}

	/// This function returns modified block receipts.
	fn prepare_block_receipts_update(&self, receipts: Vec<Receipt>, info: &BlockInfo) -> HashMap<H256, BlockReceipts> {
		let mut block_receipts = HashMap::new();
		block_receipts.insert(info.hash, BlockReceipts::new(receipts));
		block_receipts
	}

	/// This function returns modified transaction addresses.
	fn prepare_transaction_addresses_update(&self, transaction_hashes: Vec<H256>, info: &BlockInfo) -> HashMap<H256, Option<TransactionAddress>> {
		match info.location {
			BlockLocation::CanonChain => {
				transaction_hashes.into_iter()
					.enumerate()
					.map(|(i ,tx_hash)| {
						(tx_hash, Some(TransactionAddress {
							block_hash: info.hash,
							index: i
						}))
					})
					.collect()
			},
			BlockLocation::BranchBecomingCanonChain(ref data) => {
				let addresses = data.enacted.iter()
					.flat_map(|hash| {
						let body = self.block_body(hash).expect("Enacted block must be in database.");
						let hashes = body.transaction_hashes();
						hashes.into_iter()
							.enumerate()
							.map(|(i, tx_hash)| (tx_hash, Some(TransactionAddress {
								block_hash: *hash,
								index: i,
							})))
							.collect::<HashMap<H256, Option<TransactionAddress>>>()
					});

				let current_addresses = transaction_hashes.into_iter()
					.enumerate()
					.map(|(i ,tx_hash)| {
						(tx_hash, Some(TransactionAddress {
							block_hash: info.hash,
							index: i
						}))
					});

				let retracted = data.retracted.iter().flat_map(|hash| {
					let body = self.block_body(hash).expect("Retracted block must be in database.");
					let hashes = body.transaction_hashes();
					hashes.into_iter().map(|hash| (hash, None)).collect::<HashMap<H256, Option<TransactionAddress>>>()
				});

				// The order here is important! Don't remove transaction if it was part of enacted blocks as well.
				retracted.chain(addresses).chain(current_addresses).collect()
			},
			BlockLocation::Branch => HashMap::new(),
		}
	}

	/// This functions returns modified blocks blooms.
	///
	/// To accelerate blooms lookups, blomms are stored in multiple
	/// layers (BLOOM_LEVELS, currently 3).
	/// ChainFilter is responsible for building and rebuilding these layers.
	/// It returns them in HashMap, where values are Blooms and
	/// keys are BloomIndexes. BloomIndex represents bloom location on one
	/// of these layers.
	///
	/// To reduce number of queries to databse, block blooms are stored
	/// in BlocksBlooms structure which contains info about several
	/// (BLOOM_INDEX_SIZE, currently 16) consecutive blocks blooms.
	///
	/// Later, BloomIndexer is used to map bloom location on filter layer (BloomIndex)
	/// to bloom location in database (BlocksBloomLocation).
	///
	fn prepare_block_blooms_update(&self, log_bloom: Bloom, info: &BlockInfo) -> Option<(u64, Vec<Bloom>)> {
		match info.location {
			BlockLocation::Branch => None,
			BlockLocation::CanonChain => {
				if log_bloom.is_zero() {
					None
				} else {
					Some((info.number, vec![log_bloom]))
				}
			},
			BlockLocation::BranchBecomingCanonChain(ref data) => {
				let ancestor_number = self.block_number(&data.ancestor)
					.expect("hash belongs to an ancestor of an inserted block; this branch is only reachable for normal block insertion (non-ancient); ancestors of an inserted block are always available for normal block insertion; block number of an inserted block is always available; qed");
				let start_number = ancestor_number + 1;

				let mut blooms: Vec<Bloom> = data.enacted.iter()
					.map(|hash| self.block_header_data(hash)
						 .expect("hash belongs to an inserted block; block header data of an inserted block is always available; qed"))
					.map(|h| h.log_bloom())
					.collect();

				blooms.push(log_bloom);
				Some((start_number, blooms))
			}
		}
	}

	/// Get best block hash.
	pub fn best_block_hash(&self) -> H256 {
		self.best_block.read().header.hash()
	}

	/// Get best block number.
	pub fn best_block_number(&self) -> BlockNumber {
		self.best_block.read().header.number()
	}

	/// Get best block timestamp.
	pub fn best_block_timestamp(&self) -> u64 {
		self.best_block.read().header.timestamp()
	}

	/// Get best block total difficulty.
	pub fn best_block_total_difficulty(&self) -> U256 {
		self.best_block.read().total_difficulty
	}

	/// Get best block header
	pub fn best_block_header(&self) -> Header {
		self.best_block.read().header.clone()
	}

	/// Get current cache size.
	pub fn cache_size(&self) -> CacheSize {
		let mut ops = new_malloc_size_ops();
		CacheSize {
			blocks: self.block_headers.size_of(&mut ops) + self.block_bodies.size_of(&mut ops),
			block_details: self.block_details.size_of(&mut ops),
			transaction_addresses: self.transaction_addresses.size_of(&mut ops),
			block_receipts: self.block_receipts.size_of(&mut ops),
		}
	}

	/// Ticks our cache system and throws out any old data.
	pub fn collect_garbage(&self) {
		let current_size = self.cache_size().total();

		let mut block_headers = self.block_headers.write();
		let mut block_bodies = self.block_bodies.write();
		let mut block_details = self.block_details.write();
		let mut block_hashes = self.block_hashes.write();
		let mut transaction_addresses = self.transaction_addresses.write();
		let mut block_receipts = self.block_receipts.write();

		let mut cache_man = self.cache_man.lock();
		cache_man.collect_garbage(current_size, | ids | {
			for id in &ids {
				match *id {
					CacheId::BlockHeader(ref h) => { block_headers.remove(h); },
					CacheId::BlockBody(ref h) => { block_bodies.remove(h); },
					CacheId::BlockDetails(ref h) => { block_details.remove(h); }
					CacheId::BlockHashes(ref h) => { block_hashes.remove(h); }
					CacheId::TransactionAddresses(ref h) => { transaction_addresses.remove(h); }
					CacheId::BlockReceipts(ref h) => { block_receipts.remove(h); }
				}
			}

			block_headers.shrink_to_fit();
			block_bodies.shrink_to_fit();
			block_details.shrink_to_fit();
			block_hashes.shrink_to_fit();
			transaction_addresses.shrink_to_fit();
			block_receipts.shrink_to_fit();

			let mut ops = new_malloc_size_ops();
			block_headers.size_of(&mut ops) +
			block_bodies.size_of(&mut ops) +
			block_details.size_of(&mut ops) +
			block_hashes.size_of(&mut ops) +
			transaction_addresses.size_of(&mut ops) +
			block_receipts.size_of(&mut ops)
		});
	}

	/// Create a block body from a block.
	pub fn block_to_body(block: &[u8]) -> Bytes {
		let mut body = RlpStream::new_list(2);
		let block_view = view!(BlockView, block);
		body.append_raw(block_view.transactions_rlp().as_raw(), 1);
		body.append_raw(block_view.uncles_rlp().as_raw(), 1);
		body.out()
	}

	/// Returns general blockchain information
	pub fn chain_info(&self) -> BlockChainInfo {
		// Make sure to call internal methods first to avoid
		// recursive locking of `best_block`.
		let first_block_hash = self.first_block();
		let first_block_number = self.first_block_number().into();
		let genesis_hash = self.genesis_hash();

		// ensure data consistency by locking everything first
		let best_block = self.best_block.read();
		let best_ancient_block = self.best_ancient_block.read();
		BlockChainInfo {
			total_difficulty: best_block.total_difficulty,
			pending_total_difficulty: best_block.total_difficulty,
			genesis_hash,
			best_block_hash: best_block.header.hash(),
			best_block_number: best_block.header.number(),
			best_block_timestamp: best_block.header.timestamp(),
			first_block_hash,
			first_block_number,
			ancient_block_hash: best_ancient_block.as_ref().map(|b| b.hash),
			ancient_block_number: best_ancient_block.as_ref().map(|b| b.number),
		}
	}
}

#[cfg(test)]
mod tests {
	use super::*;

	use std::iter;

	use common_types::receipt::{Receipt, TransactionOutcome};
	use common_types::transaction::{Transaction, Action};
	use crate::generator::{BlockGenerator, BlockBuilder, BlockOptions};
	use parity_crypto::publickey::Secret;
	use keccak_hash::keccak;
	use rustc_hex::FromHex;
	use tempdir::TempDir;
	use std::str::FromStr;

	struct TestBlockChainDB {
		_blooms_dir: TempDir,
		_trace_blooms_dir: TempDir,
		blooms: blooms_db::Database,
		trace_blooms: blooms_db::Database,
		key_value: Arc<dyn KeyValueDB>,
	}

	impl BlockChainDB for TestBlockChainDB {
		fn key_value(&self) -> &Arc<dyn KeyValueDB> {
			&self.key_value
		}

		fn blooms(&self) -> &blooms_db::Database {
			&self.blooms
		}

		fn trace_blooms(&self) -> &blooms_db::Database {
			&self.trace_blooms
		}
	}

	/// Creates new test instance of `BlockChainDB`
	pub fn new_db() -> Arc<dyn BlockChainDB> {
		let blooms_dir = TempDir::new("").unwrap();
		let trace_blooms_dir = TempDir::new("").unwrap();

		let db = TestBlockChainDB {
			blooms: blooms_db::Database::open(blooms_dir.path()).unwrap(),
			trace_blooms: blooms_db::Database::open(trace_blooms_dir.path()).unwrap(),
			_blooms_dir: blooms_dir,
			_trace_blooms_dir: trace_blooms_dir,
			key_value: Arc::new(kvdb_memorydb::create(ethcore_db::NUM_COLUMNS))
		};

		Arc::new(db)
	}

	fn new_chain(genesis: encoded::Block, db: Arc<dyn BlockChainDB>) -> BlockChain {
		BlockChain::new(Config::default(), genesis.raw(), db)
	}

	fn insert_block(db: &Arc<dyn BlockChainDB>, bc: &BlockChain, block: encoded::Block, receipts: Vec<Receipt>) -> ImportRoute {
		insert_block_commit(db, bc, block, receipts, true)
	}

	fn insert_block_commit(db: &Arc<dyn BlockChainDB>, bc: &BlockChain, block: encoded::Block, receipts: Vec<Receipt>, commit: bool) -> ImportRoute {
		let mut batch = db.key_value().transaction();
		let res = insert_block_batch(&mut batch, bc, block, receipts);
		db.key_value().write(batch).unwrap();
		if commit {
			bc.commit();
		}
		res
	}

	fn insert_block_batch(batch: &mut DBTransaction, bc: &BlockChain, block: encoded::Block, receipts: Vec<Receipt>) -> ImportRoute {
		let fork_choice = {
			let header = block.header_view();
			let parent_hash = header.parent_hash();
			let parent_details = bc.uncommitted_block_details(&parent_hash).unwrap_or_else(|| panic!("Invalid parent hash: {:?}", parent_hash));
			let block_total_difficulty = parent_details.total_difficulty + header.difficulty();
			if block_total_difficulty > bc.best_block_total_difficulty() {
				common_types::engines::ForkChoice::New
			} else {
				common_types::engines::ForkChoice::Old
			}
		};

		bc.insert_block(batch, block, receipts, ExtrasInsert {
			fork_choice: fork_choice,
			is_finalized: false,
		})
	}

	#[test]
	fn should_cache_best_block() {
		// given
		let genesis = BlockBuilder::genesis();
		let first = genesis.add_block();

		let db = new_db();
		let bc = new_chain(genesis.last().encoded(), db.clone());
		assert_eq!(bc.best_block_number(), 0);

		// when
		insert_block_commit(&db, &bc, first.last().encoded(), vec![], false);
		assert_eq!(bc.best_block_number(), 0);
		bc.commit();
		// NOTE no db.write here (we want to check if best block is cached)

		// then
		assert_eq!(bc.best_block_number(), 1);
		assert!(bc.block(&bc.best_block_hash()).is_some(), "Best block should be queryable even without DB write.");
	}

	#[test]
	fn basic_blockchain_insert() {
		let genesis = BlockBuilder::genesis();
		let first = genesis.add_block();

		let genesis = genesis.last();
		let first = first.last();
		let genesis_hash = genesis.hash();
		let first_hash = first.hash();

		let db = new_db();
		let bc = new_chain(genesis.encoded(), db.clone());

		assert_eq!(bc.genesis_hash(), genesis_hash);
		assert_eq!(bc.best_block_hash(), genesis_hash);
		assert_eq!(bc.block_hash(0), Some(genesis_hash));
		assert_eq!(bc.block_hash(1), None);
		assert_eq!(bc.block_details(&genesis_hash).unwrap().children, vec![]);

		let mut batch = db.key_value().transaction();
		insert_block_batch(&mut batch, &bc, first.encoded(), vec![]);
		db.key_value().write(batch).unwrap();
		bc.commit();

		assert_eq!(bc.block_hash(0), Some(genesis_hash));
		assert_eq!(bc.best_block_number(), 1);
		assert_eq!(bc.best_block_hash(), first_hash);
		assert_eq!(bc.block_hash(1), Some(first_hash));
		assert_eq!(bc.block_details(&first_hash).unwrap().parent, genesis_hash);
		assert_eq!(bc.block_details(&genesis_hash).unwrap().children, vec![first_hash]);
		assert_eq!(bc.block_hash(2), None);
	}

	#[test]
	fn check_ancestry_iter() {
		let genesis = BlockBuilder::genesis();
		let first_10 = genesis.add_blocks(10);
		let generator = BlockGenerator::new(vec![first_10]);

		let db = new_db();
		let bc = new_chain(genesis.last().encoded(), db.clone());

		let mut block_hashes = vec![genesis.last().hash()];
		let mut batch = db.key_value().transaction();
		for block in generator {
			block_hashes.push(block.hash());
			insert_block_batch(&mut batch, &bc, block.encoded(), vec![]);
			bc.commit();
		}
		db.key_value().write(batch).unwrap();

		block_hashes.reverse();

		assert_eq!(bc.ancestry_iter(block_hashes[0].clone()).unwrap().collect::<Vec<_>>(), block_hashes);
		assert_eq!(block_hashes.len(), 11);
	}

	#[test]
	fn test_find_uncles() {
		let genesis = BlockBuilder::genesis();
		let b1a = genesis.add_block();
		let b2a = b1a.add_block();
		let b3a = b2a.add_block();
		let b4a = b3a.add_block();
		let b5a = b4a.add_block();

		let b1b = genesis.add_block_with_difficulty(9);
		let b2b = b1a.add_block_with_difficulty(9);
		let b3b = b2a.add_block_with_difficulty(9);
		let b4b = b3a.add_block_with_difficulty(9);
		let b5b = b4a.add_block_with_difficulty(9);

		let uncle_headers = vec![
			b4b.last().header().encoded(),
			b3b.last().header().encoded(),
			b2b.last().header().encoded(),
		];
		let b4a_hash = b4a.last().hash();

		let generator = BlockGenerator::new(
			vec![b1a, b1b, b2a, b2b, b3a, b3b, b4a, b4b, b5a, b5b]
		);

		let db = new_db();
		let bc = new_chain(genesis.last().encoded(), db.clone());

		for b in generator {
			insert_block(&db, &bc, b.encoded(), vec![]);
		}

		assert_eq!(uncle_headers, bc.find_uncle_headers(&b4a_hash, 3).unwrap());
		// TODO: insert block that already includes one of them as an uncle to check it's not allowed.
	}

	fn secret() -> Secret {
		keccak("").into()
	}

	#[test]
	fn test_fork_transaction_addresses() {
		let t1 = Transaction {
			nonce: 0.into(),
			gas_price: 0.into(),
			gas: 100_000.into(),
			action: Action::Create,
			value: 100.into(),
			data: "601080600c6000396000f3006000355415600957005b60203560003555".from_hex().unwrap(),
		}.sign(&secret(), None);

		let t1_hash = t1.hash();

		let genesis = BlockBuilder::genesis();
		let b1a = genesis.add_block_with_transactions(iter::once(t1));
		let b1b = genesis.add_block_with_difficulty(9);
		let b2 = b1b.add_block();

		let b1a_hash = b1a.last().hash();
		let b2_hash = b2.last().hash();

		let db = new_db();
		let bc = new_chain(genesis.last().encoded(), db.clone());

		let mut batch = db.key_value().transaction();
		let _ = insert_block_batch(&mut batch, &bc, b1a.last().encoded(), vec![]);
		bc.commit();
		let _ = insert_block_batch(&mut batch, &bc, b1b.last().encoded(), vec![]);
		bc.commit();
		db.key_value().write(batch).unwrap();

		assert_eq!(bc.best_block_hash(), b1a_hash);
		assert_eq!(bc.transaction_address(&t1_hash), Some(TransactionAddress {
			block_hash: b1a_hash,
			index: 0,
		}));

		// now let's make forked chain the canon chain
		let mut batch = db.key_value().transaction();
		let _ = insert_block_batch(&mut batch, &bc, b2.last().encoded(), vec![]);
		bc.commit();
		db.key_value().write(batch).unwrap();

		// Transaction should be retracted
		assert_eq!(bc.best_block_hash(), b2_hash);
		assert_eq!(bc.transaction_address(&t1_hash), None);
	}

	#[test]
	fn test_overwriting_transaction_addresses() {
		let t1 = Transaction {
			nonce: 0.into(),
			gas_price: 0.into(),
			gas: 100_000.into(),
			action: Action::Create,
			value: 100.into(),
			data: "601080600c6000396000f3006000355415600957005b60203560003555".from_hex().unwrap(),
		}.sign(&secret(), None);

		let t2 = Transaction {
			nonce: 1.into(),
			gas_price: 0.into(),
			gas: 100_000.into(),
			action: Action::Create,
			value: 100.into(),
			data: "601080600c6000396000f3006000355415600957005b60203560003555".from_hex().unwrap(),
		}.sign(&secret(), None);

		let t3 = Transaction {
			nonce: 2.into(),
			gas_price: 0.into(),
			gas: 100_000.into(),
			action: Action::Create,
			value: 100.into(),
			data: "601080600c6000396000f3006000355415600957005b60203560003555".from_hex().unwrap(),
		}.sign(&secret(), None);

		let genesis = BlockBuilder::genesis();
		let b1a = genesis.add_block_with_transactions(vec![t1.clone(), t2.clone()]);
		// insert transactions in different order,
		// the block has lower difficulty, so the hash is also different
		let b1b = genesis.add_block_with(|| BlockOptions {
			difficulty: 9.into(),
			transactions: vec![t2.clone(), t1.clone()],
			..Default::default()
		});
		let b2 = b1b.add_block_with_transactions(iter::once(t3.clone()));

		let b1a_hash = b1a.last().hash();
		let b1b_hash = b1b.last().hash();
		let b2_hash = b2.last().hash();

		let t1_hash = t1.hash();
		let t2_hash = t2.hash();
		let t3_hash = t3.hash();

		let db = new_db();
		let bc = new_chain(genesis.last().encoded(), db.clone());

		let mut batch = db.key_value().transaction();
		let _ = insert_block_batch(&mut batch, &bc, b1a.last().encoded(), vec![]);
		bc.commit();
		let _ = insert_block_batch(&mut batch, &bc, b1b.last().encoded(), vec![]);
		bc.commit();
		db.key_value().write(batch).unwrap();

		assert_eq!(bc.best_block_hash(), b1a_hash);
		assert_eq!(bc.transaction_address(&t1_hash), Some(TransactionAddress {
			block_hash: b1a_hash,
			index: 0,
		}));
		assert_eq!(bc.transaction_address(&t2_hash), Some(TransactionAddress {
			block_hash: b1a_hash,
			index: 1,
		}));

		// now let's make forked chain the canon chain
		let mut batch = db.key_value().transaction();
		let _ = insert_block_batch(&mut batch, &bc, b2.last().encoded(), vec![]);
		bc.commit();
		db.key_value().write(batch).unwrap();

		assert_eq!(bc.best_block_hash(), b2_hash);
		assert_eq!(bc.transaction_address(&t1_hash), Some(TransactionAddress {
			block_hash: b1b_hash,
			index: 1,
		}));
		assert_eq!(bc.transaction_address(&t2_hash), Some(TransactionAddress {
			block_hash: b1b_hash,
			index: 0,
		}));
		assert_eq!(bc.transaction_address(&t3_hash), Some(TransactionAddress {
			block_hash: b2_hash,
			index: 0,
		}));
	}

	#[test]
	fn test_small_fork() {
		let genesis = BlockBuilder::genesis();
		let b1 = genesis.add_block();
		let b2 = b1.add_block();
		let b3a = b2.add_block();
		let b3b = b2.add_block_with_difficulty(9);

		let genesis_hash = genesis.last().hash();
		let b1_hash = b1.last().hash();
		let b2_hash = b2.last().hash();
		let b3a_hash = b3a.last().hash();
		let b3b_hash = b3b.last().hash();

		// b3a is a part of canon chain, whereas b3b is part of sidechain
		let best_block_hash = b3a_hash;

		let db = new_db();
		let bc = new_chain(genesis.last().encoded(), db.clone());

		let mut batch = db.key_value().transaction();
		let ir1 = insert_block_batch(&mut batch, &bc, b1.last().encoded(), vec![]);
		bc.commit();
		let ir2 = insert_block_batch(&mut batch, &bc, b2.last().encoded(), vec![]);
		bc.commit();
		let ir3b = insert_block_batch(&mut batch, &bc, b3b.last().encoded(), vec![]);
		bc.commit();
		db.key_value().write(batch).unwrap();
		assert_eq!(bc.block_hash(3).unwrap(), b3b_hash);
		let mut batch = db.key_value().transaction();
		let ir3a = insert_block_batch(&mut batch, &bc, b3a.last().encoded(), vec![]);
		bc.commit();
		db.key_value().write(batch).unwrap();

		assert_eq!(ir1, ImportRoute {
			enacted: vec![b1_hash],
			retracted: vec![],
			omitted: vec![],
		});

		assert_eq!(ir2, ImportRoute {
			enacted: vec![b2_hash],
			retracted: vec![],
			omitted: vec![],
		});

		assert_eq!(ir3b, ImportRoute {
			enacted: vec![b3b_hash],
			retracted: vec![],
			omitted: vec![],
		});

		assert_eq!(ir3a, ImportRoute {
			enacted: vec![b3a_hash],
			retracted: vec![b3b_hash],
			omitted: vec![],
		});

		assert_eq!(bc.best_block_hash(), best_block_hash);
		assert_eq!(bc.block_number(&genesis_hash).unwrap(), 0);
		assert_eq!(bc.block_number(&b1_hash).unwrap(), 1);
		assert_eq!(bc.block_number(&b2_hash).unwrap(), 2);
		assert_eq!(bc.block_number(&b3a_hash).unwrap(), 3);
		assert_eq!(bc.block_number(&b3b_hash).unwrap(), 3);

		assert_eq!(bc.block_hash(0).unwrap(), genesis_hash);
		assert_eq!(bc.block_hash(1).unwrap(), b1_hash);
		assert_eq!(bc.block_hash(2).unwrap(), b2_hash);
		assert_eq!(bc.block_hash(3).unwrap(), b3a_hash);

		// test trie route
		let r0_1 = bc.tree_route(genesis_hash, b1_hash).unwrap();
		assert_eq!(r0_1.ancestor, genesis_hash);
		assert_eq!(r0_1.blocks, [b1_hash]);
		assert_eq!(r0_1.index, 0);

		let r0_2 = bc.tree_route(genesis_hash, b2_hash).unwrap();
		assert_eq!(r0_2.ancestor, genesis_hash);
		assert_eq!(r0_2.blocks, [b1_hash, b2_hash]);
		assert_eq!(r0_2.index, 0);

		let r1_3a = bc.tree_route(b1_hash, b3a_hash).unwrap();
		assert_eq!(r1_3a.ancestor, b1_hash);
		assert_eq!(r1_3a.blocks, [b2_hash, b3a_hash]);
		assert_eq!(r1_3a.index, 0);

		let r1_3b = bc.tree_route(b1_hash, b3b_hash).unwrap();
		assert_eq!(r1_3b.ancestor, b1_hash);
		assert_eq!(r1_3b.blocks, [b2_hash, b3b_hash]);
		assert_eq!(r1_3b.index, 0);

		let r3a_3b = bc.tree_route(b3a_hash, b3b_hash).unwrap();
		assert_eq!(r3a_3b.ancestor, b2_hash);
		assert_eq!(r3a_3b.blocks, [b3a_hash, b3b_hash]);
		assert_eq!(r3a_3b.index, 1);

		let r1_0 = bc.tree_route(b1_hash, genesis_hash).unwrap();
		assert_eq!(r1_0.ancestor, genesis_hash);
		assert_eq!(r1_0.blocks, [b1_hash]);
		assert_eq!(r1_0.index, 1);

		let r2_0 = bc.tree_route(b2_hash, genesis_hash).unwrap();
		assert_eq!(r2_0.ancestor, genesis_hash);
		assert_eq!(r2_0.blocks, [b2_hash, b1_hash]);
		assert_eq!(r2_0.index, 2);

		let r3a_1 = bc.tree_route(b3a_hash, b1_hash).unwrap();
		assert_eq!(r3a_1.ancestor, b1_hash);
		assert_eq!(r3a_1.blocks, [b3a_hash, b2_hash]);
		assert_eq!(r3a_1.index, 2);

		let r3b_1 = bc.tree_route(b3b_hash, b1_hash).unwrap();
		assert_eq!(r3b_1.ancestor, b1_hash);
		assert_eq!(r3b_1.blocks, [b3b_hash, b2_hash]);
		assert_eq!(r3b_1.index, 2);

		let r3b_3a = bc.tree_route(b3b_hash, b3a_hash).unwrap();
		assert_eq!(r3b_3a.ancestor, b2_hash);
		assert_eq!(r3b_3a.blocks, [b3b_hash, b3a_hash]);
		assert_eq!(r3b_3a.index, 1);
	}

	#[test]
	fn test_reopen_blockchain_db() {
		let genesis = BlockBuilder::genesis();
		let first = genesis.add_block();
		let genesis_hash = genesis.last().hash();
		let first_hash = first.last().hash();

		let db = new_db();

		{
			let bc = new_chain(genesis.last().encoded(), db.clone());
			assert_eq!(bc.best_block_hash(), genesis_hash);
			let mut batch = db.key_value().transaction();
			insert_block_batch(&mut batch, &bc, first.last().encoded(), vec![]);
			db.key_value().write(batch).unwrap();
			bc.commit();
			assert_eq!(bc.best_block_hash(), first_hash);
		}

		{
			let bc = new_chain(genesis.last().encoded(), db.clone());

			assert_eq!(bc.best_block_hash(), first_hash);
		}
	}

	#[test]
	fn find_transaction_by_hash() {
		let genesis = "f901fcf901f7a00000000000000000000000000000000000000000000000000000000000000000a01dcc4de8dec75d7aab85b567b6ccd41ad312451b948a7413f0a142fd40d49347948888f1f195afa192cfee860698584c030f4c9db1a0af81e09f8c46ca322193edfda764fa7e88e81923f802f1d325ec0b0308ac2cd0a056e81f171bcc55a6ff8345e692c0f86e5b48e01b996cadc001622fb5e363b421a056e81f171bcc55a6ff8345e692c0f86e5b48e01b996cadc001622fb5e363b421b9010000000000000000000000000000000000000000000000000000000000000000000000000000000000000000000000000000000000000000000000000000000000000000000000000000000000000000000000000000000000000000000000000000000000000000000000000000000000000000000000000000000000000000000000000000000000000000000000000000000000000000000000000000000000000000000000000000000000000000000000000000000000000000000000000000000000000000000000000000000000000000000000000000000000000000000000000000000000000000000000000000000000000000000000000000000000830200008083023e38808454c98c8142a056e81f171bcc55a6ff8345e692c0f86e5b48e01b996cadc001622fb5e363b421880102030405060708c0c0".from_hex().unwrap();
		let b1 = "f904a8f901faa0ce1f26f798dd03c8782d63b3e42e79a64eaea5694ea686ac5d7ce3df5171d1aea01dcc4de8dec75d7aab85b567b6ccd41ad312451b948a7413f0a142fd40d49347948888f1f195afa192cfee860698584c030f4c9db1a0a65c2364cd0f1542d761823dc0109c6b072f14c20459598c5455c274601438f4a070616ebd7ad2ed6fb7860cf7e9df00163842351c38a87cac2c1cb193895035a2a05c5b4fc43c2d45787f54e1ae7d27afdb4ad16dfc567c5692070d5c4556e0b1d7b9010000000000000000000000000000000000000000000000000000000000000000000000000000000000000000000000000000000000000000000000000000000000000000000000000000000000000000000000000000000000000000000000000000000000000000000000000000000000000000000000000000000000000000000000000000000000000000000000000000000000000000000000000000000000000000000000000000000000000000000000000000000000000000000000000000000000000000000000000000000000000000000000000000000000000000000000000000000000000000000000000000000000000000000000000000000000830200000183023ec683021536845685109780a029f07836e4e59229b3a065913afc27702642c683bba689910b2b2fd45db310d3888957e6d004a31802f902a7f85f800a8255f094aaaf5374fce5edbc8e2a8697c15331677e6ebf0b0a801ca0575da4e21b66fa764be5f74da9389e67693d066fb0d1312e19e17e501da00ecda06baf5a5327595f6619dfc2fcb3f2e6fb410b5810af3cb52d0e7508038e91a188f85f010a82520894bbbf5374fce5edbc8e2a8697c15331677e6ebf0b0a801ba04fa966bf34b93abc1bcd665554b7f316b50f928477b50be0f3285ead29d18c5ba017bba0eeec1625ab433746955e125d46d80b7fdc97386c51266f842d8e02192ef85f020a82520894bbbf5374fce5edbc8e2a8697c15331677e6ebf0b0a801ca004377418ae981cc32b1312b4a427a1d69a821b28db8584f5f2bd8c6d42458adaa053a1dba1af177fac92f3b6af0a9fa46a22adf56e686c93794b6a012bf254abf5f85f030a82520894bbbf5374fce5edbc8e2a8697c15331677e6ebf0b0a801ca04fe13febd28a05f4fcb2f451d7ddc2dda56486d9f8c79a62b0ba4da775122615a0651b2382dd402df9ebc27f8cb4b2e0f3cea68dda2dca0ee9603608f0b6f51668f85f040a82520894bbbf5374fce5edbc8e2a8697c15331677e6ebf0b0a801ba078e6a0ba086a08f8450e208a399bb2f2d2a0d984acd2517c7c7df66ccfab567da013254002cd45a97fac049ae00afbc43ed0d9961d0c56a3b2382c80ce41c198ddf85f050a82520894bbbf5374fce5edbc8e2a8697c15331677e6ebf0b0a801ba0a7174d8f43ea71c8e3ca9477691add8d80ac8e0ed89d8d8b572041eef81f4a54a0534ea2e28ec4da3b5b944b18c51ec84a5cf35f5b3343c5fb86521fd2d388f506f85f060a82520894bbbf5374fce5edbc8e2a8697c15331677e6ebf0b0a801ba034bd04065833536a10c77ee2a43a5371bc6d34837088b861dd9d4b7f44074b59a078807715786a13876d3455716a6b9cb2186b7a4887a5c31160fc877454958616c0".from_hex().unwrap();
		let b1_hash = H256::from_str("f53f268d23a71e85c7d6d83a9504298712b84c1a2ba220441c86eeda0bf0b6e3").unwrap();

		let db = new_db();
		let bc = new_chain(encoded::Block::new(genesis), db.clone());
		let mut batch = db.key_value().transaction();
		insert_block_batch(&mut batch, &bc, encoded::Block::new(b1), vec![]);
		db.key_value().write(batch).unwrap();
		bc.commit();

		let transactions = bc.transactions(&b1_hash).unwrap();
		assert_eq!(transactions.len(), 7);
		for t in transactions {
			assert_eq!(bc.transaction(&bc.transaction_address(&t.hash()).unwrap()).unwrap(), t);
		}
	}

	#[test]
	fn test_logs() {
		let t1 = Transaction {
			nonce: 0.into(),
			gas_price: 0.into(),
			gas: 100_000.into(),
			action: Action::Create,
			value: 101.into(),
			data: "601080600c6000396000f3006000355415600957005b60203560003555".from_hex().unwrap(),
		}.sign(&secret(), None);
		let t2 = Transaction {
			nonce: 0.into(),
			gas_price: 0.into(),
			gas: 100_000.into(),
			action: Action::Create,
			value: 102.into(),
			data: "601080600c6000396000f3006000355415600957005b60203560003555".from_hex().unwrap(),
		}.sign(&secret(), None);
		let t3 = Transaction {
			nonce: 0.into(),
			gas_price: 0.into(),
			gas: 100_000.into(),
			action: Action::Create,
			value: 103.into(),
			data: "601080600c6000396000f3006000355415600957005b60203560003555".from_hex().unwrap(),
		}.sign(&secret(), None);
		let t4 = Transaction {
			nonce: 0.into(),
			gas_price: 0.into(),
			gas: 100_000.into(),
			action: Action::Create,
			value: 104.into(),
			data: "601080600c6000396000f3006000355415600957005b60203560003555".from_hex().unwrap(),
		}.sign(&secret(), None);
		let tx_hash1 = t1.hash();
		let tx_hash2 = t2.hash();
		let tx_hash3 = t3.hash();
		let tx_hash4 = t4.hash();

		let genesis = BlockBuilder::genesis();
		let b1 = genesis.add_block_with_transactions(vec![t1, t2]);
		let b2 = b1.add_block_with_transactions(iter::once(t3));
		let b3 = genesis.add_block_with(|| BlockOptions {
			transactions: vec![t4.clone()],
			difficulty: U256::from(9),
			..Default::default()
		}); // Branch block
		let b1_hash = b1.last().hash();
		let b1_number = b1.last().number();
		let b2_hash = b2.last().hash();
		let b2_number = b2.last().number();
		let b3_hash = b3.last().hash();
		let b3_number = b3.last().number();

		let db = new_db();
		let bc = new_chain(genesis.last().encoded(), db.clone());
		insert_block(&db, &bc, b1.last().encoded(), vec![Receipt {
			outcome: TransactionOutcome::StateRoot(H256::zero()),
			gas_used: 10_000.into(),
			log_bloom: Default::default(),
			logs: vec![
				LogEntry { address: Default::default(), topics: vec![], data: vec![1], },
				LogEntry { address: Default::default(), topics: vec![], data: vec![2], },
			],
		},
		Receipt {
			outcome: TransactionOutcome::StateRoot(H256::zero()),
			gas_used: 10_000.into(),
			log_bloom: Default::default(),
			logs: vec![
				LogEntry { address: Default::default(), topics: vec![], data: vec![3], },
			],
		}]);
		insert_block(&db, &bc, b2.last().encoded(), vec![
			Receipt {
				outcome: TransactionOutcome::StateRoot(H256::zero()),
				gas_used: 10_000.into(),
				log_bloom: Default::default(),
				logs: vec![
					LogEntry { address: Default::default(), topics: vec![], data: vec![4], },
				],
			}
		]);
		insert_block(&db, &bc, b3.last().encoded(), vec![
			Receipt {
				outcome: TransactionOutcome::StateRoot(H256::zero()),
				gas_used: 10_000.into(),
				log_bloom: Default::default(),
				logs: vec![
					LogEntry { address: Default::default(), topics: vec![], data: vec![5], },
				],
			}
		]);

		// when
		let logs1 = bc.logs(vec![b1_hash, b2_hash], |_| true, None);
		let logs2 = bc.logs(vec![b1_hash, b2_hash], |_| true, Some(1));
		let logs3 = bc.logs(vec![b3_hash], |_| true, None);

		// then
		assert_eq!(logs1, vec![
			LocalizedLogEntry {
				entry: LogEntry { address: Default::default(), topics: vec![], data: vec![1] },
				block_hash: b1_hash,
				block_number: b1_number,
				transaction_hash: tx_hash1,
				transaction_index: 0,
				transaction_log_index: 0,
				log_index: 0,
			},
			LocalizedLogEntry {
				entry: LogEntry { address: Default::default(), topics: vec![], data: vec![2] },
				block_hash: b1_hash,
				block_number: b1_number,
				transaction_hash: tx_hash1,
				transaction_index: 0,
				transaction_log_index: 1,
				log_index: 1,
			},
			LocalizedLogEntry {
				entry: LogEntry { address: Default::default(), topics: vec![], data: vec![3] },
				block_hash: b1_hash,
				block_number: b1_number,
				transaction_hash: tx_hash2,
				transaction_index: 1,
				transaction_log_index: 0,
				log_index: 2,
			},
			LocalizedLogEntry {
				entry: LogEntry { address: Default::default(), topics: vec![], data: vec![4] },
				block_hash: b2_hash,
				block_number: b2_number,
				transaction_hash: tx_hash3,
				transaction_index: 0,
				transaction_log_index: 0,
				log_index: 0,
			}
		]);
		assert_eq!(logs2, vec![
			LocalizedLogEntry {
				entry: LogEntry { address: Default::default(), topics: vec![], data: vec![4] },
				block_hash: b2_hash,
				block_number: b2_number,
				transaction_hash: tx_hash3,
				transaction_index: 0,
				transaction_log_index: 0,
				log_index: 0,
			}
		]);
		assert_eq!(logs3, vec![
			LocalizedLogEntry {
				entry: LogEntry { address: Default::default(), topics: vec![], data: vec![5] },
				block_hash: b3_hash,
				block_number: b3_number,
				transaction_hash: tx_hash4,
				transaction_index: 0,
				transaction_log_index: 0,
				log_index: 0,
			}
		]);
	}

	#[test]
	fn test_bloom_filter_simple() {
		let bloom_b1 = Bloom::from_str("00000020000000000000000000000000000000000000000002000000000000000000000000000000020000000000000000000000000000000000000000000000000000000000000000000000000000010000000000000000000000000000000000000000000000000000000000000000000000000000000000000000000000000000000000000000040000000000000010000000000000000000000000000000000000000000000000000000000000000000000000000000000000000000000000000000000000000000000000000000000000000000000000000000000000000000000000000000000000000000000008000400000000000000000000002000").unwrap();

		let bloom_b2 = Bloom::from_str("00000000000000000000000000000000000000000000020000001000000000000000000000000000000000000000000000000000000000000000000000000000100000000000000000008000000000000000000000000000000000040000000000000000000000000000000000000000000000000000000000000000000000800000000000000000000000000000000000000000000000000000000000008000000000000000000000000000000000000000000000000000000000000000000000000000000000000002000000000000000000040000000000000000000000000000000000000000000000000000000000000000000000000000000000000000").unwrap();

		let bloom_ba = Bloom::from_str("00000000000000000000000000000000000000000000020000000800000000000000000000000000000000000000000000000000000000000000000000000000100000000000000000008000000000000000000000000000000000040000000000000000000000000000000000000000000000000000000000000000000000800000000000000000000000000000000000000000000000000000000000008000000000000000000000000000000000000000000000000000000000000000000000000000000000000002000000000000000000040000000000000000000000000000000000000000000000000000000000000000000000000000000000000000").unwrap();

		let genesis = BlockBuilder::genesis();
		let b1 = genesis.add_block_with(|| BlockOptions {
			bloom: bloom_b1.clone(),
			difficulty: 9.into(),
			..Default::default()
		});
		let b2 = b1.add_block_with_bloom(bloom_b2);
		let b3 = b2.add_block_with_bloom(bloom_ba);

		let b1a = genesis.add_block_with_bloom(bloom_ba);
		let b2a = b1a.add_block_with_bloom(bloom_ba);

		let db = new_db();
		let bc = new_chain(genesis.last().encoded(), db.clone());

		let blocks_b1 = bc.blocks_with_bloom(Some(&bloom_b1), 0, 5);
		let blocks_b2 = bc.blocks_with_bloom(Some(&bloom_b2), 0, 5);
		assert!(blocks_b1.is_empty());
		assert!(blocks_b2.is_empty());

		insert_block(&db, &bc, b1.last().encoded(), vec![]);
		let blocks_b1 = bc.blocks_with_bloom(Some(&bloom_b1), 0, 5);
		let blocks_b2 = bc.blocks_with_bloom(Some(&bloom_b2), 0, 5);
		assert_eq!(blocks_b1, vec![1]);
		assert!(blocks_b2.is_empty());

		insert_block(&db, &bc, b2.last().encoded(), vec![]);
		let blocks_b1 = bc.blocks_with_bloom(Some(&bloom_b1), 0, 5);
		let blocks_b2 = bc.blocks_with_bloom(Some(&bloom_b2), 0, 5);
		assert_eq!(blocks_b1, vec![1]);
		assert_eq!(blocks_b2, vec![2]);

		// hasn't been forked yet
		insert_block(&db, &bc, b1a.last().encoded(), vec![]);
		let blocks_b1 = bc.blocks_with_bloom(Some(&bloom_b1), 0, 5);
		let blocks_b2 = bc.blocks_with_bloom(Some(&bloom_b2), 0, 5);
		let blocks_ba = bc.blocks_with_bloom(Some(&bloom_ba), 0, 5);
		assert_eq!(blocks_b1, vec![1]);
		assert_eq!(blocks_b2, vec![2]);
		assert!(blocks_ba.is_empty());

		// fork has happend
		insert_block(&db, &bc, b2a.last().encoded(), vec![]);
		let blocks_b1 = bc.blocks_with_bloom(Some(&bloom_b1), 0, 5);
		let blocks_b2 = bc.blocks_with_bloom(Some(&bloom_b2), 0, 5);
		let blocks_ba = bc.blocks_with_bloom(Some(&bloom_ba), 0, 5);
		assert!(blocks_b1.is_empty());
		assert!(blocks_b2.is_empty());
		assert_eq!(blocks_ba, vec![1, 2]);

		// fork back
		insert_block(&db, &bc, b3.last().encoded(), vec![]);
		let blocks_b1 = bc.blocks_with_bloom(Some(&bloom_b1), 0, 5);
		let blocks_b2 = bc.blocks_with_bloom(Some(&bloom_b2), 0, 5);
		let blocks_ba = bc.blocks_with_bloom(Some(&bloom_ba), 0, 5);
		assert_eq!(blocks_b1, vec![1]);
		assert_eq!(blocks_b2, vec![2]);
		assert_eq!(blocks_ba, vec![3]);
	}

	#[test]
	fn test_insert_unordered() {
		let bloom_b1 = Bloom::from_str("00000020000000000000000000000000000000000000000002000000000000000000000000000000020000000000000000000000000000000000000000000000000000000000000000000000000000010000000000000000000000000000000000000000000000000000000000000000000000000000000000000000000000000000000000000000040000000000000010000000000000000000000000000000000000000000000000000000000000000000000000000000000000000000000000000000000000000000000000000000000000000000000000000000000000000000000000000000000000000000000008000400000000000000000000002000").unwrap();

		let bloom_b2 = Bloom::from_str("00000000000000000000000000000000000000000000020000001000000000000000000000000000000000000000000000000000000000000000000000000000100000000000000000008000000000000000000000000000000000040000000000000000000000000000000000000000000000000000000000000000000000800000000000000000000000000000000000000000000000000000000000008000000000000000000000000000000000000000000000000000000000000000000000000000000000000002000000000000000000040000000000000000000000000000000000000000000000000000000000000000000000000000000000000000").unwrap();

		let bloom_b3 = Bloom::from_str("00000000000000000000000000000000000000000000020000000800000000000000000000000000000000000000000000000000000000000000000000000000100000000000000000008000000000000000000000000000000000040000000000000000000000000000000000000000000000000000000000000000000000800000000000000000000000000000000000000000000000000000000000008000000000000000000000000000000000000000000000000000000000000000000000000000000000000002000000000000000000040000000000000000000000000000000000000000000000000000000000000000000000000000000000000000").unwrap();

		let genesis = BlockBuilder::genesis();
		let b1 = genesis.add_block_with_bloom(bloom_b1);
		let b2 = b1.add_block_with_bloom(bloom_b2);
		let b3 = b2.add_block_with_bloom(bloom_b3);
		let b1_total_difficulty = genesis.last().difficulty() + b1.last().difficulty();

		let db = new_db();
		let bc = new_chain(genesis.last().encoded(), db.clone());
		let mut batch = db.key_value().transaction();
		bc.insert_unordered_block(&mut batch, b2.last().encoded(), vec![], Some(b1_total_difficulty), false, false);
		bc.commit();
		bc.insert_unordered_block(&mut batch, b3.last().encoded(), vec![], None, true, false);
		bc.commit();
		bc.insert_unordered_block(&mut batch, b1.last().encoded(), vec![], None, false, false);
		bc.commit();
		db.key_value().write(batch).unwrap();

		assert_eq!(bc.best_block_hash(), b3.last().hash());
		assert_eq!(bc.block_hash(1).unwrap(), b1.last().hash());
		assert_eq!(bc.block_hash(2).unwrap(), b2.last().hash());
		assert_eq!(bc.block_hash(3).unwrap(), b3.last().hash());

		let blocks_b1 = bc.blocks_with_bloom(Some(&bloom_b1), 0, 3);
		let blocks_b2 = bc.blocks_with_bloom(Some(&bloom_b2), 0, 3);
		let blocks_b3 = bc.blocks_with_bloom(Some(&bloom_b3), 0, 3);

		assert_eq!(blocks_b1, vec![1]);
		assert_eq!(blocks_b2, vec![2]);
		assert_eq!(blocks_b3, vec![3]);
	}

	#[test]
	fn test_best_block_update() {
		let genesis = BlockBuilder::genesis();
		let next_5 = genesis.add_blocks(5);
		let uncle = genesis.add_block_with_difficulty(9);
		let generator = BlockGenerator::new(iter::once(next_5));

		let db = new_db();
		{
			let bc = new_chain(genesis.last().encoded(), db.clone());

			let mut batch = db.key_value().transaction();
			// create a longer fork
			for block in generator {
				insert_block_batch(&mut batch, &bc, block.encoded(), vec![]);
				bc.commit();
			}

			assert_eq!(bc.best_block_number(), 5);
			insert_block_batch(&mut batch, &bc, uncle.last().encoded(), vec![]);
			db.key_value().write(batch).unwrap();
			bc.commit();
		}

		// re-loading the blockchain should load the correct best block.
		let bc = new_chain(genesis.last().encoded(), db);
		assert_eq!(bc.best_block_number(), 5);
	}

	#[test]
	fn epoch_transitions_iter() {
		use common_types::engines::epoch::Transition as EpochTransition;

		let genesis = BlockBuilder::genesis();
		let next_5 = genesis.add_blocks(5);
		let uncle = genesis.add_block_with_difficulty(9);
		let generator = BlockGenerator::new(iter::once(next_5));

		let db = new_db();
		{
			let bc = new_chain(genesis.last().encoded(), db.clone());

			let mut batch = db.key_value().transaction();
			// create a longer fork
			for (i, block) in generator.into_iter().enumerate() {

				insert_block_batch(&mut batch, &bc, block.encoded(), vec![]);
				bc.insert_epoch_transition(&mut batch, i as u64, EpochTransition {
					block_hash: block.hash(),
					block_number: i as u64 + 1,
					proof: vec![],
				});
				bc.commit();
			}

			assert_eq!(bc.best_block_number(), 5);

			insert_block_batch(&mut batch, &bc, uncle.last().encoded(), vec![]);
			bc.insert_epoch_transition(&mut batch, 999, EpochTransition {
				block_hash: uncle.last().hash(),
				block_number: 1,
				proof: vec![],
			});

			db.key_value().write(batch).unwrap();
			bc.commit();

			// epoch 999 not in canonical chain.
			assert_eq!(bc.epoch_transitions().map(|(i, _)| i).collect::<Vec<_>>(), vec![0, 1, 2, 3, 4]);
		}

		// re-loading the blockchain should load the correct best block.
		let bc = new_chain(genesis.last().encoded(), db);

		assert_eq!(bc.best_block_number(), 5);
		assert_eq!(bc.epoch_transitions().map(|(i, _)| i).collect::<Vec<_>>(), vec![0, 1, 2, 3, 4]);
	}

	#[test]
	fn epoch_transition_for() {
		use common_types::engines::epoch::Transition as EpochTransition;

		let genesis = BlockBuilder::genesis();
		let fork_7 = genesis.add_blocks_with(7, || BlockOptions {
			difficulty: 9.into(),
			..Default::default()
		});
		let next_10 = genesis.add_blocks(10);
		let fork_generator = BlockGenerator::new(iter::once(fork_7));
		let next_generator = BlockGenerator::new(iter::once(next_10));

		let db = new_db();

		let bc = new_chain(genesis.last().encoded(), db.clone());

		let mut batch = db.key_value().transaction();
		bc.insert_epoch_transition(&mut batch, 0, EpochTransition {
			block_hash: bc.genesis_hash(),
			block_number: 0,
			proof: vec![],
		});
		db.key_value().write(batch).unwrap();

		// set up a chain where we have a canonical chain of 10 blocks
		// and a non-canonical fork of 8 from genesis.
		let fork_hash = {
			for block in fork_generator {
				insert_block(&db, &bc, block.encoded(), vec![]);
			}

			assert_eq!(bc.best_block_number(), 7);
			bc.chain_info().best_block_hash
		};

		for block in next_generator {
			insert_block(&db, &bc, block.encoded(), vec![]);
		}

		assert_eq!(bc.best_block_number(), 10);

		let mut batch = db.key_value().transaction();
		bc.insert_epoch_transition(&mut batch, 4, EpochTransition {
			block_hash: bc.block_hash(4).unwrap(),
			block_number: 4,
			proof: vec![],
		});
		db.key_value().write(batch).unwrap();

		// blocks where the parent is one of the first 4 will be part of genesis epoch.
		for i in 0..4 {
			let hash = bc.block_hash(i).unwrap();
			assert_eq!(bc.epoch_transition_for(hash).unwrap().block_number, 0);
		}

		// blocks where the parent is the transition at 4 or after will be
		// part of that epoch.
		for i in 4..11 {
			let hash = bc.block_hash(i).unwrap();
			assert_eq!(bc.epoch_transition_for(hash).unwrap().block_number, 4);
		}

		let fork_hashes = bc.ancestry_iter(fork_hash).unwrap().collect::<Vec<_>>();
		assert_eq!(fork_hashes.len(), 8);

		// non-canonical fork blocks should all have genesis transition
		for fork_hash in fork_hashes {
			assert_eq!(bc.epoch_transition_for(fork_hash).unwrap().block_number, 0);
		}
	}

	#[test]
	fn tree_rout_with_finalization() {
		let genesis = BlockBuilder::genesis();
		let a = genesis.add_block();
		// First branch
		let a1 = a.add_block_with_random_transactions();
		let a2 = a1.add_block_with_random_transactions();
		let a3 = a2.add_block_with_random_transactions();
		// Second branch
		let b1 = a.add_block_with_random_transactions();
		let b2 = b1.add_block_with_random_transactions();

		let a_hash = a.last().hash();
		let a1_hash = a1.last().hash();
		let a2_hash = a2.last().hash();
		let a3_hash = a3.last().hash();
		let b2_hash = b2.last().hash();

		let bootstrap_chain = |blocks: Vec<&BlockBuilder>| {
			let db = new_db();
			let bc = new_chain(genesis.last().encoded(), db.clone());
			let mut batch = db.key_value().transaction();
			for block in blocks {
				insert_block_batch(&mut batch, &bc, block.last().encoded(), vec![]);
				bc.commit();
			}
			db.key_value().write(batch).unwrap();
			(db, bc)
		};

		let mark_finalized = |block_hash: H256, db: &Arc<dyn BlockChainDB>, bc: &BlockChain| {
			let mut batch = db.key_value().transaction();
			bc.mark_finalized(&mut batch, block_hash).unwrap();
			bc.commit();
			db.key_value().write(batch).unwrap();
		};

		// Case 1: fork, with finalized common ancestor
		{
			let (db, bc) = bootstrap_chain(vec![&a, &a1, &a2, &a3, &b1, &b2]);
			assert_eq!(bc.best_block_hash(), a3_hash);
			assert_eq!(bc.block_hash(2).unwrap(), a1_hash);

			mark_finalized(a_hash, &db, &bc);
			assert!(!bc.tree_route(a3_hash, b2_hash).unwrap().is_from_route_finalized);
			assert!(!bc.tree_route(b2_hash, a3_hash).unwrap().is_from_route_finalized);
		}

		// Case 2: fork with a finalized block on a branch
		{
			let (db, bc) = bootstrap_chain(vec![&a, &a1, &a2, &a3, &b1, &b2]);
			assert_eq!(bc.best_block_hash(), a3_hash);
			assert_eq!(bc.block_hash(2).unwrap(), a1_hash);

			mark_finalized(a2_hash, &db, &bc);
			assert!(bc.tree_route(a3_hash, b2_hash).unwrap().is_from_route_finalized);
			assert!(!bc.tree_route(b2_hash, a3_hash).unwrap().is_from_route_finalized);
		}

		// Case 3: no-fork, with a finalized block
		{
			let (db, bc) = bootstrap_chain(vec![&a, &a1, &a2]);
			assert_eq!(bc.best_block_hash(), a2_hash);

			mark_finalized(a1_hash, &db, &bc);
			assert!(!bc.tree_route(a1_hash, a2_hash).unwrap().is_from_route_finalized);
			assert!(!bc.tree_route(a2_hash, a1_hash).unwrap().is_from_route_finalized);
		}
	}
}<|MERGE_RESOLUTION|>--- conflicted
+++ resolved
@@ -877,18 +877,12 @@
 		}
 	}
 
-<<<<<<< HEAD
-	/// clears all caches for testing purposes
-=======
 	/// clears all caches, re-loads best block from disk for testing purposes
->>>>>>> 41aee5aa
 	pub fn clear_cache(&self) {
 		self.block_bodies.write().clear();
 		self.block_details.write().clear();
 		self.block_hashes.write().clear();
 		self.block_headers.write().clear();
-<<<<<<< HEAD
-=======
 		// Fetch best block details from disk
 		let best_block_hash = self.db.key_value().get(db::COL_EXTRA, b"best")
 			.expect("Low-level database error when fetching 'best' block. Some issue with disk?")
@@ -908,7 +902,6 @@
 			header: best_block_rlp.decode_header(),
 			block: best_block_rlp,
 		};
->>>>>>> 41aee5aa
 	}
 
 	/// Update the best ancient block to the given hash, after checking that
