--- conflicted
+++ resolved
@@ -16,11 +16,7 @@
 
 use bytes::Bytes;
 use ethereum_types::{H256, U256};
-<<<<<<< HEAD
-use transaction::UnverifiedTransaction;
-=======
 use types::transaction::UnverifiedTransaction;
->>>>>>> ebd0fd01
 use blockchain::ImportRoute;
 use std::time::Duration;
 use std::collections::HashMap;
@@ -138,11 +134,7 @@
 
 impl NewBlocks {
 	/// Constructor
-<<<<<<< HEAD
-	pub fn new (
-=======
 	pub fn new(
->>>>>>> ebd0fd01
 		imported: Vec<H256>,
 		invalid: Vec<H256>,
 		route: ChainRoute,
@@ -166,11 +158,7 @@
 /// Represents what has to be handled by actor listening to chain events
 pub trait ChainNotify : Send + Sync {
 	/// fires when chain has new blocks.
-<<<<<<< HEAD
-	fn new_blocks( &self, _new_blocks: NewBlocks) {
-=======
 	fn new_blocks(&self, _new_blocks: NewBlocks) {
->>>>>>> ebd0fd01
 		// does nothing by default
 	}
 
