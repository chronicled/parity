// Copyright 2015-2019 Parity Technologies (UK) Ltd.
// This file is part of Parity Ethereum.

// Parity Ethereum is free software: you can redistribute it and/or modify
// it under the terms of the GNU General Public License as published by
// the Free Software Foundation, either version 3 of the License, or
// (at your option) any later version.

// Parity Ethereum is distributed in the hope that it will be useful,
// but WITHOUT ANY WARRANTY; without even the implied warranty of
// MERCHANTABILITY or FITNESS FOR A PARTICULAR PURPOSE.  See the
// GNU General Public License for more details.

// You should have received a copy of the GNU General Public License
// along with Parity Ethereum.  If not, see <http://www.gnu.org/licenses/>.

//! Parameters for a block chain.

use std::collections::BTreeMap;
use std::io::Read;
use std::path::Path;
use std::sync::Arc;

use bytes::Bytes;
use ethereum_types::{H256, Bloom, U256, Address};
use ethjson;
use hash::{KECCAK_NULL_RLP, keccak};
use parking_lot::RwLock;
use rlp::{Rlp, RlpStream};
use rustc_hex::{FromHex, ToHex};
use types::BlockNumber;
use types::encoded;
use types::header::Header;
use vm::{EnvInfo, CallType, ActionValue, ActionParams, ParamsType};

use builtin::Builtin;
use engines::{
	EthEngine, NullEngine, InstantSeal, InstantSealParams, BasicAuthority, Clique,
	AuthorityRound, DEFAULT_BLOCKHASH_CONTRACT
};
use error::Error;
use executive::Executive;
use factory::Factories;
use machine::EthereumMachine;
use pod_state::PodState;
use spec::Genesis;
use spec::seal::Generic as GenericSeal;
use state::backend::Basic as BasicBackend;
use state::{Backend, State, Substate};
use trace::{NoopTracer, NoopVMTracer};

pub use ethash::OptimizeFor;

const MAX_TRANSACTION_SIZE: usize = 300 * 1024;

// helper for formatting errors.
fn fmt_err<F: ::std::fmt::Display>(f: F) -> String {
	format!("Spec json is invalid: {}", f)
}

/// Parameters common to ethereum-like blockchains.
/// NOTE: when adding bugfix hard-fork parameters,
/// add to `nonzero_bugfix_hard_fork`
///
/// we define a "bugfix" hard fork as any hard fork which
/// you would put on-by-default in a new chain.
#[derive(Debug, PartialEq, Default)]
#[cfg_attr(any(test, feature = "test-helpers"), derive(Clone))]
pub struct CommonParams {
	/// Account start nonce.
	pub account_start_nonce: U256,
	/// Maximum size of extra data.
	pub maximum_extra_data_size: usize,
	/// Network id.
	pub network_id: u64,
	/// Chain id.
	pub chain_id: u64,
	/// Main subprotocol name.
	pub subprotocol_name: String,
	/// Minimum gas limit.
	pub min_gas_limit: U256,
	/// Fork block to check.
	pub fork_block: Option<(BlockNumber, H256)>,
	/// EIP150 transition block number.
	pub eip150_transition: BlockNumber,
	/// Number of first block where EIP-160 rules begin.
	pub eip160_transition: BlockNumber,
	/// Number of first block where EIP-161.abc begin.
	pub eip161abc_transition: BlockNumber,
	/// Number of first block where EIP-161.d begins.
	pub eip161d_transition: BlockNumber,
	/// Number of first block where EIP-98 rules begin.
	pub eip98_transition: BlockNumber,
	/// Number of first block where EIP-658 rules begin.
	pub eip658_transition: BlockNumber,
	/// Number of first block where EIP-155 rules begin.
	pub eip155_transition: BlockNumber,
	/// Validate block receipts root.
	pub validate_receipts_transition: BlockNumber,
	/// Validate transaction chain id.
	pub validate_chain_id_transition: BlockNumber,
	/// Number of first block where EIP-140 rules begin.
	pub eip140_transition: BlockNumber,
	/// Number of first block where EIP-210 rules begin.
	pub eip210_transition: BlockNumber,
	/// EIP-210 Blockhash contract address.
	pub eip210_contract_address: Address,
	/// EIP-210 Blockhash contract code.
	pub eip210_contract_code: Bytes,
	/// Gas allocated for EIP-210 blockhash update.
	pub eip210_contract_gas: U256,
	/// Number of first block where EIP-211 rules begin.
	pub eip211_transition: BlockNumber,
	/// Number of first block where EIP-214 rules begin.
	pub eip214_transition: BlockNumber,
	/// Number of first block where EIP-145 rules begin.
	pub eip145_transition: BlockNumber,
	/// Number of first block where EIP-1052 rules begin.
	pub eip1052_transition: BlockNumber,
	/// Number of first block where EIP-1283 rules begin.
	pub eip1283_transition: BlockNumber,
	/// Number of first block where EIP-1283 rules end.
	pub eip1283_disable_transition: BlockNumber,
<<<<<<< HEAD
=======
	/// Number of first block where EIP-1283 rules re-enabled.
	pub eip1283_reenable_transition: BlockNumber,
>>>>>>> 06c70960
	/// Number of first block where EIP-1014 rules begin.
	pub eip1014_transition: BlockNumber,
	/// Number of first block where EIP-1706 rules begin.
	pub eip1706_transition: BlockNumber,
	/// Number of first block where EIP-1344 rules begin: https://github.com/ethereum/EIPs/blob/master/EIPS/eip-1344.md
	pub eip1344_transition: BlockNumber,
	/// Number of first block where EIP-1884 rules begin:https://github.com/ethereum/EIPs/blob/master/EIPS/eip-1884.md
	pub eip1884_transition: BlockNumber,
	/// Number of first block where EIP-2028 rules begin.
	pub eip2028_transition: BlockNumber,
	/// Number of first block where dust cleanup rules (EIP-168 and EIP169) begin.
	pub dust_protection_transition: BlockNumber,
	/// Nonce cap increase per block. Nonce cap is only checked if dust protection is enabled.
	pub nonce_cap_increment: u64,
	/// Enable dust cleanup for contracts.
	pub remove_dust_contracts: bool,
	/// Wasm activation blocknumber, if any disabled initially.
	pub wasm_activation_transition: BlockNumber,
	/// Number of first block where KIP-4 rules begin. Only has effect if Wasm is activated.
	pub kip4_transition: BlockNumber,
	/// Number of first block where KIP-6 rules begin. Only has effect if Wasm is activated.
	pub kip6_transition: BlockNumber,
	/// Gas limit bound divisor (how much gas limit can change per block)
	pub gas_limit_bound_divisor: U256,
	/// Registrar contract address.
	pub registrar: Address,
	/// Node permission managing contract address.
	pub node_permission_contract: Option<Address>,
	/// Maximum contract code size that can be deployed.
	pub max_code_size: u64,
	/// Number of first block where max code size limit is active.
	pub max_code_size_transition: BlockNumber,
	/// Transaction permission managing contract address.
	pub transaction_permission_contract: Option<Address>,
	/// Block at which the transaction permission contract should start being used.
	pub transaction_permission_contract_transition: BlockNumber,
	/// Maximum size of transaction's RLP payload
	pub max_transaction_size: usize,
}

impl CommonParams {
	/// Schedule for an EVM in the post-EIP-150-era of the Ethereum main net.
	pub fn schedule(&self, block_number: u64) -> ::vm::Schedule {
		if block_number < self.eip150_transition {
			::vm::Schedule::new_homestead()
		} else {
			let max_code_size = self.max_code_size(block_number);
			let mut schedule = ::vm::Schedule::new_post_eip150(
				max_code_size as _,
				block_number >= self.eip160_transition,
				block_number >= self.eip161abc_transition,
				block_number >= self.eip161d_transition
			);

			self.update_schedule(block_number, &mut schedule);
			schedule
		}
	}

	/// Returns max code size at given block.
	pub fn max_code_size(&self, block_number: u64) -> u64 {
		if block_number >= self.max_code_size_transition {
			self.max_code_size
		} else {
			u64::max_value()
		}
	}

	/// Apply common spec config parameters to the schedule.
	pub fn update_schedule(&self, block_number: u64, schedule: &mut ::vm::Schedule) {
		schedule.have_create2 = block_number >= self.eip1014_transition;
		schedule.have_revert = block_number >= self.eip140_transition;
		schedule.have_static_call = block_number >= self.eip214_transition;
		schedule.have_return_data = block_number >= self.eip211_transition;
		schedule.have_bitwise_shifting = block_number >= self.eip145_transition;
		schedule.have_extcodehash = block_number >= self.eip1052_transition;
<<<<<<< HEAD
		schedule.eip1283 = block_number >= self.eip1283_transition && !(block_number >= self.eip1283_disable_transition);
=======
		schedule.have_chain_id = block_number >= self.eip1344_transition;
		schedule.eip1283 =
			(block_number >= self.eip1283_transition &&
			!(block_number >= self.eip1283_disable_transition)) ||
			block_number >= self.eip1283_reenable_transition;
		schedule.eip1706 = block_number >= self.eip1706_transition;

		if block_number >= self.eip1884_transition {
			schedule.have_selfbalance = true;
			schedule.sload_gas = 800;
			schedule.balance_gas = 700;
			schedule.extcodehash_gas = 700;
		}
		if block_number >= self.eip2028_transition {
			schedule.tx_data_non_zero_gas = 16;
		}
>>>>>>> 06c70960
		if block_number >= self.eip210_transition {
			schedule.blockhash_gas = 800;
		}
		if block_number >= self.dust_protection_transition {
			schedule.kill_dust = match self.remove_dust_contracts {
				true => ::vm::CleanDustMode::WithCodeAndStorage,
				false => ::vm::CleanDustMode::BasicOnly,
			};
		}
		if block_number >= self.wasm_activation_transition {
			let mut wasm = ::vm::WasmCosts::default();
			if block_number >= self.kip4_transition {
				wasm.have_create2 = true;
			}
			if block_number >= self.kip6_transition {
				wasm.have_gasleft = true;
			}
			schedule.wasm = Some(wasm);
		}
	}

	/// Return Some if the current parameters contain a bugfix hard fork not on block 0.
	pub fn nonzero_bugfix_hard_fork(&self) -> Option<&str> {
		if self.eip155_transition != 0 {
			return Some("eip155Transition");
		}

		if self.validate_receipts_transition != 0 {
			return Some("validateReceiptsTransition");
		}

		if self.validate_chain_id_transition != 0 {
			return Some("validateChainIdTransition");
		}

		None
	}
}

impl From<ethjson::spec::Params> for CommonParams {
	fn from(p: ethjson::spec::Params) -> Self {
		CommonParams {
			account_start_nonce: p.account_start_nonce.map_or_else(U256::zero, Into::into),
			maximum_extra_data_size: p.maximum_extra_data_size.into(),
			network_id: p.network_id.into(),
			chain_id: if let Some(n) = p.chain_id {
				n.into()
			} else {
				p.network_id.into()
			},
			subprotocol_name: p.subprotocol_name.unwrap_or_else(|| "eth".to_owned()),
			min_gas_limit: p.min_gas_limit.into(),
			fork_block: if let (Some(n), Some(h)) = (p.fork_block, p.fork_hash) {
				Some((n.into(), h.into()))
			} else {
				None
			},
			eip150_transition: p.eip150_transition.map_or(0, Into::into),
			eip160_transition: p.eip160_transition.map_or(0, Into::into),
			eip161abc_transition: p.eip161abc_transition.map_or(0, Into::into),
			eip161d_transition: p.eip161d_transition.map_or(0, Into::into),
			eip98_transition: p.eip98_transition.map_or_else(
				BlockNumber::max_value,
				Into::into,
			),
			eip155_transition: p.eip155_transition.map_or(0, Into::into),
			validate_receipts_transition: p.validate_receipts_transition.map_or(0, Into::into),
			validate_chain_id_transition: p.validate_chain_id_transition.map_or(0, Into::into),
			eip140_transition: p.eip140_transition.map_or_else(
				BlockNumber::max_value,
				Into::into,
			),
			eip210_transition: p.eip210_transition.map_or_else(
				BlockNumber::max_value,
				Into::into,
			),
			eip210_contract_address: p.eip210_contract_address.map_or(0xf0.into(), Into::into),
			eip210_contract_code: p.eip210_contract_code.map_or_else(
				|| {
					DEFAULT_BLOCKHASH_CONTRACT.from_hex().expect(
						"Default BLOCKHASH contract is valid",
					)
				},
				Into::into,
			),
			eip210_contract_gas: p.eip210_contract_gas.map_or(1000000.into(), Into::into),
			eip211_transition: p.eip211_transition.map_or_else(
				BlockNumber::max_value,
				Into::into,
			),
			eip145_transition: p.eip145_transition.map_or_else(
				BlockNumber::max_value,
				Into::into,
			),
			eip214_transition: p.eip214_transition.map_or_else(
				BlockNumber::max_value,
				Into::into,
			),
			eip658_transition: p.eip658_transition.map_or_else(
				BlockNumber::max_value,
				Into::into,
			),
			eip1052_transition: p.eip1052_transition.map_or_else(
				BlockNumber::max_value,
				Into::into,
			),
			eip1283_transition: p.eip1283_transition.map_or_else(
				BlockNumber::max_value,
				Into::into,
			),
			eip1283_disable_transition: p.eip1283_disable_transition.map_or_else(
				BlockNumber::max_value,
				Into::into,
			),
<<<<<<< HEAD
=======
			eip1283_reenable_transition: p.eip1283_reenable_transition.map_or_else(
				BlockNumber::max_value,
				Into::into,
			),
			eip1706_transition: p.eip1706_transition.map_or_else(
				BlockNumber::max_value,
				Into::into,
			),
>>>>>>> 06c70960
			eip1014_transition: p.eip1014_transition.map_or_else(
				BlockNumber::max_value,
				Into::into,
			),
			eip1344_transition: p.eip1344_transition.map_or_else(
				BlockNumber::max_value,
				Into::into,
			),
			eip1884_transition: p.eip1884_transition.map_or_else(
				BlockNumber::max_value,
				Into::into,
			),
			eip2028_transition: p.eip2028_transition.map_or_else(
				BlockNumber::max_value,
				Into::into,
			),
			dust_protection_transition: p.dust_protection_transition.map_or_else(
				BlockNumber::max_value,
				Into::into,
			),
			nonce_cap_increment: p.nonce_cap_increment.map_or(64, Into::into),
			remove_dust_contracts: p.remove_dust_contracts.unwrap_or(false),
			gas_limit_bound_divisor: p.gas_limit_bound_divisor.into(),
			registrar: p.registrar.map_or_else(Address::new, Into::into),
			node_permission_contract: p.node_permission_contract.map(Into::into),
			max_code_size: p.max_code_size.map_or(u64::max_value(), Into::into),
			max_transaction_size: p.max_transaction_size.map_or(MAX_TRANSACTION_SIZE, Into::into),
			max_code_size_transition: p.max_code_size_transition.map_or(0, Into::into),
			transaction_permission_contract: p.transaction_permission_contract.map(Into::into),
			transaction_permission_contract_transition:
				p.transaction_permission_contract_transition.map_or(0, Into::into),
			wasm_activation_transition: p.wasm_activation_transition.map_or_else(
				BlockNumber::max_value,
				Into::into
			),
			kip4_transition: p.kip4_transition.map_or_else(
				BlockNumber::max_value,
				Into::into
			),
			kip6_transition: p.kip6_transition.map_or_else(
				BlockNumber::max_value,
				Into::into
			),
		}
	}
}

/// Runtime parameters for the spec that are related to how the software should run the chain,
/// rather than integral properties of the chain itself.
#[derive(Debug, Clone, Copy)]
pub struct SpecParams<'a> {
	/// The path to the folder used to cache nodes. This is typically /tmp/ on Unix-like systems
	pub cache_dir: &'a Path,
	/// Whether to run slower at the expense of better memory usage, or run faster while using
	/// more
	/// memory. This may get more fine-grained in the future but for now is simply a binary
	/// option.
	pub optimization_setting: Option<OptimizeFor>,
}

impl<'a> SpecParams<'a> {
	/// Create from a cache path, with null values for the other fields
	pub fn from_path(path: &'a Path) -> Self {
		SpecParams {
			cache_dir: path,
			optimization_setting: None,
		}
	}

	/// Create from a cache path and an optimization setting
	pub fn new(path: &'a Path, optimization: OptimizeFor) -> Self {
		SpecParams {
			cache_dir: path,
			optimization_setting: Some(optimization),
		}
	}
}

impl<'a, T: AsRef<Path>> From<&'a T> for SpecParams<'a> {
	fn from(path: &'a T) -> Self {
		Self::from_path(path.as_ref())
	}
}

/// Parameters for a block chain; includes both those intrinsic to the design of the
/// chain and those to be interpreted by the active chain engine.
pub struct Spec {
	/// User friendly spec name
	pub name: String,
	/// What engine are we using for this?
	pub engine: Arc<EthEngine>,
	/// Name of the subdir inside the main data dir to use for chain data and settings.
	pub data_dir: String,

	/// Known nodes on the network in enode format.
	pub nodes: Vec<String>,

	/// The genesis block's parent hash field.
	pub parent_hash: H256,
	/// The genesis block's author field.
	pub author: Address,
	/// The genesis block's difficulty field.
	pub difficulty: U256,
	/// The genesis block's gas limit field.
	pub gas_limit: U256,
	/// The genesis block's gas used field.
	pub gas_used: U256,
	/// The genesis block's timestamp field.
	pub timestamp: u64,
	/// Transactions root of the genesis block. Should be KECCAK_NULL_RLP.
	pub transactions_root: H256,
	/// Receipts root of the genesis block. Should be KECCAK_NULL_RLP.
	pub receipts_root: H256,
	/// The genesis block's extra data field.
	pub extra_data: Bytes,
	/// Each seal field, expressed as RLP, concatenated.
	pub seal_rlp: Bytes,

	/// Hardcoded synchronization. Allows the light client to immediately jump to a specific block.
	pub hardcoded_sync: Option<SpecHardcodedSync>,

	/// Contract constructors to be executed on genesis.
	constructors: Vec<(Address, Bytes)>,

	/// May be prepopulated if we know this in advance.
	state_root_memo: RwLock<H256>,

	/// Genesis state as plain old data.
	genesis_state: PodState,
}

#[cfg(test)]
impl Clone for Spec {
	fn clone(&self) -> Spec {
		Spec {
			name: self.name.clone(),
			engine: self.engine.clone(),
			data_dir: self.data_dir.clone(),
			nodes: self.nodes.clone(),
			parent_hash: self.parent_hash.clone(),
			transactions_root: self.transactions_root.clone(),
			receipts_root: self.receipts_root.clone(),
			author: self.author.clone(),
			difficulty: self.difficulty.clone(),
			gas_limit: self.gas_limit.clone(),
			gas_used: self.gas_used.clone(),
			timestamp: self.timestamp.clone(),
			extra_data: self.extra_data.clone(),
			seal_rlp: self.seal_rlp.clone(),
			hardcoded_sync: self.hardcoded_sync.clone(),
			constructors: self.constructors.clone(),
			state_root_memo: RwLock::new(*self.state_root_memo.read()),
			genesis_state: self.genesis_state.clone(),
		}
	}
}

/// Part of `Spec`. Describes the hardcoded synchronization parameters.
pub struct SpecHardcodedSync {
	/// Header of the block to jump to for hardcoded sync, and total difficulty.
	pub header: encoded::Header,
	/// Total difficulty of the block to jump to.
	pub total_difficulty: U256,
	/// List of hardcoded CHTs, in order. If `hardcoded_sync` is set, the CHTs should include the
	/// header of `hardcoded_sync`.
	pub chts: Vec<H256>,
}

impl SpecHardcodedSync {
	/// Turns this specifications back into JSON. Useful for pretty printing.
	pub fn to_json(self) -> ethjson::spec::HardcodedSync {
		self.into()
	}
}

#[cfg(test)]
impl Clone for SpecHardcodedSync {
	fn clone(&self) -> SpecHardcodedSync {
		SpecHardcodedSync {
			header: self.header.clone(),
			total_difficulty: self.total_difficulty.clone(),
			chts: self.chts.clone(),
		}
	}
}

impl From<SpecHardcodedSync> for ethjson::spec::HardcodedSync {
	fn from(sync: SpecHardcodedSync) -> ethjson::spec::HardcodedSync {
		ethjson::spec::HardcodedSync {
			header: sync.header.into_inner().to_hex(),
			total_difficulty: ethjson::uint::Uint(sync.total_difficulty),
			chts: sync.chts.into_iter().map(Into::into).collect(),
		}
	}
}

fn load_machine_from(s: ethjson::spec::Spec) -> EthereumMachine {
	let builtins = s.accounts.builtins().into_iter().map(|p| (p.0.into(), From::from(p.1))).collect();
	let params = CommonParams::from(s.params);

	Spec::machine(&s.engine, params, builtins)
}

/// Load from JSON object.
fn load_from(spec_params: SpecParams, s: ethjson::spec::Spec) -> Result<Spec, Error> {
	let builtins = s.accounts
		.builtins()
		.into_iter()
		.map(|p| (p.0.into(), From::from(p.1)))
		.collect();
	let g = Genesis::from(s.genesis);
	let GenericSeal(seal_rlp) = g.seal.into();
	let params = CommonParams::from(s.params);

	let hardcoded_sync = if let Some(ref hs) = s.hardcoded_sync {
		if let Ok(header) = hs.header.from_hex() {
			Some(SpecHardcodedSync {
				header: encoded::Header::new(header),
				total_difficulty: hs.total_difficulty.into(),
				chts: s.hardcoded_sync
					.as_ref()
					.map(|s| s.chts.iter().map(|c| c.clone().into()).collect())
					.unwrap_or_default()
			})
		} else {
			None
		}
	} else {
		None
	};

	let mut s = Spec {
		name: s.name.clone().into(),
		engine: Spec::engine(spec_params, s.engine, params, builtins),
		data_dir: s.data_dir.unwrap_or(s.name).into(),
		nodes: s.nodes.unwrap_or_else(Vec::new),
		parent_hash: g.parent_hash,
		transactions_root: g.transactions_root,
		receipts_root: g.receipts_root,
		author: g.author,
		difficulty: g.difficulty,
		gas_limit: g.gas_limit,
		gas_used: g.gas_used,
		timestamp: g.timestamp,
		extra_data: g.extra_data,
		seal_rlp: seal_rlp,
		hardcoded_sync: hardcoded_sync,
		constructors: s.accounts
			.constructors()
			.into_iter()
			.map(|(a, c)| (a.into(), c.into()))
			.collect(),
		state_root_memo: RwLock::new(Default::default()), // will be overwritten right after.
		genesis_state: s.accounts.into(),
	};

	// use memoized state root if provided.
	match g.state_root {
		Some(root) => *s.state_root_memo.get_mut() = root,
		None => {
			let _ = s.run_constructors(
				&Default::default(),
				BasicBackend(journaldb::new_memory_db()),
			)?;
		}
	}

	Ok(s)
}

macro_rules! load_bundled {
	($e:expr) => {
		Spec::load(
			&::std::env::temp_dir(),
			include_bytes!(concat!("../../res/", $e, ".json")) as &[u8]
		).expect(concat!("Chain spec ", $e, " is invalid."))
	};
}

#[cfg(any(test, feature = "test-helpers"))]
macro_rules! load_machine_bundled {
	($e:expr) => {
		Spec::load_machine(
			include_bytes!(concat!("../../res/", $e, ".json")) as &[u8]
		).expect(concat!("Chain spec ", $e, " is invalid."))
	};
}

impl Spec {
	// create an instance of an Ethereum state machine, minus consensus logic.
	fn machine(
		engine_spec: &ethjson::spec::Engine,
		params: CommonParams,
		builtins: BTreeMap<Address, Builtin>,
	) -> EthereumMachine {
		if let ethjson::spec::Engine::Ethash(ref ethash) = *engine_spec {
			EthereumMachine::with_ethash_extensions(params, builtins, ethash.params.clone().into())
		} else {
			EthereumMachine::regular(params, builtins)
		}
	}

	/// Convert engine spec into a arc'd Engine of the right underlying type.
	/// TODO avoid this hard-coded nastiness - use dynamic-linked plugin framework instead.
	fn engine(
		spec_params: SpecParams,
		engine_spec: ethjson::spec::Engine,
		params: CommonParams,
		builtins: BTreeMap<Address, Builtin>,
	) -> Arc<EthEngine> {
		let machine = Self::machine(&engine_spec, params, builtins);

		match engine_spec {
			ethjson::spec::Engine::Null(null) => Arc::new(NullEngine::new(null.params.into(), machine)),
			ethjson::spec::Engine::Ethash(ethash) => Arc::new(::ethereum::Ethash::new(spec_params.cache_dir, ethash.params.into(), machine, spec_params.optimization_setting)),
			ethjson::spec::Engine::InstantSeal(Some(instant_seal)) => Arc::new(InstantSeal::new(instant_seal.params.into(), machine)),
			ethjson::spec::Engine::InstantSeal(None) => Arc::new(InstantSeal::new(InstantSealParams::default(), machine)),
			ethjson::spec::Engine::BasicAuthority(basic_authority) => Arc::new(BasicAuthority::new(basic_authority.params.into(), machine)),
			ethjson::spec::Engine::Clique(clique) => Clique::new(clique.params.into(), machine)
								.expect("Failed to start Clique consensus engine."),
			ethjson::spec::Engine::AuthorityRound(authority_round) => AuthorityRound::new(authority_round.params.into(), machine)
				.expect("Failed to start AuthorityRound consensus engine."),
		}
	}

	// given a pre-constructor state, run all the given constructors and produce a new state and
	// state root.
	fn run_constructors<T: Backend>(&self, factories: &Factories, mut db: T) -> Result<T, Error> {
		let mut root = KECCAK_NULL_RLP;

		// basic accounts in spec.
		{
			let mut t = factories.trie.create(db.as_hash_db_mut(), &mut root);

			for (address, account) in self.genesis_state.get().iter() {
				t.insert(&**address, &account.rlp())?;
			}
		}

		for (address, account) in self.genesis_state.get().iter() {
			db.note_non_null_account(address);
			account.insert_additional(
				&mut *factories.accountdb.create(
					db.as_hash_db_mut(),
					keccak(address),
				),
				&factories.trie,
			);
		}

		let start_nonce = self.engine.account_start_nonce(0);

		let (root, db) = {
			let mut state = State::from_existing(db, root, start_nonce, factories.clone())?;

			// Execute contract constructors.
			let env_info = EnvInfo {
				number: 0,
				author: self.author,
				timestamp: self.timestamp,
				difficulty: self.difficulty,
				last_hashes: Default::default(),
				gas_used: U256::zero(),
				gas_limit: U256::max_value(),
			};

			let from = Address::default();
			for &(ref address, ref constructor) in self.constructors.iter() {
				trace!(target: "spec", "run_constructors: Creating a contract at {}.", address);
				trace!(target: "spec", "  .. root before = {}", state.root());
				let params = ActionParams {
					code_address: address.clone(),
					code_hash: Some(keccak(constructor)),
					address: address.clone(),
					sender: from.clone(),
					origin: from.clone(),
					gas: U256::max_value(),
					gas_price: Default::default(),
					value: ActionValue::Transfer(Default::default()),
					code: Some(Arc::new(constructor.clone())),
					data: None,
					call_type: CallType::None,
					params_type: ParamsType::Embedded,
				};

				let mut substate = Substate::new();

				{
					let machine = self.engine.machine();
					let schedule = machine.schedule(env_info.number);
					let mut exec = Executive::new(&mut state, &env_info, &machine, &schedule);
					if let Err(e) = exec.create(params, &mut substate, &mut NoopTracer, &mut NoopVMTracer) {
						warn!(target: "spec", "Genesis constructor execution at {} failed: {}.", address, e);
					}
				}

				if let Err(e) = state.commit() {
					warn!(target: "spec", "Genesis constructor trie commit at {} failed: {}.", address, e);
				}

				trace!(target: "spec", "  .. root after = {}", state.root());
			}

			state.drop()
		};

		*self.state_root_memo.write() = root;
		Ok(db)
	}

	/// Return the state root for the genesis state, memoising accordingly.
	pub fn state_root(&self) -> H256 {
		self.state_root_memo.read().clone()
	}

	/// Get common blockchain parameters.
	pub fn params(&self) -> &CommonParams {
		&self.engine.params()
	}

	/// Get the known knodes of the network in enode format.
	pub fn nodes(&self) -> &[String] {
		&self.nodes
	}

	/// Get the configured Network ID.
	pub fn network_id(&self) -> u64 {
		self.params().network_id
	}

	/// Get the chain ID used for signing.
	pub fn chain_id(&self) -> u64 {
		self.params().chain_id
	}

	/// Get the configured subprotocol name.
	pub fn subprotocol_name(&self) -> String {
		self.params().subprotocol_name.clone()
	}

	/// Get the configured network fork block.
	pub fn fork_block(&self) -> Option<(BlockNumber, H256)> {
		self.params().fork_block
	}

	/// Get the header of the genesis block.
	pub fn genesis_header(&self) -> Header {
		let mut header: Header = Default::default();
		header.set_parent_hash(self.parent_hash.clone());
		header.set_timestamp(self.timestamp);
		header.set_number(0);
		header.set_author(self.author.clone());
		header.set_transactions_root(self.transactions_root.clone());
		header.set_uncles_hash(keccak(RlpStream::new_list(0).out()));
		header.set_extra_data(self.extra_data.clone());
		header.set_state_root(self.state_root());
		header.set_receipts_root(self.receipts_root.clone());
		header.set_log_bloom(Bloom::default());
		header.set_gas_used(self.gas_used.clone());
		header.set_gas_limit(self.gas_limit.clone());
		header.set_difficulty(self.difficulty.clone());
		header.set_seal({
			let r = Rlp::new(&self.seal_rlp);
			r.iter().map(|f| f.as_raw().to_vec()).collect()
		});
		trace!(target: "spec", "Header hash is {}", header.hash());
		header
	}

	/// Compose the genesis block for this chain.
	pub fn genesis_block(&self) -> Bytes {
		let empty_list = RlpStream::new_list(0).out();
		let header = self.genesis_header();
		let mut ret = RlpStream::new_list(3);
		ret.append(&header);
		ret.append_raw(&empty_list, 1);
		ret.append_raw(&empty_list, 1);
		ret.out()
	}

	/// Overwrite the genesis components.
	pub fn overwrite_genesis_params(&mut self, g: Genesis) {
		let GenericSeal(seal_rlp) = g.seal.into();
		self.parent_hash = g.parent_hash;
		self.transactions_root = g.transactions_root;
		self.receipts_root = g.receipts_root;
		self.author = g.author;
		self.difficulty = g.difficulty;
		self.gas_limit = g.gas_limit;
		self.gas_used = g.gas_used;
		self.timestamp = g.timestamp;
		self.extra_data = g.extra_data;
		self.seal_rlp = seal_rlp;
	}

	/// Alter the value of the genesis state.
	pub fn set_genesis_state(&mut self, s: PodState) -> Result<(), Error> {
		self.genesis_state = s;
		let _ = self.run_constructors(
			&Default::default(),
			BasicBackend(journaldb::new_memory_db()),
		)?;

		Ok(())
	}

	/// Return genesis state as Plain old data.
	pub fn genesis_state(&self) -> &PodState {
		&self.genesis_state
	}

	/// Returns `false` if the memoized state root is invalid. `true` otherwise.
	pub fn is_state_root_valid(&self) -> bool {
		// TODO: get rid of this function and ensure state root always is valid.
		// we're mostly there, but `self.genesis_state.root()` doesn't encompass
		// post-constructor state.
		*self.state_root_memo.read() == self.genesis_state.root()
	}

	/// Ensure that the given state DB has the trie nodes in for the genesis state.
	pub fn ensure_db_good<T: Backend>(&self, db: T, factories: &Factories) -> Result<T, Error> {
		if db.as_hash_db().contains(&self.state_root()) {
			return Ok(db);
		}

		// TODO: could optimize so we don't re-run, but `ensure_db_good` is barely ever
		// called anyway.
		let db = self.run_constructors(factories, db)?;
		Ok(db)
	}

	/// Loads just the state machine from a json file.
	pub fn load_machine<R: Read>(reader: R) -> Result<EthereumMachine, String> {
		ethjson::spec::Spec::load(reader)
			.map_err(fmt_err)
			.map(load_machine_from)
	}

	/// Loads spec from json file. Provide factories for executing contracts and ensuring
	/// storage goes to the right place.
	pub fn load<'a, T: Into<SpecParams<'a>>, R>(params: T, reader: R) -> Result<Self, String>
	where
		R: Read,
	{
		ethjson::spec::Spec::load(reader).map_err(fmt_err).and_then(
			|x| {
				load_from(params.into(), x).map_err(fmt_err)
			},
		)
	}

	/// initialize genesis epoch data, using in-memory database for
	/// constructor.
	pub fn genesis_epoch_data(&self) -> Result<Vec<u8>, String> {
		use types::transaction::{Action, Transaction};
		use journaldb;
		use kvdb_memorydb;

		let genesis = self.genesis_header();

		let factories = Default::default();
		let mut db = journaldb::new(
			Arc::new(kvdb_memorydb::create(0)),
			journaldb::Algorithm::Archive,
			None,
		);

		self.ensure_db_good(BasicBackend(db.as_hash_db_mut()), &factories)
			.map_err(|e| format!("Unable to initialize genesis state: {}", e))?;

		let call = |a, d| {
			let mut db = db.boxed_clone();
			let env_info = ::evm::EnvInfo {
				number: 0,
				author: *genesis.author(),
				timestamp: genesis.timestamp(),
				difficulty: *genesis.difficulty(),
				gas_limit: U256::max_value(),
				last_hashes: Arc::new(Vec::new()),
				gas_used: 0.into(),
			};

			let from = Address::default();
			let tx = Transaction {
				nonce: self.engine.account_start_nonce(0),
				action: Action::Call(a),
				gas: U256::max_value(),
				gas_price: U256::default(),
				value: U256::default(),
				data: d,
			}.fake_sign(from);

			let res = ::state::prove_transaction_virtual(
				db.as_hash_db_mut(),
				*genesis.state_root(),
				&tx,
				self.engine.machine(),
				&env_info,
				factories.clone(),
			);

			res.map(|(out, proof)| {
				(out, proof.into_iter().map(|x| x.into_vec()).collect())
			}).ok_or_else(|| "Failed to prove call: insufficient state".into())
		};

		self.engine.genesis_epoch_data(&genesis, &call)
	}

	/// Create a new Spec with InstantSeal consensus which does internal sealing (not requiring
	/// work).
	pub fn new_instant() -> Spec {
		load_bundled!("instant_seal")
	}

	/// Create a new Spec which conforms to the Frontier-era Morden chain except that it's a
	/// NullEngine consensus.
	#[cfg(any(test, feature = "test-helpers"))]
	pub fn new_test() -> Spec {
		load_bundled!("null_morden")
	}

	/// Create the EthereumMachine corresponding to Spec::new_test.
	#[cfg(any(test, feature = "test-helpers"))]
	pub fn new_test_machine() -> EthereumMachine { load_machine_bundled!("null_morden") }

	/// Create a new Spec which conforms to the Frontier-era Morden chain except that it's a NullEngine consensus with applying reward on block close.
	#[cfg(any(test, feature = "test-helpers"))]
	pub fn new_test_with_reward() -> Spec { load_bundled!("null_morden_with_reward") }

	/// Create a new Spec which is a NullEngine consensus with a premine of address whose
	/// secret is keccak('').
	#[cfg(any(test, feature = "test-helpers"))]
	pub fn new_null() -> Spec {
		load_bundled!("null")
	}

	/// Create a new Spec which constructs a contract at address 5 with storage at 0 equal to 1.
	#[cfg(any(test, feature = "test-helpers"))]
	pub fn new_test_constructor() -> Spec {
		load_bundled!("constructor")
	}

	/// Create a new Spec with AuthorityRound consensus which does internal sealing (not
	/// requiring work).
	/// Accounts with secrets keccak("0") and keccak("1") are the validators.
	#[cfg(any(test, feature = "test-helpers"))]
	pub fn new_test_round() -> Self {
		load_bundled!("authority_round")
	}

	/// Create a new Spec with AuthorityRound consensus which does internal sealing (not
	/// requiring work) with empty step messages enabled.
	/// Accounts with secrets keccak("0") and keccak("1") are the validators.
	#[cfg(any(test, feature = "test-helpers"))]
	pub fn new_test_round_empty_steps() -> Self {
		load_bundled!("authority_round_empty_steps")
	}

	/// Create a new Spec with AuthorityRound consensus (with empty steps) using a block reward
	/// contract. The contract source code can be found at:
	/// https://github.com/parity-contracts/block-reward/blob/daf7d44383b6cdb11cb6b953b018648e2b027cfb/contracts/ExampleBlockReward.sol
	#[cfg(any(test, feature = "test-helpers"))]
	pub fn new_test_round_block_reward_contract() -> Self {
		load_bundled!("authority_round_block_reward_contract")
	}

	/// TestList.sol used in both specs: https://github.com/paritytech/contracts/pull/30/files
	/// Accounts with secrets keccak("0") and keccak("1") are initially the validators.
	/// Create a new Spec with BasicAuthority which uses a contract at address 5 to determine
	/// the current validators using `getValidators`.
	/// Second validator can be removed with
	/// "0xbfc708a000000000000000000000000082a978b3f5962a5b0957d9ee9eef472ee55b42f1" and added
	/// back in using
	/// "0x4d238c8e00000000000000000000000082a978b3f5962a5b0957d9ee9eef472ee55b42f1".
	#[cfg(any(test, feature = "test-helpers"))]
	pub fn new_validator_safe_contract() -> Self {
		load_bundled!("validator_safe_contract")
	}

	/// The same as the `safeContract`, but allows reporting and uses AuthorityRound.
	/// Account is marked with `reportBenign` it can be checked as disliked with "0xd8f2e0bf".
	/// Validator can be removed with `reportMalicious`.
	#[cfg(any(test, feature = "test-helpers"))]
	pub fn new_validator_contract() -> Self {
		load_bundled!("validator_contract")
	}

	/// Create a new Spec with BasicAuthority which uses multiple validator sets changing with
	/// height.
	/// Account with secrets keccak("0") is the validator for block 1 and with keccak("1")
	/// onwards.
	#[cfg(any(test, feature = "test-helpers"))]
	pub fn new_validator_multi() -> Self {
		load_bundled!("validator_multi")
	}
}

#[cfg(test)]
mod tests {
	use super::*;
	use state::State;
	use test_helpers::get_temp_state_db;
	use tempdir::TempDir;
	use types::view;
	use types::views::BlockView;

	#[test]
	fn test_load_empty() {
		let tempdir = TempDir::new("").unwrap();
		assert!(Spec::load(&tempdir.path(), &[] as &[u8]).is_err());
	}

	#[test]
	fn test_chain() {
		let test_spec = Spec::new_test();

		assert_eq!(
			test_spec.state_root(),
			"f3f4696bbf3b3b07775128eb7a3763279a394e382130f27c21e70233e04946a9".into()
		);
		let genesis = test_spec.genesis_block();
		assert_eq!(
			view!(BlockView, &genesis).header_view().hash(),
			"0cd786a2425d16f152c658316c423e6ce1181e15c3295826d7c9904cba9ce303".into()
		);
	}

	#[test]
	fn genesis_constructor() {
		let _ = ::env_logger::try_init();
		let spec = Spec::new_test_constructor();
		let db = spec.ensure_db_good(get_temp_state_db(), &Default::default())
			.unwrap();
		let state = State::from_existing(
			db.boxed_clone(),
			spec.state_root(),
			spec.engine.account_start_nonce(0),
			Default::default(),
		).unwrap();
		let expected = "0000000000000000000000000000000000000000000000000000000000000001".into();
		let address = "0000000000000000000000000000000000001337".into();

		assert_eq!(state.storage_at(&address, &H256::zero()).unwrap(), expected);
		assert_eq!(state.balance(&address).unwrap(), 1.into());
	}
}<|MERGE_RESOLUTION|>--- conflicted
+++ resolved
@@ -121,11 +121,8 @@
 	pub eip1283_transition: BlockNumber,
 	/// Number of first block where EIP-1283 rules end.
 	pub eip1283_disable_transition: BlockNumber,
-<<<<<<< HEAD
-=======
 	/// Number of first block where EIP-1283 rules re-enabled.
 	pub eip1283_reenable_transition: BlockNumber,
->>>>>>> 06c70960
 	/// Number of first block where EIP-1014 rules begin.
 	pub eip1014_transition: BlockNumber,
 	/// Number of first block where EIP-1706 rules begin.
@@ -202,9 +199,6 @@
 		schedule.have_return_data = block_number >= self.eip211_transition;
 		schedule.have_bitwise_shifting = block_number >= self.eip145_transition;
 		schedule.have_extcodehash = block_number >= self.eip1052_transition;
-<<<<<<< HEAD
-		schedule.eip1283 = block_number >= self.eip1283_transition && !(block_number >= self.eip1283_disable_transition);
-=======
 		schedule.have_chain_id = block_number >= self.eip1344_transition;
 		schedule.eip1283 =
 			(block_number >= self.eip1283_transition &&
@@ -221,7 +215,6 @@
 		if block_number >= self.eip2028_transition {
 			schedule.tx_data_non_zero_gas = 16;
 		}
->>>>>>> 06c70960
 		if block_number >= self.eip210_transition {
 			schedule.blockhash_gas = 800;
 		}
@@ -336,8 +329,6 @@
 				BlockNumber::max_value,
 				Into::into,
 			),
-<<<<<<< HEAD
-=======
 			eip1283_reenable_transition: p.eip1283_reenable_transition.map_or_else(
 				BlockNumber::max_value,
 				Into::into,
@@ -346,7 +337,6 @@
 				BlockNumber::max_value,
 				Into::into,
 			),
->>>>>>> 06c70960
 			eip1014_transition: p.eip1014_transition.map_or_else(
 				BlockNumber::max_value,
 				Into::into,
