// Copyright 2015-2020 Parity Technologies (UK) Ltd.
// This file is part of Parity Ethereum.

// Parity Ethereum is free software: you can redistribute it and/or modify
// it under the terms of the GNU General Public License as published by
// the Free Software Foundation, either version 3 of the License, or
// (at your option) any later version.

// Parity Ethereum is distributed in the hope that it will be useful,
// but WITHOUT ANY WARRANTY; without even the implied warranty of
// MERCHANTABILITY or FITNESS FOR A PARTICULAR PURPOSE.  See the
// GNU General Public License for more details.

// You should have received a copy of the GNU General Public License
// along with Parity Ethereum.  If not, see <http://www.gnu.org/licenses/>.

<<<<<<< HEAD
//! State tests to skip.

use ethjson;

#[cfg(feature="ci-skip-tests")]
lazy_static!{
	pub static ref SKIP_TEST_STATE: ethjson::test::SkipStates = {
		let skip_data = include_bytes!("../../res/ethereum/tests-issues/currents.json");
		ethjson::test::SkipStates::load(&skip_data[..]).expect("No invalid json allowed")
	};
}

#[cfg(not(feature="ci-skip-tests"))]
lazy_static!{
	pub static ref SKIP_TEST_STATE: ethjson::test::SkipStates = {
		ethjson::test::SkipStates::empty()
=======
//! State or blockchain tests to skip.
//!
//! Looks in the `ethereum/tests/test-issues/currents.json` file. This file contains two
//! collections, `block` and `state`, each with a different format to specify single tests to skip.
//!
//! To skip a blockchain test, add a JSON object to the `block` array, where `failing` names the
//! leaf folder with the tests to skip. The `subtests` array contains the names of the tests to skip.
//! Note that this does not handle duplicate folder names, e.g. `ValidBlocks/funTests/` and
//! `Something/funTests` would both be matched when `failing` is set to `funTests`.
//!
//! To skip a state test, add a JSON object to the `state` array. The `failing` works like for block
//! tests, but the `subtests` key is an object on the form:
//! "testName": {"subnumbers": [INDEX_OF_SKIPPED_SUBTESTS | "*"], "chain": "Blockchain name (informational)"}`
//!
//! Use the `reference` key to point to the github issue tracking to solution to the problem.
//!
//! Note: the `declare_test!` macro can also be use to skip tests, but skips entire files rather
//! than single tests.

use ethjson::test_helpers::skip::SkipTests;

lazy_static! {
	pub static ref SKIP_TESTS: SkipTests = {
		let skip_data = include_bytes!("../../res/ethereum/tests-issues/currents.json");
		SkipTests::load(&skip_data[..]).expect("JSON from disk is valid")
>>>>>>> 41aee5aa
	};
}<|MERGE_RESOLUTION|>--- conflicted
+++ resolved
@@ -14,24 +14,6 @@
 // You should have received a copy of the GNU General Public License
 // along with Parity Ethereum.  If not, see <http://www.gnu.org/licenses/>.
 
-<<<<<<< HEAD
-//! State tests to skip.
-
-use ethjson;
-
-#[cfg(feature="ci-skip-tests")]
-lazy_static!{
-	pub static ref SKIP_TEST_STATE: ethjson::test::SkipStates = {
-		let skip_data = include_bytes!("../../res/ethereum/tests-issues/currents.json");
-		ethjson::test::SkipStates::load(&skip_data[..]).expect("No invalid json allowed")
-	};
-}
-
-#[cfg(not(feature="ci-skip-tests"))]
-lazy_static!{
-	pub static ref SKIP_TEST_STATE: ethjson::test::SkipStates = {
-		ethjson::test::SkipStates::empty()
-=======
 //! State or blockchain tests to skip.
 //!
 //! Looks in the `ethereum/tests/test-issues/currents.json` file. This file contains two
@@ -57,6 +39,5 @@
 	pub static ref SKIP_TESTS: SkipTests = {
 		let skip_data = include_bytes!("../../res/ethereum/tests-issues/currents.json");
 		SkipTests::load(&skip_data[..]).expect("JSON from disk is valid")
->>>>>>> 41aee5aa
 	};
 }