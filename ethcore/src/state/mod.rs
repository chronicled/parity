// Copyright 2015-2019 Parity Technologies (UK) Ltd.
// This file is part of Parity Ethereum.

// Parity Ethereum is free software: you can redistribute it and/or modify
// it under the terms of the GNU General Public License as published by
// the Free Software Foundation, either version 3 of the License, or
// (at your option) any later version.

// Parity Ethereum is distributed in the hope that it will be useful,
// but WITHOUT ANY WARRANTY; without even the implied warranty of
// MERCHANTABILITY or FITNESS FOR A PARTICULAR PURPOSE.  See the
// GNU General Public License for more details.

// You should have received a copy of the GNU General Public License
// along with Parity Ethereum.  If not, see <http://www.gnu.org/licenses/>.

//! A mutable state representation suitable to execute transactions.
//! Generic over a `Backend`. Deals with `Account`s.
//! Unconfirmed sub-states are managed with `checkpoint`s which may be canonicalized
//! or rolled back.

use std::cell::{RefCell, RefMut};
use std::collections::hash_map::Entry;
use std::collections::{HashMap, BTreeMap, BTreeSet, HashSet};
use std::fmt;
use std::sync::Arc;
use hash::{KECCAK_NULL_RLP, KECCAK_EMPTY};

use types::receipt::{Receipt, TransactionOutcome};
use machine::EthereumMachine as Machine;
use vm::EnvInfo;
use error::Error;
use executive::{Executive, TransactOptions};
use factory::Factories;
use trace::{self, FlatTrace, VMTrace};
use pod_account::*;
use pod_state::{self, PodState};
use types::basic_account::BasicAccount;
use executed::{Executed, ExecutionError};
use types::state_diff::StateDiff;
use types::transaction::SignedTransaction;
use state_db::StateDB;
use factory::VmFactory;

use ethereum_types::{H256, U256, Address};
use hashdb::{HashDB, AsHashDB};
use keccak_hasher::KeccakHasher;
use kvdb::DBValue;
use bytes::Bytes;

use trie::{Trie, TrieError, Recorder};
use ethtrie::{TrieDB, Result as TrieResult};

mod account;
mod substate;

pub mod backend;

pub use self::account::Account;
pub use self::backend::Backend;
pub use self::substate::Substate;

/// Used to return information about an `State::apply` operation.
pub struct ApplyOutcome<T, V> {
	/// The receipt for the applied transaction.
	pub receipt: Receipt,
	/// The output of the applied transaction.
	pub output: Bytes,
	/// The trace for the applied transaction, empty if tracing was not produced.
	pub trace: Vec<T>,
	/// The VM trace for the applied transaction, None if tracing was not produced.
	pub vm_trace: Option<V>
}

/// Result type for the execution ("application") of a transaction.
pub type ApplyResult<T, V> = Result<ApplyOutcome<T, V>, Error>;

/// Return type of proof validity check.
#[derive(Debug, Clone)]
pub enum ProvedExecution {
	/// Proof wasn't enough to complete execution.
	BadProof,
	/// The transaction failed, but not due to a bad proof.
	Failed(ExecutionError),
	/// The transaction successfully completd with the given proof.
	Complete(Executed),
}

#[derive(Eq, PartialEq, Clone, Copy, Debug)]
/// Account modification state. Used to check if the account was
/// Modified in between commits and overall.
enum AccountState {
	/// Account was loaded from disk and never modified in this state object.
	CleanFresh,
	/// Account was loaded from the global cache and never modified.
	CleanCached,
	/// Account has been modified and is not committed to the trie yet.
	/// This is set if any of the account data is changed, including
	/// storage and code.
	Dirty,
	/// Account was modified and committed to the trie.
	Committed,
}

#[derive(Debug)]
/// In-memory copy of the account data. Holds the optional account
/// and the modification status.
/// Account entry can contain existing (`Some`) or non-existing
/// account (`None`)
struct AccountEntry {
	/// Account entry. `None` if account known to be non-existant.
	account: Option<Account>,
	/// Unmodified account balance.
	old_balance: Option<U256>,
	/// Entry state.
	state: AccountState,
}

// Account cache item. Contains account data and
// modification state
impl AccountEntry {
	fn is_dirty(&self) -> bool {
		self.state == AccountState::Dirty
	}

	fn exists_and_is_null(&self) -> bool {
		self.account.as_ref().map_or(false, |a| a.is_null())
	}

	/// Clone dirty data into new `AccountEntry`. This includes
	/// basic account data and modified storage keys.
	/// Returns None if clean.
	fn clone_if_dirty(&self) -> Option<AccountEntry> {
		match self.is_dirty() {
			true => Some(self.clone_dirty()),
			false => None,
		}
	}

	/// Clone dirty data into new `AccountEntry`. This includes
	/// basic account data and modified storage keys.
	fn clone_dirty(&self) -> AccountEntry {
		AccountEntry {
			old_balance: self.old_balance,
			account: self.account.as_ref().map(Account::clone_dirty),
			state: self.state,
		}
	}

	// Create a new account entry and mark it as dirty.
	fn new_dirty(account: Option<Account>) -> AccountEntry {
		AccountEntry {
			old_balance: account.as_ref().map(|a| a.balance().clone()),
			account: account,
			state: AccountState::Dirty,
		}
	}

	// Create a new account entry and mark it as clean.
	fn new_clean(account: Option<Account>) -> AccountEntry {
		AccountEntry {
			old_balance: account.as_ref().map(|a| a.balance().clone()),
			account: account,
			state: AccountState::CleanFresh,
		}
	}

	// Create a new account entry and mark it as clean and cached.
	fn new_clean_cached(account: Option<Account>) -> AccountEntry {
		AccountEntry {
			old_balance: account.as_ref().map(|a| a.balance().clone()),
			account: account,
			state: AccountState::CleanCached,
		}
	}

	// Replace data with another entry but preserve storage cache.
	fn overwrite_with(&mut self, other: AccountEntry) {
		self.state = other.state;
		match other.account {
			Some(acc) => {
				if let Some(ref mut ours) = self.account {
					ours.overwrite_with(acc);
				} else {
					self.account = Some(acc);
				}
			},
			None => self.account = None,
		}
	}
}

/// Check the given proof of execution.
/// `Err(ExecutionError::Internal)` indicates failure, everything else indicates
/// a successful proof (as the transaction itself may be poorly chosen).
pub fn check_proof(
	proof: &[DBValue],
	root: H256,
	transaction: &SignedTransaction,
	machine: &Machine,
	env_info: &EnvInfo,
) -> ProvedExecution {
	let backend = self::backend::ProofCheck::new(proof);
	let mut factories = Factories::default();
	factories.accountdb = ::account_db::Factory::Plain;

	let res = State::from_existing(
		backend,
		root,
		machine.account_start_nonce(env_info.number),
		factories
	);

	let mut state = match res {
		Ok(state) => state,
		Err(_) => return ProvedExecution::BadProof,
	};

	let options = TransactOptions::with_no_tracing().save_output_from_contract();
	match state.execute(env_info, machine, transaction, options, true) {
		Ok(executed) => ProvedExecution::Complete(executed),
		Err(ExecutionError::Internal(_)) => ProvedExecution::BadProof,
		Err(e) => ProvedExecution::Failed(e),
	}
}

/// Prove a `virtual` transaction on the given state.
/// Returns `None` when the transacion could not be proved,
/// and a proof otherwise.
pub fn prove_transaction_virtual<H: AsHashDB<KeccakHasher, DBValue> + Send + Sync>(
	db: H,
	root: H256,
	transaction: &SignedTransaction,
	machine: &Machine,
	env_info: &EnvInfo,
	factories: Factories,
) -> Option<(Bytes, Vec<DBValue>)> {
	use self::backend::Proving;

	let backend = Proving::new(db);
	let res = State::from_existing(
		backend,
		root,
		machine.account_start_nonce(env_info.number),
		factories,
	);

	let mut state = match res {
		Ok(state) => state,
		Err(_) => return None,
	};

	let options = TransactOptions::with_no_tracing().dont_check_nonce().save_output_from_contract();
	match state.execute(env_info, machine, transaction, options, true) {
		Err(ExecutionError::Internal(_)) => None,
		Err(e) => {
			trace!(target: "state", "Proved call failed: {}", e);
			Some((Vec::new(), state.drop().1.extract_proof()))
		}
		Ok(res) => Some((res.output, state.drop().1.extract_proof())),
	}
}

/// Representation of the entire state of all accounts in the system.
///
/// `State` can work together with `StateDB` to share account cache.
///
/// Local cache contains changes made locally and changes accumulated
/// locally from previous commits. Global cache reflects the database
/// state and never contains any changes.
///
/// Cache items contains account data, or the flag that account does not exist
/// and modification state (see `AccountState`)
///
/// Account data can be in the following cache states:
/// * In global but not local - something that was queried from the database,
/// but never modified
/// * In local but not global - something that was just added (e.g. new account)
/// * In both with the same value - something that was changed to a new value,
/// but changed back to a previous block in the same block (same State instance)
/// * In both with different values - something that was overwritten with a
/// new value.
///
/// All read-only state queries check local cache/modifications first,
/// then global state cache. If data is not found in any of the caches
/// it is loaded from the DB to the local cache.
///
/// **** IMPORTANT *************************************************************
/// All the modifications to the account data must set the `Dirty` state in the
/// `AccountEntry`. This is done in `require` and `require_or_from`. So just
/// use that.
/// ****************************************************************************
///
/// Upon destruction all the local cache data propagated into the global cache.
/// Propagated items might be rejected if current state is non-canonical.
///
/// State checkpointing.
///
/// A new checkpoint can be created with `checkpoint()`. checkpoints can be
/// created in a hierarchy.
/// When a checkpoint is active all changes are applied directly into
/// `cache` and the original value is copied into an active checkpoint.
/// Reverting a checkpoint with `revert_to_checkpoint` involves copying
/// original values from the latest checkpoint back into `cache`. The code
/// takes care not to overwrite cached storage while doing that.
/// checkpoint can be discarded with `discard_checkpoint`. All of the orignal
/// backed-up values are moved into a parent checkpoint (if any).
///
pub struct State<B> {
	db: B,
	root: H256,
	cache: RefCell<HashMap<Address, AccountEntry>>,
	// The original account is preserved in
	checkpoints: RefCell<Vec<HashMap<Address, Option<AccountEntry>>>>,
	account_start_nonce: U256,
	factories: Factories,
}

#[derive(Copy, Clone)]
enum RequireCache {
	None,
	CodeSize,
	Code,
}

/// Mode of dealing with null accounts.
#[derive(PartialEq)]
pub enum CleanupMode<'a> {
	/// Create accounts which would be null.
	ForceCreate,
	/// Don't delete null accounts upon touching, but also don't create them.
	NoEmpty,
	/// Mark all touched accounts.
	TrackTouched(&'a mut HashSet<Address>),
}

/// Provides subset of `State` methods to query state information
pub trait StateInfo {
	/// Get the nonce of account `a`.
	fn nonce(&self, a: &Address) -> TrieResult<U256>;

	/// Get the balance of account `a`.
	fn balance(&self, a: &Address) -> TrieResult<U256>;

	/// Mutate storage of account `address` so that it is `value` for `key`.
	fn storage_at(&self, address: &Address, key: &H256) -> TrieResult<H256>;

	/// Get accounts' code.
	fn code(&self, a: &Address) -> TrieResult<Option<Arc<Bytes>>>;
}

impl<B: Backend> StateInfo for State<B> {
	fn nonce(&self, a: &Address) -> TrieResult<U256> { State::nonce(self, a) }
	fn balance(&self, a: &Address) -> TrieResult<U256> { State::balance(self, a) }
	fn storage_at(&self, address: &Address, key: &H256) -> TrieResult<H256> { State::storage_at(self, address, key) }
	fn code(&self, address: &Address) -> TrieResult<Option<Arc<Bytes>>> { State::code(self, address) }
}

const SEC_TRIE_DB_UNWRAP_STR: &'static str = "A state can only be created with valid root. Creating a SecTrieDB with a valid root will not fail. \
			 Therefore creating a SecTrieDB with this state's root will not fail.";

impl<B: Backend> State<B> {
	/// Creates new state with empty state root
	/// Used for tests.
	pub fn new(mut db: B, account_start_nonce: U256, factories: Factories) -> State<B> {
		let mut root = H256::new();
		{
			// init trie and reset root to null
			let _ = factories.trie.create(db.as_hashdb_mut(), &mut root);
		}

		State {
			db: db,
			root: root,
			cache: RefCell::new(HashMap::new()),
			checkpoints: RefCell::new(Vec::new()),
			account_start_nonce: account_start_nonce,
			factories: factories,
		}
	}

	/// Creates new state with existing state root
	pub fn from_existing(db: B, root: H256, account_start_nonce: U256, factories: Factories) -> TrieResult<State<B>> {
		if !db.as_hashdb().contains(&root) {
			return Err(Box::new(TrieError::InvalidStateRoot(root)));
		}

		let state = State {
			db: db,
			root: root,
			cache: RefCell::new(HashMap::new()),
			checkpoints: RefCell::new(Vec::new()),
			account_start_nonce: account_start_nonce,
			factories: factories
		};

		Ok(state)
	}

	/// Get a VM factory that can execute on this state.
	pub fn vm_factory(&self) -> VmFactory {
		self.factories.vm.clone()
	}

	/// Create a recoverable checkpoint of this state. Return the checkpoint index.
	pub fn checkpoint(&mut self) -> usize {
		let checkpoints = self.checkpoints.get_mut();
		let index = checkpoints.len();
		checkpoints.push(HashMap::new());
		index
	}

	/// Merge last checkpoint with previous.
	pub fn discard_checkpoint(&mut self) {
		// merge with previous checkpoint
		let last = self.checkpoints.get_mut().pop();
		if let Some(mut checkpoint) = last {
			if let Some(ref mut prev) = self.checkpoints.get_mut().last_mut() {
				if prev.is_empty() {
					**prev = checkpoint;
				} else {
					for (k, v) in checkpoint.drain() {
						prev.entry(k).or_insert(v);
					}
				}
			}
		}
	}

	/// Revert to the last checkpoint and discard it.
	pub fn revert_to_checkpoint(&mut self) {
		if let Some(mut checkpoint) = self.checkpoints.get_mut().pop() {
			for (k, v) in checkpoint.drain() {
				match v {
					Some(v) => {
						match self.cache.get_mut().entry(k) {
							Entry::Occupied(mut e) => {
								// Merge checkpointed changes back into the main account
								// storage preserving the cache.
								e.get_mut().overwrite_with(v);
							},
							Entry::Vacant(e) => {
								e.insert(v);
							}
						}
					},
					None => {
						if let Entry::Occupied(e) = self.cache.get_mut().entry(k) {
							if e.get().is_dirty() {
								e.remove();
							}
						}
					}
				}
			}
		}
	}

	fn insert_cache(&self, address: &Address, account: AccountEntry) {
		// Dirty account which is not in the cache means this is a new account.
		// It goes directly into the checkpoint as there's nothing to rever to.
		//
		// In all other cases account is read as clean first, and after that made
		// dirty in and added to the checkpoint with `note_cache`.
		let is_dirty = account.is_dirty();
		let old_value = self.cache.borrow_mut().insert(*address, account);
		if is_dirty {
			if let Some(ref mut checkpoint) = self.checkpoints.borrow_mut().last_mut() {
				checkpoint.entry(*address).or_insert(old_value);
			}
		}
	}

	fn note_cache(&self, address: &Address) {
		if let Some(ref mut checkpoint) = self.checkpoints.borrow_mut().last_mut() {
			checkpoint.entry(*address)
				.or_insert_with(|| self.cache.borrow().get(address).map(AccountEntry::clone_dirty));
		}
	}

	/// Destroy the current object and return root and database.
	pub fn drop(mut self) -> (H256, B) {
		self.propagate_to_global_cache();
		(self.root, self.db)
	}

	/// Destroy the current object and return single account data.
	pub fn into_account(self, account: &Address) -> TrieResult<(Option<Arc<Bytes>>, HashMap<H256, H256>)> {
		// TODO: deconstruct without cloning.
		let account = self.require(account, true)?;
		Ok((account.code().clone(), account.storage_changes().clone()))
	}

	/// Return reference to root
	pub fn root(&self) -> &H256 {
		&self.root
	}

	/// Create a new contract at address `contract`. If there is already an account at the address
	/// it will have its code reset, ready for `init_code()`.
	pub fn new_contract(&mut self, contract: &Address, balance: U256, nonce_offset: U256) -> TrieResult<()> {
		let original_storage_root = self.original_storage_root(contract)?;
		let (nonce, overflow) = self.account_start_nonce.overflowing_add(nonce_offset);
		if overflow {
			return Err(Box::new(TrieError::DecoderError(H256::from(contract),
				rlp::DecoderError::Custom("Nonce overflow".into()))));
		}
		self.insert_cache(contract, AccountEntry::new_dirty(Some(Account::new_contract(balance, nonce, original_storage_root))));
		Ok(())
	}

	/// Remove an existing account.
	pub fn kill_account(&mut self, account: &Address) {
		self.insert_cache(account, AccountEntry::new_dirty(None));
	}

	/// Determine whether an account exists.
	pub fn exists(&self, a: &Address) -> TrieResult<bool> {
		// Bloom filter does not contain empty accounts, so it is important here to
		// check if account exists in the database directly before EIP-161 is in effect.
		self.ensure_cached(a, RequireCache::None, false, |a| a.is_some())
	}

	/// Determine whether an account exists and if not empty.
	pub fn exists_and_not_null(&self, a: &Address) -> TrieResult<bool> {
		self.ensure_cached(a, RequireCache::None, false, |a| a.map_or(false, |a| !a.is_null()))
	}

	/// Determine whether an account exists and has code or non-zero nonce.
	pub fn exists_and_has_code_or_nonce(&self, a: &Address) -> TrieResult<bool> {
		self.ensure_cached(a, RequireCache::CodeSize, false,
			|a| a.map_or(false, |a| a.code_hash() != KECCAK_EMPTY || *a.nonce() != self.account_start_nonce))
	}

	/// Get the balance of account `a`.
	pub fn balance(&self, a: &Address) -> TrieResult<U256> {
		self.ensure_cached(a, RequireCache::None, true,
			|a| a.as_ref().map_or(U256::zero(), |account| *account.balance()))
	}

	/// Get the nonce of account `a`.
	pub fn nonce(&self, a: &Address) -> TrieResult<U256> {
		self.ensure_cached(a, RequireCache::None, true,
			|a| a.as_ref().map_or(self.account_start_nonce, |account| *account.nonce()))
	}

	/// Whether the base storage root of an account remains unchanged.
	pub fn is_base_storage_root_unchanged(&self, a: &Address) -> TrieResult<bool> {
		Ok(self.ensure_cached(a, RequireCache::None, true,
			|a| a.as_ref().map(|account| account.is_base_storage_root_unchanged()))?
			.unwrap_or(true))
	}

	/// Get the storage root of account `a`.
	pub fn storage_root(&self, a: &Address) -> TrieResult<Option<H256>> {
		self.ensure_cached(a, RequireCache::None, true,
			|a| a.as_ref().and_then(|account| account.storage_root()))
	}

	/// Get the original storage root since last commit of account `a`.
	pub fn original_storage_root(&self, a: &Address) -> TrieResult<H256> {
		Ok(self.ensure_cached(a, RequireCache::None, true,
			|a| a.as_ref().map(|account| account.original_storage_root()))?
			.unwrap_or(KECCAK_NULL_RLP))
	}

	/// Get the value of storage at a specific checkpoint.
	pub fn checkpoint_storage_at(&self, start_checkpoint_index: usize, address: &Address, key: &H256) -> TrieResult<Option<H256>> {
		#[must_use]
		enum ReturnKind {
			/// Use original storage at value at this address.
			OriginalAt,
			/// The checkpoint storage value is the same as the checkpoint storage value at the next checkpoint.
			SameAsNext,
		}

		let kind = {
			let checkpoints = self.checkpoints.borrow();

			if start_checkpoint_index >= checkpoints.len() {
				// The checkpoint was not found. Return None.
				return Ok(None);
			}

			let mut kind = None;

			for checkpoint in checkpoints.iter().skip(start_checkpoint_index) {
				match checkpoint.get(address) {
					// The account exists at this checkpoint.
					Some(Some(AccountEntry { account: Some(ref account), .. })) => {
						if let Some(value) = account.cached_storage_at(key) {
							return Ok(Some(value));
						} else {
							// This account has checkpoint entry, but the key is not in the entry's cache. We can use
							// original_storage_at if current account's original storage root is the same as checkpoint
							// account's original storage root. Otherwise, the account must be a newly created contract.
							if account.base_storage_root() == self.original_storage_root(address)? {
								kind = Some(ReturnKind::OriginalAt);
								break
							} else {
								// If account base storage root is different from the original storage root since last
								// commit, then it can only be created from a new contract, where the base storage root
								// would always be empty. Note that this branch is actually never called, because
								// `cached_storage_at` handled this case.
								warn!(target: "state", "Trying to get an account's cached storage value, but base storage root does not equal to original storage root! Assuming the value is empty.");
								return Ok(Some(H256::new()));
							}
						}
					},
					// The account didn't exist at that point. Return empty value.
					Some(Some(AccountEntry { account: None, .. })) => return Ok(Some(H256::new())),
					// The value was not cached at that checkpoint, meaning it was not modified at all.
					Some(None) => {
						kind = Some(ReturnKind::OriginalAt);
						break
					},
					// This key does not have a checkpoint entry.
					None => {
						kind = Some(ReturnKind::SameAsNext);
					},
				}
			}

			kind.expect("start_checkpoint_index is checked to be below checkpoints_len; for loop above must have been executed at least once; it will either early return, or set the kind value to Some; qed")
		};

		match kind {
			ReturnKind::SameAsNext => {
				// If we reached here, all previous SameAsNext failed to early return. It means that the value we want
				// to fetch is the same as current.
				Ok(Some(self.storage_at(address, key)?))
			},
			ReturnKind::OriginalAt => Ok(Some(self.original_storage_at(address, key)?)),
		}
	}

	fn storage_at_inner<FCachedStorageAt, FStorageAt>(
		&self, address: &Address, key: &H256, f_cached_at: FCachedStorageAt, f_at: FStorageAt,
	) -> TrieResult<H256> where
		FCachedStorageAt: Fn(&Account, &H256) -> Option<H256>,
		FStorageAt: Fn(&Account, &HashDB<KeccakHasher, DBValue>, &H256) -> TrieResult<H256>
	{
		// Storage key search and update works like this:
		// 1. If there's an entry for the account in the local cache check for the key and return it if found.
		// 2. If there's an entry for the account in the global cache check for the key or load it into that account.
		// 3. If account is missing in the global cache load it into the local cache and cache the key there.

		{
			// check local cache first without updating
			let local_cache = self.cache.borrow_mut();
			let mut local_account = None;
			if let Some(maybe_acc) = local_cache.get(address) {
				match maybe_acc.account {
					Some(ref account) => {
						if let Some(value) = f_cached_at(account, key) {
							return Ok(value);
						} else {
							local_account = Some(maybe_acc);
						}
					},
					_ => return Ok(H256::new()),
				}
			}
			// check the global cache and and cache storage key there if found,
			let trie_res = self.db.get_cached(address, |acc| match acc {
				None => Ok(H256::new()),
				Some(a) => {
					let account_db = self.factories.accountdb.readonly(self.db.as_hashdb(), a.address_hash(address));
					f_at(a, account_db.as_hashdb(), key)
				}
			});

			if let Some(res) = trie_res {
				return res;
			}

			// otherwise cache the account localy and cache storage key there.
			if let Some(ref mut acc) = local_account {
				if let Some(ref account) = acc.account {
					let account_db = self.factories.accountdb.readonly(self.db.as_hashdb(), account.address_hash(address));
					return f_at(account, account_db.as_hashdb(), key)
				} else {
					return Ok(H256::new())
				}
			}
		}

		// check if the account could exist before any requests to trie
		if self.db.is_known_null(address) { return Ok(H256::zero()) }

		// account is not found in the global cache, get from the DB and insert into local
		let db = self.factories.trie.readonly(self.db.as_hashdb(), &self.root).expect(SEC_TRIE_DB_UNWRAP_STR);
		let from_rlp = |b: &[u8]| Account::from_rlp(b).expect("decoding db value failed");
		let maybe_acc = db.get_with(address, from_rlp)?;
		let r = maybe_acc.as_ref().map_or(Ok(H256::new()), |a| {
			let account_db = self.factories.accountdb.readonly(self.db.as_hashdb(), a.address_hash(address));
			f_at(a, account_db.as_hashdb(), key)
		});
		self.insert_cache(address, AccountEntry::new_clean(maybe_acc));
		r
	}

	/// Mutate storage of account `address` so that it is `value` for `key`.
	pub fn storage_at(&self, address: &Address, key: &H256) -> TrieResult<H256> {
		self.storage_at_inner(
			address,
			key,
			|account, key| { account.cached_storage_at(key) },
			|account, db, key| { account.storage_at(db, key) },
		)
	}

	/// Get the value of storage after last state commitment.
	pub fn original_storage_at(&self, address: &Address, key: &H256) -> TrieResult<H256> {
		self.storage_at_inner(
			address,
			key,
			|account, key| { account.cached_original_storage_at(key) },
			|account, db, key| { account.original_storage_at(db, key) },
		)
	}

	/// Get accounts' code.
	pub fn code(&self, a: &Address) -> TrieResult<Option<Arc<Bytes>>> {
		self.ensure_cached(a, RequireCache::Code, true,
			|a| a.as_ref().map_or(None, |a| a.code().clone()))
	}

	/// Get an account's code hash.
	pub fn code_hash(&self, a: &Address) -> TrieResult<Option<H256>> {
		self.ensure_cached(a, RequireCache::None, true,
			|a| a.as_ref().map(|a| a.code_hash()))
	}

	/// Get accounts' code size.
	pub fn code_size(&self, a: &Address) -> TrieResult<Option<usize>> {
		self.ensure_cached(a, RequireCache::CodeSize, true,
			|a| a.as_ref().and_then(|a| a.code_size()))
	}

	/// Add `incr` to the balance of account `a`.
	pub fn add_balance(&mut self, a: &Address, incr: &U256, cleanup_mode: CleanupMode) -> TrieResult<()> {
		trace!(target: "state", "add_balance({}, {}): {}", a, incr, self.balance(a)?);
		let is_value_transfer = !incr.is_zero();
		if is_value_transfer || (cleanup_mode == CleanupMode::ForceCreate && !self.exists(a)?) {
			self.require(a, false)?.add_balance(incr);
		} else if let CleanupMode::TrackTouched(set) = cleanup_mode {
			if self.exists(a)? {
				set.insert(*a);
				self.touch(a)?;
			}
		}
		Ok(())
	}

	/// Subtract `decr` from the balance of account `a`.
	pub fn sub_balance(&mut self, a: &Address, decr: &U256, cleanup_mode: &mut CleanupMode) -> TrieResult<()> {
		trace!(target: "state", "sub_balance({}, {}): {}", a, decr, self.balance(a)?);
		if !decr.is_zero() || !self.exists(a)? {
			self.require(a, false)?.sub_balance(decr);
		}
		if let CleanupMode::TrackTouched(ref mut set) = *cleanup_mode {
			set.insert(*a);
		}
		Ok(())
	}

	/// Subtracts `by` from the balance of `from` and adds it to that of `to`.
	pub fn transfer_balance(&mut self, from: &Address, to: &Address, by: &U256, mut cleanup_mode: CleanupMode) -> TrieResult<()> {
		self.sub_balance(from, by, &mut cleanup_mode)?;
		self.add_balance(to, by, cleanup_mode)?;
		Ok(())
	}

	/// Increment the nonce of account `a` by 1.
	pub fn inc_nonce(&mut self, a: &Address) -> TrieResult<()> {
		self.require(a, false).map(|mut x| x.inc_nonce())
	}

	/// Mutate storage of account `a` so that it is `value` for `key`.
	pub fn set_storage(&mut self, a: &Address, key: H256, value: H256) -> TrieResult<()> {
		trace!(target: "state", "set_storage({}:{:x} to {:x})", a, key, value);
		if self.storage_at(a, &key)? != value {
			self.require(a, false)?.set_storage(key, value)
		}

		Ok(())
	}

	/// Initialise the code of account `a` so that it is `code`.
	/// NOTE: Account should have been created with `new_contract`.
	pub fn init_code(&mut self, a: &Address, code: Bytes) -> TrieResult<()> {
		self.require_or_from(a, true, || Account::new_contract(0.into(), self.account_start_nonce, KECCAK_NULL_RLP), |_| {})?.init_code(code);
		Ok(())
	}

	/// Reset the code of account `a` so that it is `code`.
	pub fn reset_code(&mut self, a: &Address, code: Bytes) -> TrieResult<()> {
		self.require_or_from(a, true, || Account::new_contract(0.into(), self.account_start_nonce, KECCAK_NULL_RLP), |_| {})?.reset_code(code);
		Ok(())
	}

	/// Execute a given transaction, producing a receipt and an optional trace.
	/// This will change the state accordingly.
	pub fn apply(&mut self, env_info: &EnvInfo, machine: &Machine, t: &SignedTransaction, tracing: bool) -> ApplyResult<FlatTrace, VMTrace> {
		if tracing {
			let options = TransactOptions::with_tracing();
			self.apply_with_tracing(env_info, machine, t, options.tracer, options.vm_tracer)
		} else {
			let options = TransactOptions::with_no_tracing();
			self.apply_with_tracing(env_info, machine, t, options.tracer, options.vm_tracer)
		}
	}

	/// Execute a given transaction with given tracer and VM tracer producing a receipt and an optional trace.
	/// This will change the state accordingly.
	pub fn apply_with_tracing<V, T>(
		&mut self,
		env_info: &EnvInfo,
		machine: &Machine,
		t: &SignedTransaction,
		tracer: T,
		vm_tracer: V,
	) -> ApplyResult<T::Output, V::Output> where
		T: trace::Tracer,
		V: trace::VMTracer,
	{
		let options = TransactOptions::new(tracer, vm_tracer);
		let e = self.execute(env_info, machine, t, options, false)?;
		let params = machine.params();

		let eip658 = env_info.number >= params.eip658_transition;
		let no_intermediate_commits =
			eip658 ||
			(env_info.number >= params.eip98_transition && env_info.number >= params.validate_receipts_transition);

		let outcome = if no_intermediate_commits {
			if eip658 {
				TransactionOutcome::StatusCode(if e.exception.is_some() { 0 } else { 1 })
			} else {
				TransactionOutcome::Unknown
			}
		} else {
			self.commit()?;
			TransactionOutcome::StateRoot(self.root().clone())
		};

		let output = e.output;
		let receipt = Receipt::new(outcome, e.cumulative_gas_used, e.logs);
		trace!(target: "state", "Transaction receipt: {:?}", receipt);

		Ok(ApplyOutcome {
			receipt,
			output,
			trace: e.trace,
			vm_trace: e.vm_trace,
		})
	}

	// Execute a given transaction without committing changes.
	//
	// `virt` signals that we are executing outside of a block set and restrictions like
	// gas limits and gas costs should be lifted.
	fn execute<T, V>(&mut self, env_info: &EnvInfo, machine: &Machine, t: &SignedTransaction, options: TransactOptions<T, V>, virt: bool)
		-> Result<Executed<T::Output, V::Output>, ExecutionError> where T: trace::Tracer, V: trace::VMTracer,
	{
		let schedule = machine.schedule(env_info.number);
		let mut e = Executive::new(self, env_info, machine, &schedule);

		match virt {
			true => e.transact_virtual(t, options),
			false => e.transact(t, options),
		}
	}

	fn touch(&mut self, a: &Address) -> TrieResult<()> {
		self.require(a, false)?;
		Ok(())
	}

	/// Commits our cached account changes into the trie.
	pub fn commit(&mut self) -> Result<(), Error> {
		assert!(self.checkpoints.borrow().is_empty());
		// first, commit the sub trees.
		let mut accounts = self.cache.borrow_mut();
		for (address, ref mut a) in accounts.iter_mut().filter(|&(_, ref a)| a.is_dirty()) {
			if let Some(ref mut account) = a.account {
				let addr_hash = account.address_hash(address);
				{
					let mut account_db = self.factories.accountdb.create(self.db.as_hashdb_mut(), addr_hash);
					account.commit_storage(&self.factories.trie, account_db.as_hashdb_mut())?;
					account.commit_code(account_db.as_hashdb_mut());
				}
				if !account.is_empty() {
					self.db.note_non_null_account(address);
				}
			}
		}

		{
			let mut trie = self.factories.trie.from_existing(self.db.as_hashdb_mut(), &mut self.root)?;
			for (address, ref mut a) in accounts.iter_mut().filter(|&(_, ref a)| a.is_dirty()) {
				a.state = AccountState::Committed;
				match a.account {
					Some(ref mut account) => {
						trie.insert(address, &account.rlp())?;
					},
					None => {
						trie.remove(address)?;
					},
				};
			}
		}

		Ok(())
	}

	/// Propagate local cache into shared canonical state cache.
	fn propagate_to_global_cache(&mut self) {
		let mut addresses = self.cache.borrow_mut();
		trace!("Committing cache {:?} entries", addresses.len());
		for (address, a) in addresses.drain().filter(|&(_, ref a)| a.state == AccountState::Committed || a.state == AccountState::CleanFresh) {
			self.db.add_to_account_cache(address, a.account, a.state == AccountState::Committed);
		}
	}

	/// Clear state cache
	pub fn clear(&mut self) {
		assert!(self.checkpoints.borrow().is_empty());
		self.cache.borrow_mut().clear();
	}

	/// Remove any touched empty or dust accounts.
	pub fn kill_garbage(&mut self, touched: &HashSet<Address>, remove_empty_touched: bool, min_balance: &Option<U256>, kill_contracts: bool) -> TrieResult<()> {
		let to_kill: HashSet<_> = {
			self.cache.borrow().iter().filter_map(|(address, ref entry)|
			if touched.contains(address) && // Check all touched accounts
				((remove_empty_touched && entry.exists_and_is_null()) // Remove all empty touched accounts.
				|| min_balance.map_or(false, |ref balance| entry.account.as_ref().map_or(false, |account|
					(account.is_basic() || kill_contracts) // Remove all basic and optionally contract accounts where balance has been decreased.
					&& account.balance() < balance && entry.old_balance.as_ref().map_or(false, |b| account.balance() < b)))) {

				Some(address.clone())
			} else { None }).collect()
		};
		for address in to_kill {
			self.kill_account(&address);
		}
		Ok(())
	}

	/// Populate the state from `accounts`.
	/// Used for tests.
	pub fn populate_from(&mut self, accounts: PodState) {
		assert!(self.checkpoints.borrow().is_empty());
		for (add, acc) in accounts.drain().into_iter() {
			self.cache.borrow_mut().insert(add, AccountEntry::new_dirty(Some(Account::from_pod(acc))));
		}
	}

	/// Populate a PodAccount map from this state.
	fn to_pod_cache(&self) -> PodState {
		assert!(self.checkpoints.borrow().is_empty());
		PodState::from(self.cache.borrow().iter().fold(BTreeMap::new(), |mut m, (add, opt)| {
			if let Some(ref acc) = opt.account {
				m.insert(*add, PodAccount::from_account(acc));
			}
			m
		}))
	}

	#[cfg(feature="to-pod-full")]
	/// Populate a PodAccount map from this state.
	/// Warning this is not for real time use.
	/// Use of this method requires FatDB mode to be able
	/// to iterate on accounts.
	pub fn to_pod_full(&self) -> Result<PodState, Error> {

		assert!(self.checkpoints.borrow().is_empty());
		assert!(self.factories.trie.is_fat());

		let mut result = BTreeMap::new();

		let trie = self.factories.trie.readonly(self.db.as_hashdb(), &self.root)?;

		// put trie in cache
		for item in trie.iter()? {
			if let Ok((addr, _dbval)) = item {
				let address = Address::from_slice(&addr);
				let _ = self.require(&address, true);
			}
		}

		// Resolve missing part
		for (add, opt) in self.cache.borrow().iter() {
			if let Some(ref acc) = opt.account {
				let pod_account = self.account_to_pod_account(acc, add)?;
				result.insert(add.clone(), pod_account);
			}
		}

		Ok(PodState::from(result))
	}

	/// Create a PodAccount from an account.
	/// Differs from existing method by including all storage
	/// values of the account to the PodAccount.
	/// This function is only intended for use in small tests or with fresh accounts.
	/// It requires FatDB.
	#[cfg(feature="to-pod-full")]
	fn account_to_pod_account(&self, account: &Account, address: &Address) -> Result<PodAccount, Error> {
		let mut pod_storage = BTreeMap::new();
		let addr_hash = account.address_hash(address);
		let accountdb = self.factories.accountdb.readonly(self.db.as_hashdb(), addr_hash);
		let root = account.base_storage_root();

		let trie = self.factories.trie.readonly(accountdb.as_hashdb(), &root)?;
		for o_kv in trie.iter()? {
			if let Ok((key, val)) = o_kv {
				pod_storage.insert(key[..].into(), rlp::decode::<U256>(&val[..]).expect("Decoded from trie which was encoded from the same type; qed").into());
			}
		}

		let mut pod_account = PodAccount::from_account(&account);
		// cached one first
		pod_storage.append(&mut pod_account.storage);
		pod_account.storage = pod_storage;
		Ok(pod_account)
	}

	/// Populate a PodAccount map from this state, with another state as the account and storage query.
	fn to_pod_diff<X: Backend>(&mut self, query: &State<X>) -> TrieResult<PodState> {
		assert!(self.checkpoints.borrow().is_empty());

		// Merge PodAccount::to_pod for cache of self and `query`.
		let all_addresses = self.cache.borrow().keys().cloned()
			.chain(query.cache.borrow().keys().cloned())
			.collect::<BTreeSet<_>>();

		Ok(PodState::from(all_addresses.into_iter().fold(Ok(BTreeMap::new()), |m: TrieResult<_>, address| {
			let mut m = m?;

			let account = self.ensure_cached(&address, RequireCache::Code, true, |acc| {
				acc.map(|acc| {
					// Merge all modified storage keys.
					let all_keys = {
						let self_keys = acc.storage_changes().keys().cloned()
							.collect::<BTreeSet<_>>();

						if let Some(ref query_storage) = query.cache.borrow().get(&address)
							.and_then(|opt| {
								Some(opt.account.as_ref()?.storage_changes().keys().cloned()
									 .collect::<BTreeSet<_>>())
							})
						{
							self_keys.union(&query_storage).cloned().collect::<Vec<_>>()
						} else {
							self_keys.into_iter().collect::<Vec<_>>()
						}
					};

					// Storage must be fetched after ensure_cached to avoid borrow problem.
					(*acc.balance(), *acc.nonce(), all_keys, acc.code().map(|x| x.to_vec()))
				})
			})?;

			if let Some((balance, nonce, storage_keys, code)) = account {
				let storage = storage_keys.into_iter().fold(Ok(BTreeMap::new()), |s: TrieResult<_>, key| {
					let mut s = s?;

					s.insert(key, self.storage_at(&address, &key)?);
					Ok(s)
				})?;

				m.insert(address, PodAccount {
					balance, nonce, storage, code
				});
			}

			Ok(m)
		})?))
	}

	/// Returns a `StateDiff` describing the difference from `orig` to `self`.
	/// Consumes self.
	pub fn diff_from<X: Backend>(&self, mut orig: State<X>) -> TrieResult<StateDiff> {
		let pod_state_post = self.to_pod_cache();
		let pod_state_pre = orig.to_pod_diff(self)?;
		Ok(pod_state::diff_pod(&pod_state_pre, &pod_state_post))
	}

	/// Load required account data from the databases. Returns whether the cache succeeds.
	#[must_use]
	fn update_account_cache(require: RequireCache, account: &mut Account, state_db: &B, db: &HashDB<KeccakHasher, DBValue>) -> bool {
		if let RequireCache::None = require {
			return true;
		}

		if account.is_cached() {
			return true;
		}

		// if there's already code in the global cache, always cache it localy
		let hash = account.code_hash();
		match state_db.get_cached_code(&hash) {
			Some(code) => {
				account.cache_given_code(code);
				true
			},
			None => match require {
				RequireCache::None => true,
				RequireCache::Code => {
					if let Some(code) = account.cache_code(db) {
						// propagate code loaded from the database to
						// the global code cache.
						state_db.cache_code(hash, code);
						true
					} else {
						false
					}
				},
				RequireCache::CodeSize => {
					account.cache_code_size(db)
				}
			}
		}
	}

	/// Check caches for required data
	/// First searches for account in the local, then the shared cache.
	/// Populates local cache if nothing found.
	fn ensure_cached<F, U>(&self, a: &Address, require: RequireCache, check_null: bool, f: F) -> TrieResult<U>
		where F: Fn(Option<&Account>) -> U {
		// check local cache first
		if let Some(ref mut maybe_acc) = self.cache.borrow_mut().get_mut(a) {
			if let Some(ref mut account) = maybe_acc.account {
				let accountdb = self.factories.accountdb.readonly(self.db.as_hashdb(), account.address_hash(a));
				if Self::update_account_cache(require, account, &self.db, accountdb.as_hashdb()) {
					return Ok(f(Some(account)));
				} else {
					return Err(Box::new(TrieError::IncompleteDatabase(H256::from(a))));
				}
			}
			return Ok(f(None));
		}
		// check global cache
		let result = self.db.get_cached(a, |mut acc| {
			if let Some(ref mut account) = acc {
				let accountdb = self.factories.accountdb.readonly(self.db.as_hashdb(), account.address_hash(a));
				if !Self::update_account_cache(require, account, &self.db, accountdb.as_hashdb()) {
					return Err(Box::new(TrieError::IncompleteDatabase(H256::from(a))));
				}
			}
			Ok(f(acc.map(|a| &*a)))
		});
		match result {
			Some(r) => Ok(r?),
			None => {
				// first check if it is not in database for sure
				if check_null && self.db.is_known_null(a) { return Ok(f(None)); }

				// not found in the global cache, get from the DB and insert into local
				let db = self.factories.trie.readonly(self.db.as_hashdb(), &self.root)?;
				let from_rlp = |b: &[u8]| Account::from_rlp(b).expect("decoding db value failed");
				let mut maybe_acc = db.get_with(a, from_rlp)?;
				if let Some(ref mut account) = maybe_acc.as_mut() {
					let accountdb = self.factories.accountdb.readonly(self.db.as_hashdb(), account.address_hash(a));
					if !Self::update_account_cache(require, account, &self.db, accountdb.as_hashdb()) {
						return Err(Box::new(TrieError::IncompleteDatabase(H256::from(a))));
					}
				}
				let r = f(maybe_acc.as_ref());
				self.insert_cache(a, AccountEntry::new_clean(maybe_acc));
				Ok(r)
			}
		}
	}

	/// Pull account `a` in our cache from the trie DB. `require_code` requires that the code be cached, too.
	fn require<'a>(&'a self, a: &Address, require_code: bool) -> TrieResult<RefMut<'a, Account>> {
		self.require_or_from(a, require_code, || Account::new_basic(0u8.into(), self.account_start_nonce), |_| {})
	}

	/// Pull account `a` in our cache from the trie DB. `require_code` requires that the code be cached, too.
	/// If it doesn't exist, make account equal the evaluation of `default`.
	fn require_or_from<'a, F, G>(&'a self, a: &Address, require_code: bool, default: F, not_default: G) -> TrieResult<RefMut<'a, Account>>
		where F: FnOnce() -> Account, G: FnOnce(&mut Account),
	{
		let contains_key = self.cache.borrow().contains_key(a);
		if !contains_key {
			match self.db.get_cached_account(a) {
				Some(acc) => self.insert_cache(a, AccountEntry::new_clean_cached(acc)),
				None => {
					let maybe_acc = if !self.db.is_known_null(a) {
						let db = self.factories.trie.readonly(self.db.as_hashdb(), &self.root)?;
						let from_rlp = |b:&[u8]| { Account::from_rlp(b).expect("decoding db value failed") };
						AccountEntry::new_clean(db.get_with(a, from_rlp)?)
					} else {
						AccountEntry::new_clean(None)
					};
					self.insert_cache(a, maybe_acc);
				}
			}
		}
		self.note_cache(a);

		// at this point the entry is guaranteed to be in the cache.
		let mut account = RefMut::map(self.cache.borrow_mut(), |c| {
			let entry = c.get_mut(a).expect("entry known to exist in the cache; qed");

			match &mut entry.account {
				&mut Some(ref mut acc) => not_default(acc),
				slot => *slot = Some(default()),
			}

			// set the dirty flag after changing account data.
			entry.state = AccountState::Dirty;
			entry.account.as_mut().expect("Required account must always exist; qed")
		});

		if require_code {
			let addr_hash = account.address_hash(a);
			let accountdb = self.factories.accountdb.readonly(self.db.as_hashdb(), addr_hash);

			if !Self::update_account_cache(RequireCache::Code, &mut account, &self.db, accountdb.as_hashdb()) {
				return Err(Box::new(TrieError::IncompleteDatabase(H256::from(a))))
			}
		}

		Ok(account)
	}

	/// Replace account code and storage. Creates account if it does not exist.
	pub fn patch_account(&self, a: &Address, code: Arc<Bytes>, storage: HashMap<H256, H256>) -> TrieResult<()> {
		Ok(self.require(a, false)?.reset_code_and_storage(code, storage))
	}
}

// State proof implementations; useful for light client protocols.
impl<B: Backend> State<B> {
	/// Prove an account's existence or nonexistence in the state trie.
	/// Returns a merkle proof of the account's trie node omitted or an encountered trie error.
	/// If the account doesn't exist in the trie, prove that and return defaults.
	/// Requires a secure trie to be used for accurate results.
	/// `account_key` == keccak(address)
	pub fn prove_account(&self, account_key: H256) -> TrieResult<(Vec<Bytes>, BasicAccount)> {
		let mut recorder = Recorder::new();
		let trie = TrieDB::new(self.db.as_hashdb(), &self.root)?;
		let maybe_account: Option<BasicAccount> = {
			let panicky_decoder = |bytes: &[u8]| {
				::rlp::decode(bytes).expect(&format!("prove_account, could not query trie for account key={}", &account_key))
			};
			let query = (&mut recorder, panicky_decoder);
			trie.get_with(&account_key, query)?
		};
		let account = maybe_account.unwrap_or_else(|| BasicAccount {
			balance: 0.into(),
			nonce: self.account_start_nonce,
			code_hash: KECCAK_EMPTY,
			storage_root: KECCAK_NULL_RLP,
		});

		Ok((recorder.drain().into_iter().map(|r| r.data).collect(), account))
	}

	/// Prove an account's storage key's existence or nonexistence in the state.
	/// Returns a merkle proof of the account's storage trie.
	/// Requires a secure trie to be used for correctness.
	/// `account_key` == keccak(address)
	/// `storage_key` == keccak(key)
	pub fn prove_storage(&self, account_key: H256, storage_key: H256) -> TrieResult<(Vec<Bytes>, H256)> {
		// TODO: probably could look into cache somehow but it's keyed by
		// address, not keccak(address).
		let trie = TrieDB::new(self.db.as_hashdb(), &self.root)?;
		let from_rlp = |b: &[u8]| Account::from_rlp(b).expect("decoding db value failed");
		let acc = match trie.get_with(&account_key, from_rlp)? {
			Some(acc) => acc,
			None => return Ok((Vec::new(), H256::new())),
		};

		let account_db = self.factories.accountdb.readonly(self.db.as_hashdb(), account_key);
		acc.prove_storage(account_db.as_hashdb(), storage_key)
	}
}

impl<B: Backend> fmt::Debug for State<B> {
	fn fmt(&self, f: &mut fmt::Formatter) -> fmt::Result {
		write!(f, "{:?}", self.cache.borrow())
	}
}

impl State<StateDB> {
	/// Get a reference to the underlying state DB.
	pub fn db(&self) -> &StateDB {
		&self.db
	}
}

// TODO: cloning for `State` shouldn't be possible in general; Remove this and use
// checkpoints where possible.
impl Clone for State<StateDB> {
	fn clone(&self) -> State<StateDB> {
		let cache = {
			let mut cache: HashMap<Address, AccountEntry> = HashMap::new();
			for (key, val) in self.cache.borrow().iter() {
				if let Some(entry) = val.clone_if_dirty() {
					cache.insert(key.clone(), entry);
				}
			}
			cache
		};

		State {
			db: self.db.boxed_clone(),
			root: self.root.clone(),
			cache: RefCell::new(cache),
			checkpoints: RefCell::new(Vec::new()),
			account_start_nonce: self.account_start_nonce.clone(),
			factories: self.factories.clone(),
		}
	}
}

#[cfg(test)]
mod tests {
	use std::sync::Arc;
	use std::str::FromStr;
	use rustc_hex::FromHex;
	use hash::{keccak, KECCAK_NULL_RLP};
	use super::*;
	use ethkey::Secret;
	use ethereum_types::{H256, U256, Address};
	use test_helpers::{get_temp_state, get_temp_state_db};
	use machine::EthereumMachine;
	use vm::EnvInfo;
	use spec::*;
	use types::transaction::*;
	use trace::{FlatTrace, TraceError, trace};
	use evm::CallType;

	fn secret() -> Secret {
		keccak("").into()
	}

	fn make_frontier_machine(max_depth: usize) -> EthereumMachine {
		let mut machine = ::ethereum::new_frontier_test_machine();
		machine.set_schedule_creation_rules(Box::new(move |s, _| s.max_depth = max_depth));
		machine
	}

	#[test]
	fn should_apply_create_transaction() {
		let _ = env_logger::try_init();

		let mut state = get_temp_state();

		let mut info = EnvInfo::default();
		info.gas_limit = 1_000_000.into();
		let machine = make_frontier_machine(5);

		let t = Transaction {
			nonce: 0.into(),
			gas_price: 0.into(),
			gas: 100_000.into(),
			action: Action::Create,
			value: 100.into(),
			data: FromHex::from_hex("601080600c6000396000f3006000355415600957005b60203560003555").unwrap(),
		}.sign(&secret(), None);

		state.add_balance(&t.sender(), &(100.into()), CleanupMode::NoEmpty).unwrap();
		let result = state.apply(&info, &machine, &t, true).unwrap();
		let expected_trace = vec![FlatTrace {
			trace_address: Default::default(),
			subtraces: 0,
			action: trace::Action::Create(trace::Create {
				from: "9cce34f7ab185c7aba1b7c8140d620b4bda941d6".into(),
				value: 100.into(),
				gas: 77412.into(),
				init: vec![96, 16, 128, 96, 12, 96, 0, 57, 96, 0, 243, 0, 96, 0, 53, 84, 21, 96, 9, 87, 0, 91, 96, 32, 53, 96, 0, 53, 85],
			}),
			result: trace::Res::Create(trace::CreateResult {
				gas_used: U256::from(3224),
				address: Address::from_str("8988167e088c87cd314df6d3c2b83da5acb93ace").unwrap(),
				code: vec![96, 0, 53, 84, 21, 96, 9, 87, 0, 91, 96, 32, 53, 96, 0, 53]
			}),
		}];

		assert_eq!(result.trace, expected_trace);
	}

	#[test]
	fn should_work_when_cloned() {
		let _ = env_logger::try_init();

		let a = Address::zero();

		let mut state = {
			let mut state = get_temp_state();
			assert_eq!(state.exists(&a).unwrap(), false);
			state.inc_nonce(&a).unwrap();
			state.commit().unwrap();
			state.clone()
		};

		state.inc_nonce(&a).unwrap();
		state.commit().unwrap();
	}

	#[test]
	fn should_trace_failed_create_transaction() {
		let _ = env_logger::try_init();

		let mut state = get_temp_state();

		let mut info = EnvInfo::default();
		info.gas_limit = 1_000_000.into();
		let machine = make_frontier_machine(5);

		let t = Transaction {
			nonce: 0.into(),
			gas_price: 0.into(),
			gas: 100_000.into(),
			action: Action::Create,
			value: 100.into(),
			data: FromHex::from_hex("5b600056").unwrap(),
		}.sign(&secret(), None);

		state.add_balance(&t.sender(), &(100.into()), CleanupMode::NoEmpty).unwrap();
		let result = state.apply(&info, &machine, &t, true).unwrap();
		let expected_trace = vec![FlatTrace {
			trace_address: Default::default(),
			action: trace::Action::Create(trace::Create {
				from: "9cce34f7ab185c7aba1b7c8140d620b4bda941d6".into(),
				value: 100.into(),
				gas: 78792.into(),
				init: vec![91, 96, 0, 86],
			}),
			result: trace::Res::FailedCreate(TraceError::OutOfGas),
			subtraces: 0
		}];

		assert_eq!(result.trace, expected_trace);
	}

	#[test]
	fn should_trace_call_transaction() {
		let _ = env_logger::try_init();

		let mut state = get_temp_state();

		let mut info = EnvInfo::default();
		info.gas_limit = 1_000_000.into();
		let machine = make_frontier_machine(5);

		let t = Transaction {
			nonce: 0.into(),
			gas_price: 0.into(),
			gas: 100_000.into(),
			action: Action::Call(0xa.into()),
			value: 100.into(),
			data: vec![],
		}.sign(&secret(), None);

		state.init_code(&0xa.into(), FromHex::from_hex("6000").unwrap()).unwrap();
		state.add_balance(&t.sender(), &(100.into()), CleanupMode::NoEmpty).unwrap();
		let result = state.apply(&info, &machine, &t, true).unwrap();
		let expected_trace = vec![FlatTrace {
			trace_address: Default::default(),
			action: trace::Action::Call(trace::Call {
				from: "9cce34f7ab185c7aba1b7c8140d620b4bda941d6".into(),
				to: 0xa.into(),
				value: 100.into(),
				gas: 79000.into(),
				input: vec![],
				call_type: CallType::Call,
			}),
			result: trace::Res::Call(trace::CallResult {
				gas_used: U256::from(3),
				output: vec![]
			}),
			subtraces: 0,
		}];

		assert_eq!(result.trace, expected_trace);
	}

	#[test]
	fn should_trace_basic_call_transaction() {
		let _ = env_logger::try_init();

		let mut state = get_temp_state();

		let mut info = EnvInfo::default();
		info.gas_limit = 1_000_000.into();
		let machine = make_frontier_machine(5);

		let t = Transaction {
			nonce: 0.into(),
			gas_price: 0.into(),
			gas: 100_000.into(),
			action: Action::Call(0xa.into()),
			value: 100.into(),
			data: vec![],
		}.sign(&secret(), None);

		state.add_balance(&t.sender(), &(100.into()), CleanupMode::NoEmpty).unwrap();
		let result = state.apply(&info, &machine, &t, true).unwrap();
		let expected_trace = vec![FlatTrace {
			trace_address: Default::default(),
			action: trace::Action::Call(trace::Call {
				from: "9cce34f7ab185c7aba1b7c8140d620b4bda941d6".into(),
				to: 0xa.into(),
				value: 100.into(),
				gas: 79000.into(),
				input: vec![],
				call_type: CallType::Call,
			}),
			result: trace::Res::Call(trace::CallResult {
				gas_used: U256::from(0),
				output: vec![]
			}),
			subtraces: 0,
		}];

		assert_eq!(result.trace, expected_trace);
	}

	#[test]
	fn should_trace_call_transaction_to_builtin() {
		let _ = env_logger::try_init();

		let mut state = get_temp_state();

		let mut info = EnvInfo::default();
		info.gas_limit = 1_000_000.into();
		let machine = Spec::new_test_machine();

		let t = Transaction {
			nonce: 0.into(),
			gas_price: 0.into(),
			gas: 100_000.into(),
			action: Action::Call(0x1.into()),
			value: 0.into(),
			data: vec![],
		}.sign(&secret(), None);

		let result = state.apply(&info, &machine, &t, true).unwrap();

		let expected_trace = vec![FlatTrace {
			trace_address: Default::default(),
			action: trace::Action::Call(trace::Call {
				from: "9cce34f7ab185c7aba1b7c8140d620b4bda941d6".into(),
				to: "0000000000000000000000000000000000000001".into(),
				value: 0.into(),
				gas: 79_000.into(),
				input: vec![],
				call_type: CallType::Call,
			}),
			result: trace::Res::Call(trace::CallResult {
				gas_used: U256::from(3000),
				output: vec![]
			}),
			subtraces: 0,
		}];

		assert_eq!(result.trace, expected_trace);
	}

	#[test]
	fn should_not_trace_subcall_transaction_to_builtin() {
		let _ = env_logger::try_init();

		let mut state = get_temp_state();

		let mut info = EnvInfo::default();
		info.gas_limit = 1_000_000.into();
		let machine = Spec::new_test_machine();

		let t = Transaction {
			nonce: 0.into(),
			gas_price: 0.into(),
			gas: 100_000.into(),
			action: Action::Call(0xa.into()),
			value: 0.into(),
			data: vec![],
		}.sign(&secret(), None);

		state.init_code(&0xa.into(), FromHex::from_hex("600060006000600060006001610be0f1").unwrap()).unwrap();
		let result = state.apply(&info, &machine, &t, true).unwrap();

		let expected_trace = vec![FlatTrace {
			trace_address: Default::default(),
			action: trace::Action::Call(trace::Call {
				from: "9cce34f7ab185c7aba1b7c8140d620b4bda941d6".into(),
				to: 0xa.into(),
				value: 0.into(),
				gas: 79000.into(),
				input: vec![],
				call_type: CallType::Call,
			}),
			result: trace::Res::Call(trace::CallResult {
				gas_used: U256::from(3_721), // in post-eip150
				output: vec![]
			}),
			subtraces: 0,
		}];

		assert_eq!(result.trace, expected_trace);
	}

	#[test]
	fn should_trace_callcode_properly() {
		let _ = env_logger::try_init();

		let mut state = get_temp_state();

		let mut info = EnvInfo::default();
		info.gas_limit = 1_000_000.into();
		let machine = Spec::new_test_machine();

		let t = Transaction {
			nonce: 0.into(),
			gas_price: 0.into(),
			gas: 100_000.into(),
			action: Action::Call(0xa.into()),
			value: 0.into(),
			data: vec![],
		}.sign(&secret(), None);

		state.init_code(&0xa.into(), FromHex::from_hex("60006000600060006000600b611000f2").unwrap()).unwrap();
		state.init_code(&0xb.into(), FromHex::from_hex("6000").unwrap()).unwrap();
		let result = state.apply(&info, &machine, &t, true).unwrap();

		let expected_trace = vec![FlatTrace {
			trace_address: Default::default(),
			subtraces: 1,
			action: trace::Action::Call(trace::Call {
				from: "9cce34f7ab185c7aba1b7c8140d620b4bda941d6".into(),
				to: 0xa.into(),
				value: 0.into(),
				gas: 79000.into(),
				input: vec![],
				call_type: CallType::Call,
			}),
			result: trace::Res::Call(trace::CallResult {
				gas_used: 724.into(), // in post-eip150
				output: vec![]
			}),
		}, FlatTrace {
			trace_address: vec![0].into_iter().collect(),
			subtraces: 0,
			action: trace::Action::Call(trace::Call {
				from: 0xa.into(),
				to: 0xb.into(),
				value: 0.into(),
				gas: 4096.into(),
				input: vec![],
				call_type: CallType::CallCode,
			}),
			result: trace::Res::Call(trace::CallResult {
				gas_used: 3.into(),
				output: vec![],
			}),
		}];

		assert_eq!(result.trace, expected_trace);
	}

	#[test]
	fn should_trace_delegatecall_properly() {
		let _ = env_logger::try_init();

		let mut state = get_temp_state();

		let mut info = EnvInfo::default();
		info.gas_limit = 1_000_000.into();
		info.number = 0x789b0;
		let machine = Spec::new_test_machine();

		let t = Transaction {
			nonce: 0.into(),
			gas_price: 0.into(),
			gas: 100_000.into(),
			action: Action::Call(0xa.into()),
			value: 0.into(),
			data: vec![],
		}.sign(&secret(), None);

		state.init_code(&0xa.into(), FromHex::from_hex("6000600060006000600b618000f4").unwrap()).unwrap();
		state.init_code(&0xb.into(), FromHex::from_hex("60056000526001601ff3").unwrap()).unwrap();
		let result = state.apply(&info, &machine, &t, true).unwrap();

		let expected_trace = vec![FlatTrace {
			trace_address: Default::default(),
			subtraces: 1,
			action: trace::Action::Call(trace::Call {
				from: "9cce34f7ab185c7aba1b7c8140d620b4bda941d6".into(),
				to: 0xa.into(),
				value: 0.into(),
				gas: 79000.into(),
				input: vec![],
				call_type: CallType::Call,
			}),
			result: trace::Res::Call(trace::CallResult {
				gas_used: U256::from(736), // in post-eip150
				output: vec![]
			}),
		}, FlatTrace {
			trace_address: vec![0].into_iter().collect(),
			subtraces: 0,
			action: trace::Action::Call(trace::Call {
				from: 0xa.into(),
				to: 0xb.into(),
				value: 0.into(),
				gas: 32768.into(),
				input: vec![],
				call_type: CallType::DelegateCall,
			}),
			result: trace::Res::Call(trace::CallResult {
				gas_used: 18.into(),
				output: vec![5],
			}),
		}];

		assert_eq!(result.trace, expected_trace);
	}

	#[test]
	fn should_trace_failed_call_transaction() {
		let _ = env_logger::try_init();

		let mut state = get_temp_state();

		let mut info = EnvInfo::default();
		info.gas_limit = 1_000_000.into();
		let machine = make_frontier_machine(5);

		let t = Transaction {
			nonce: 0.into(),
			gas_price: 0.into(),
			gas: 100_000.into(),
			action: Action::Call(0xa.into()),
			value: 100.into(),
			data: vec![],
		}.sign(&secret(), None);

		state.init_code(&0xa.into(), FromHex::from_hex("5b600056").unwrap()).unwrap();
		state.add_balance(&t.sender(), &(100.into()), CleanupMode::NoEmpty).unwrap();
		let result = state.apply(&info, &machine, &t, true).unwrap();
		let expected_trace = vec![FlatTrace {
			trace_address: Default::default(),
			action: trace::Action::Call(trace::Call {
				from: "9cce34f7ab185c7aba1b7c8140d620b4bda941d6".into(),
				to: 0xa.into(),
				value: 100.into(),
				gas: 79000.into(),
				input: vec![],
				call_type: CallType::Call,
			}),
			result: trace::Res::FailedCall(TraceError::OutOfGas),
			subtraces: 0,
		}];

		assert_eq!(result.trace, expected_trace);
	}

	#[test]
	fn should_trace_call_with_subcall_transaction() {
		let _ = env_logger::try_init();

		let mut state = get_temp_state();

		let mut info = EnvInfo::default();
		info.gas_limit = 1_000_000.into();
		let machine = make_frontier_machine(5);

		let t = Transaction {
			nonce: 0.into(),
			gas_price: 0.into(),
			gas: 100_000.into(),
			action: Action::Call(0xa.into()),
			value: 100.into(),
			data: vec![],
		}.sign(&secret(), None);

		state.init_code(&0xa.into(), FromHex::from_hex("60006000600060006000600b602b5a03f1").unwrap()).unwrap();
		state.init_code(&0xb.into(), FromHex::from_hex("6000").unwrap()).unwrap();
		state.add_balance(&t.sender(), &(100.into()), CleanupMode::NoEmpty).unwrap();
		let result = state.apply(&info, &machine, &t, true).unwrap();

		let expected_trace = vec![FlatTrace {
			trace_address: Default::default(),
			subtraces: 1,
			action: trace::Action::Call(trace::Call {
				from: "9cce34f7ab185c7aba1b7c8140d620b4bda941d6".into(),
				to: 0xa.into(),
				value: 100.into(),
				gas: 79000.into(),
				input: vec![],
				call_type: CallType::Call,
			}),
			result: trace::Res::Call(trace::CallResult {
				gas_used: U256::from(69),
				output: vec![]
			}),
		}, FlatTrace {
			trace_address: vec![0].into_iter().collect(),
			subtraces: 0,
			action: trace::Action::Call(trace::Call {
				from: 0xa.into(),
				to: 0xb.into(),
				value: 0.into(),
				gas: 78934.into(),
				input: vec![],
				call_type: CallType::Call,
			}),
			result: trace::Res::Call(trace::CallResult {
				gas_used: U256::from(3),
				output: vec![]
			}),
		}];

		assert_eq!(result.trace, expected_trace);
	}

	#[test]
	fn should_trace_call_with_basic_subcall_transaction() {
		let _ = env_logger::try_init();

		let mut state = get_temp_state();

		let mut info = EnvInfo::default();
		info.gas_limit = 1_000_000.into();
		let machine = make_frontier_machine(5);

		let t = Transaction {
			nonce: 0.into(),
			gas_price: 0.into(),
			gas: 100_000.into(),
			action: Action::Call(0xa.into()),
			value: 100.into(),
			data: vec![],
		}.sign(&secret(), None);

		state.init_code(&0xa.into(), FromHex::from_hex("60006000600060006045600b6000f1").unwrap()).unwrap();
		state.add_balance(&t.sender(), &(100.into()), CleanupMode::NoEmpty).unwrap();
		let result = state.apply(&info, &machine, &t, true).unwrap();
		let expected_trace = vec![FlatTrace {
			trace_address: Default::default(),
			subtraces: 1,
			action: trace::Action::Call(trace::Call {
				from: "9cce34f7ab185c7aba1b7c8140d620b4bda941d6".into(),
				to: 0xa.into(),
				value: 100.into(),
				gas: 79000.into(),
				input: vec![],
				call_type: CallType::Call,
			}),
			result: trace::Res::Call(trace::CallResult {
				gas_used: U256::from(31761),
				output: vec![]
			}),
		}, FlatTrace {
			trace_address: vec![0].into_iter().collect(),
			subtraces: 0,
			action: trace::Action::Call(trace::Call {
				from: 0xa.into(),
				to: 0xb.into(),
				value: 69.into(),
				gas: 2300.into(),
				input: vec![],
				call_type: CallType::Call,
			}),
			result: trace::Res::Call(trace::CallResult::default()),
		}];

		assert_eq!(result.trace, expected_trace);
	}

	#[test]
	fn should_not_trace_call_with_invalid_basic_subcall_transaction() {
		let _ = env_logger::try_init();

		let mut state = get_temp_state();

		let mut info = EnvInfo::default();
		info.gas_limit = 1_000_000.into();
		let machine = make_frontier_machine(5);

		let t = Transaction {
			nonce: 0.into(),
			gas_price: 0.into(),
			gas: 100_000.into(),
			action: Action::Call(0xa.into()),
			value: 100.into(),
			data: vec![],
		}.sign(&secret(), None);

		state.init_code(&0xa.into(), FromHex::from_hex("600060006000600060ff600b6000f1").unwrap()).unwrap();	// not enough funds.
		state.add_balance(&t.sender(), &(100.into()), CleanupMode::NoEmpty).unwrap();
		let result = state.apply(&info, &machine, &t, true).unwrap();
		let expected_trace = vec![FlatTrace {
			trace_address: Default::default(),
			subtraces: 0,
			action: trace::Action::Call(trace::Call {
				from: "9cce34f7ab185c7aba1b7c8140d620b4bda941d6".into(),
				to: 0xa.into(),
				value: 100.into(),
				gas: 79000.into(),
				input: vec![],
				call_type: CallType::Call,
			}),
			result: trace::Res::Call(trace::CallResult {
				gas_used: U256::from(31761),
				output: vec![]
			}),
		}];

		assert_eq!(result.trace, expected_trace);
	}

	#[test]
	fn should_trace_failed_subcall_transaction() {
		let _ = env_logger::try_init();

		let mut state = get_temp_state();

		let mut info = EnvInfo::default();
		info.gas_limit = 1_000_000.into();
		let machine = make_frontier_machine(5);

		let t = Transaction {
			nonce: 0.into(),
			gas_price: 0.into(),
			gas: 100_000.into(),
			action: Action::Call(0xa.into()),
			value: 100.into(),
			data: vec![],//600480600b6000396000f35b600056
		}.sign(&secret(), None);

		state.init_code(&0xa.into(), FromHex::from_hex("60006000600060006000600b602b5a03f1").unwrap()).unwrap();
		state.init_code(&0xb.into(), FromHex::from_hex("5b600056").unwrap()).unwrap();
		state.add_balance(&t.sender(), &(100.into()), CleanupMode::NoEmpty).unwrap();
		let result = state.apply(&info, &machine, &t, true).unwrap();
		let expected_trace = vec![FlatTrace {
			trace_address: Default::default(),
			subtraces: 1,
			action: trace::Action::Call(trace::Call {
				from: "9cce34f7ab185c7aba1b7c8140d620b4bda941d6".into(),
				to: 0xa.into(),
				value: 100.into(),
				gas: 79000.into(),
				input: vec![],
				call_type: CallType::Call,
			}),
			result: trace::Res::Call(trace::CallResult {
				gas_used: U256::from(79_000),
				output: vec![]
			}),
		}, FlatTrace {
			trace_address: vec![0].into_iter().collect(),
			subtraces: 0,
			action: trace::Action::Call(trace::Call {
				from: 0xa.into(),
				to: 0xb.into(),
				value: 0.into(),
				gas: 78934.into(),
				input: vec![],
				call_type: CallType::Call,
			}),
			result: trace::Res::FailedCall(TraceError::OutOfGas),
		}];

		assert_eq!(result.trace, expected_trace);
	}

	#[test]
	fn should_trace_call_with_subcall_with_subcall_transaction() {
		let _ = env_logger::try_init();

		let mut state = get_temp_state();

		let mut info = EnvInfo::default();
		info.gas_limit = 1_000_000.into();
		let machine = make_frontier_machine(5);

		let t = Transaction {
			nonce: 0.into(),
			gas_price: 0.into(),
			gas: 100_000.into(),
			action: Action::Call(0xa.into()),
			value: 100.into(),
			data: vec![],
		}.sign(&secret(), None);

		state.init_code(&0xa.into(), FromHex::from_hex("60006000600060006000600b602b5a03f1").unwrap()).unwrap();
		state.init_code(&0xb.into(), FromHex::from_hex("60006000600060006000600c602b5a03f1").unwrap()).unwrap();
		state.init_code(&0xc.into(), FromHex::from_hex("6000").unwrap()).unwrap();
		state.add_balance(&t.sender(), &(100.into()), CleanupMode::NoEmpty).unwrap();
		let result = state.apply(&info, &machine, &t, true).unwrap();
		let expected_trace = vec![FlatTrace {
			trace_address: Default::default(),
			subtraces: 1,
			action: trace::Action::Call(trace::Call {
				from: "9cce34f7ab185c7aba1b7c8140d620b4bda941d6".into(),
				to: 0xa.into(),
				value: 100.into(),
				gas: 79000.into(),
				input: vec![],
				call_type: CallType::Call,
			}),
			result: trace::Res::Call(trace::CallResult {
				gas_used: U256::from(135),
				output: vec![]
			}),
		}, FlatTrace {
			trace_address: vec![0].into_iter().collect(),
			subtraces: 1,
			action: trace::Action::Call(trace::Call {
				from: 0xa.into(),
				to: 0xb.into(),
				value: 0.into(),
				gas: 78934.into(),
				input: vec![],
				call_type: CallType::Call,
			}),
			result: trace::Res::Call(trace::CallResult {
				gas_used: U256::from(69),
				output: vec![]
			}),
		}, FlatTrace {
			trace_address: vec![0, 0].into_iter().collect(),
			subtraces: 0,
			action: trace::Action::Call(trace::Call {
				from: 0xb.into(),
				to: 0xc.into(),
				value: 0.into(),
				gas: 78868.into(),
				input: vec![],
				call_type: CallType::Call,
			}),
			result: trace::Res::Call(trace::CallResult {
				gas_used: U256::from(3),
				output: vec![]
			}),
		}];

		assert_eq!(result.trace, expected_trace);
	}

	#[test]
	fn should_trace_failed_subcall_with_subcall_transaction() {
		let _ = env_logger::try_init();

		let mut state = get_temp_state();

		let mut info = EnvInfo::default();
		info.gas_limit = 1_000_000.into();
		let machine = make_frontier_machine(5);

		let t = Transaction {
			nonce: 0.into(),
			gas_price: 0.into(),
			gas: 100_000.into(),
			action: Action::Call(0xa.into()),
			value: 100.into(),
			data: vec![],//600480600b6000396000f35b600056
		}.sign(&secret(), None);

		state.init_code(&0xa.into(), FromHex::from_hex("60006000600060006000600b602b5a03f1").unwrap()).unwrap();
		state.init_code(&0xb.into(), FromHex::from_hex("60006000600060006000600c602b5a03f1505b601256").unwrap()).unwrap();
		state.init_code(&0xc.into(), FromHex::from_hex("6000").unwrap()).unwrap();
		state.add_balance(&t.sender(), &(100.into()), CleanupMode::NoEmpty).unwrap();
		let result = state.apply(&info, &machine, &t, true).unwrap();

		let expected_trace = vec![FlatTrace {
			trace_address: Default::default(),
			subtraces: 1,
			action: trace::Action::Call(trace::Call {
				from: "9cce34f7ab185c7aba1b7c8140d620b4bda941d6".into(),
				to: 0xa.into(),
				value: 100.into(),
				gas: 79000.into(),
				input: vec![],
				call_type: CallType::Call,
			}),
			result: trace::Res::Call(trace::CallResult {
				gas_used: U256::from(79_000),
				output: vec![]
			})
		}, FlatTrace {
			trace_address: vec![0].into_iter().collect(),
			subtraces: 1,
				action: trace::Action::Call(trace::Call {
				from: 0xa.into(),
				to: 0xb.into(),
				value: 0.into(),
				gas: 78934.into(),
				input: vec![],
				call_type: CallType::Call,
			}),
			result: trace::Res::FailedCall(TraceError::OutOfGas),
		}, FlatTrace {
			trace_address: vec![0, 0].into_iter().collect(),
			subtraces: 0,
			action: trace::Action::Call(trace::Call {
				from: 0xb.into(),
				to: 0xc.into(),
				value: 0.into(),
				gas: 78868.into(),
				call_type: CallType::Call,
				input: vec![],
			}),
			result: trace::Res::Call(trace::CallResult {
				gas_used: U256::from(3),
				output: vec![]
			}),
		}];

		assert_eq!(result.trace, expected_trace);
	}

	#[test]
	fn should_trace_suicide() {
		let _ = env_logger::try_init();

		let mut state = get_temp_state();

		let mut info = EnvInfo::default();
		info.gas_limit = 1_000_000.into();
		let machine = make_frontier_machine(5);

		let t = Transaction {
			nonce: 0.into(),
			gas_price: 0.into(),
			gas: 100_000.into(),
			action: Action::Call(0xa.into()),
			value: 100.into(),
			data: vec![],
		}.sign(&secret(), None);

		state.init_code(&0xa.into(), FromHex::from_hex("73000000000000000000000000000000000000000bff").unwrap()).unwrap();
		state.add_balance(&0xa.into(), &50.into(), CleanupMode::NoEmpty).unwrap();
		state.add_balance(&t.sender(), &100.into(), CleanupMode::NoEmpty).unwrap();
		let result = state.apply(&info, &machine, &t, true).unwrap();
		let expected_trace = vec![FlatTrace {
			trace_address: Default::default(),
			subtraces: 1,
			action: trace::Action::Call(trace::Call {
				from: "9cce34f7ab185c7aba1b7c8140d620b4bda941d6".into(),
				to: 0xa.into(),
				value: 100.into(),
				gas: 79000.into(),
				input: vec![],
				call_type: CallType::Call,
			}),
			result: trace::Res::Call(trace::CallResult {
				gas_used: 3.into(),
				output: vec![]
			}),
		}, FlatTrace {
			trace_address: vec![0].into_iter().collect(),
			subtraces: 0,
			action: trace::Action::Suicide(trace::Suicide {
				address: 0xa.into(),
				refund_address: 0xb.into(),
				balance: 150.into(),
			}),
			result: trace::Res::None,
		}];

		assert_eq!(result.trace, expected_trace);
	}

	#[test]
	fn code_from_database() {
		let a = Address::zero();
		let (root, db) = {
			let mut state = get_temp_state();
			state.require_or_from(&a, false, || Account::new_contract(42.into(), 0.into(), KECCAK_NULL_RLP), |_|{}).unwrap();
			state.init_code(&a, vec![1, 2, 3]).unwrap();
			assert_eq!(state.code(&a).unwrap(), Some(Arc::new(vec![1u8, 2, 3])));
			state.commit().unwrap();
			assert_eq!(state.code(&a).unwrap(), Some(Arc::new(vec![1u8, 2, 3])));
			state.drop()
		};

		let state = State::from_existing(db, root, U256::from(0u8), Default::default()).unwrap();
		assert_eq!(state.code(&a).unwrap(), Some(Arc::new(vec![1u8, 2, 3])));
	}

	#[test]
	fn storage_at_from_database() {
		let a = Address::zero();
		let (root, db) = {
			let mut state = get_temp_state();
			state.set_storage(&a, H256::from(&U256::from(1u64)), H256::from(&U256::from(69u64))).unwrap();
			state.commit().unwrap();
			state.drop()
		};

		let s = State::from_existing(db, root, U256::from(0u8), Default::default()).unwrap();
		assert_eq!(s.storage_at(&a, &H256::from(&U256::from(1u64))).unwrap(), H256::from(&U256::from(69u64)));
	}

	#[test]
	fn get_from_database() {
		let a = Address::zero();
		let (root, db) = {
			let mut state = get_temp_state();
			state.inc_nonce(&a).unwrap();
			state.add_balance(&a, &U256::from(69u64), CleanupMode::NoEmpty).unwrap();
			state.commit().unwrap();
			assert_eq!(state.balance(&a).unwrap(), U256::from(69u64));
			state.drop()
		};

		let state = State::from_existing(db, root, U256::from(0u8), Default::default()).unwrap();
		assert_eq!(state.balance(&a).unwrap(), U256::from(69u64));
		assert_eq!(state.nonce(&a).unwrap(), U256::from(1u64));
	}

	#[test]
	fn remove() {
		let a = Address::zero();
		let mut state = get_temp_state();
		assert_eq!(state.exists(&a).unwrap(), false);
		assert_eq!(state.exists_and_not_null(&a).unwrap(), false);
		state.inc_nonce(&a).unwrap();
		assert_eq!(state.exists(&a).unwrap(), true);
		assert_eq!(state.exists_and_not_null(&a).unwrap(), true);
		assert_eq!(state.nonce(&a).unwrap(), U256::from(1u64));
		state.kill_account(&a);
		assert_eq!(state.exists(&a).unwrap(), false);
		assert_eq!(state.exists_and_not_null(&a).unwrap(), false);
		assert_eq!(state.nonce(&a).unwrap(), U256::from(0u64));
	}

	#[test]
	fn empty_account_is_not_created() {
		let a = Address::zero();
		let db = get_temp_state_db();
		let (root, db) = {
			let mut state = State::new(db, U256::from(0), Default::default());
			state.add_balance(&a, &U256::default(), CleanupMode::NoEmpty).unwrap(); // create an empty account
			state.commit().unwrap();
			state.drop()
		};
		let state = State::from_existing(db, root, U256::from(0u8), Default::default()).unwrap();
		assert!(!state.exists(&a).unwrap());
		assert!(!state.exists_and_not_null(&a).unwrap());
	}

	#[test]
	fn empty_account_exists_when_creation_forced() {
		let a = Address::zero();
		let db = get_temp_state_db();
		let (root, db) = {
			let mut state = State::new(db, U256::from(0), Default::default());
			state.add_balance(&a, &U256::default(), CleanupMode::ForceCreate).unwrap(); // create an empty account
			state.commit().unwrap();
			state.drop()
		};
		let state = State::from_existing(db, root, U256::from(0u8), Default::default()).unwrap();
		assert!(state.exists(&a).unwrap());
		assert!(!state.exists_and_not_null(&a).unwrap());
	}

	#[test]
	fn remove_from_database() {
		let a = Address::zero();
		let (root, db) = {
			let mut state = get_temp_state();
			state.inc_nonce(&a).unwrap();
			state.commit().unwrap();
			assert_eq!(state.exists(&a).unwrap(), true);
			assert_eq!(state.nonce(&a).unwrap(), U256::from(1u64));
			state.drop()
		};

		let (root, db) = {
			let mut state = State::from_existing(db, root, U256::from(0u8), Default::default()).unwrap();
			assert_eq!(state.exists(&a).unwrap(), true);
			assert_eq!(state.nonce(&a).unwrap(), U256::from(1u64));
			state.kill_account(&a);
			state.commit().unwrap();
			assert_eq!(state.exists(&a).unwrap(), false);
			assert_eq!(state.nonce(&a).unwrap(), U256::from(0u64));
			state.drop()
		};

		let state = State::from_existing(db, root, U256::from(0u8), Default::default()).unwrap();
		assert_eq!(state.exists(&a).unwrap(), false);
		assert_eq!(state.nonce(&a).unwrap(), U256::from(0u64));
	}

	#[test]
	fn alter_balance() {
		let mut state = get_temp_state();
		let a = Address::zero();
		let b = 1u64.into();
		state.add_balance(&a, &U256::from(69u64), CleanupMode::NoEmpty).unwrap();
		assert_eq!(state.balance(&a).unwrap(), U256::from(69u64));
		state.commit().unwrap();
		assert_eq!(state.balance(&a).unwrap(), U256::from(69u64));
		state.sub_balance(&a, &U256::from(42u64), &mut CleanupMode::NoEmpty).unwrap();
		assert_eq!(state.balance(&a).unwrap(), U256::from(27u64));
		state.commit().unwrap();
		assert_eq!(state.balance(&a).unwrap(), U256::from(27u64));
		state.transfer_balance(&a, &b, &U256::from(18u64), CleanupMode::NoEmpty).unwrap();
		assert_eq!(state.balance(&a).unwrap(), U256::from(9u64));
		assert_eq!(state.balance(&b).unwrap(), U256::from(18u64));
		state.commit().unwrap();
		assert_eq!(state.balance(&a).unwrap(), U256::from(9u64));
		assert_eq!(state.balance(&b).unwrap(), U256::from(18u64));
	}

	#[test]
	fn alter_nonce() {
		let mut state = get_temp_state();
		let a = Address::zero();
		state.inc_nonce(&a).unwrap();
		assert_eq!(state.nonce(&a).unwrap(), U256::from(1u64));
		state.inc_nonce(&a).unwrap();
		assert_eq!(state.nonce(&a).unwrap(), U256::from(2u64));
		state.commit().unwrap();
		assert_eq!(state.nonce(&a).unwrap(), U256::from(2u64));
		state.inc_nonce(&a).unwrap();
		assert_eq!(state.nonce(&a).unwrap(), U256::from(3u64));
		state.commit().unwrap();
		assert_eq!(state.nonce(&a).unwrap(), U256::from(3u64));
	}

	#[test]
	fn balance_nonce() {
		let mut state = get_temp_state();
		let a = Address::zero();
		assert_eq!(state.balance(&a).unwrap(), U256::from(0u64));
		assert_eq!(state.nonce(&a).unwrap(), U256::from(0u64));
		state.commit().unwrap();
		assert_eq!(state.balance(&a).unwrap(), U256::from(0u64));
		assert_eq!(state.nonce(&a).unwrap(), U256::from(0u64));
	}

	#[test]
	fn ensure_cached() {
		let mut state = get_temp_state();
		let a = Address::zero();
		state.require(&a, false).unwrap();
		state.commit().unwrap();
		assert_eq!(*state.root(), "0ce23f3c809de377b008a4a3ee94a0834aac8bec1f86e28ffe4fdb5a15b0c785".into());
	}

	#[test]
	fn checkpoint_basic() {
		let mut state = get_temp_state();
		let a = Address::zero();
		state.checkpoint();
		state.add_balance(&a, &U256::from(69u64), CleanupMode::NoEmpty).unwrap();
		assert_eq!(state.balance(&a).unwrap(), U256::from(69u64));
		state.discard_checkpoint();
		assert_eq!(state.balance(&a).unwrap(), U256::from(69u64));
		state.checkpoint();
		state.add_balance(&a, &U256::from(1u64), CleanupMode::NoEmpty).unwrap();
		assert_eq!(state.balance(&a).unwrap(), U256::from(70u64));
		state.revert_to_checkpoint();
		assert_eq!(state.balance(&a).unwrap(), U256::from(69u64));
	}

	#[test]
	fn checkpoint_nested() {
		let mut state = get_temp_state();
		let a = Address::zero();
		state.checkpoint();
		state.checkpoint();
		state.add_balance(&a, &U256::from(69u64), CleanupMode::NoEmpty).unwrap();
		assert_eq!(state.balance(&a).unwrap(), U256::from(69u64));
		state.discard_checkpoint();
		assert_eq!(state.balance(&a).unwrap(), U256::from(69u64));
		state.revert_to_checkpoint();
		assert_eq!(state.balance(&a).unwrap(), U256::from(0));
	}

	#[test]
	fn checkpoint_revert_to_get_storage_at() {
		let mut state = get_temp_state();
		let a = Address::zero();
		let k = H256::from(U256::from(0));

		let c0 = state.checkpoint();
		let c1 = state.checkpoint();
		state.set_storage(&a, k, H256::from(U256::from(1))).unwrap();

		assert_eq!(state.checkpoint_storage_at(c0, &a, &k).unwrap(), Some(H256::from(U256::from(0))));
		assert_eq!(state.checkpoint_storage_at(c1, &a, &k).unwrap(), Some(H256::from(U256::from(0))));
		assert_eq!(state.storage_at(&a, &k).unwrap(), H256::from(U256::from(1)));

		state.revert_to_checkpoint(); // Revert to c1.
		assert_eq!(state.checkpoint_storage_at(c0, &a, &k).unwrap(), Some(H256::from(U256::from(0))));
		assert_eq!(state.storage_at(&a, &k).unwrap(), H256::from(U256::from(0)));
	}

	#[test]
	fn checkpoint_from_empty_get_storage_at() {
		let mut state = get_temp_state();
		let a = Address::zero();
		let k = H256::from(U256::from(0));
		let k2 = H256::from(U256::from(1));

		assert_eq!(state.storage_at(&a, &k).unwrap(), H256::from(U256::from(0)));
		state.clear();

		let c0 = state.checkpoint();
		state.new_contract(&a, U256::zero(), U256::zero()).unwrap();
		let c1 = state.checkpoint();
		state.set_storage(&a, k, H256::from(U256::from(1))).unwrap();
		let c2 = state.checkpoint();
		let c3 = state.checkpoint();
		state.set_storage(&a, k2, H256::from(U256::from(3))).unwrap();
		state.set_storage(&a, k, H256::from(U256::from(3))).unwrap();
		let c4 = state.checkpoint();
		state.set_storage(&a, k, H256::from(U256::from(4))).unwrap();
		let c5 = state.checkpoint();

		assert_eq!(state.checkpoint_storage_at(c0, &a, &k).unwrap(), Some(H256::from(U256::from(0))));
		assert_eq!(state.checkpoint_storage_at(c1, &a, &k).unwrap(), Some(H256::from(U256::from(0))));
		assert_eq!(state.checkpoint_storage_at(c2, &a, &k).unwrap(), Some(H256::from(U256::from(1))));
		assert_eq!(state.checkpoint_storage_at(c3, &a, &k).unwrap(), Some(H256::from(U256::from(1))));
		assert_eq!(state.checkpoint_storage_at(c4, &a, &k).unwrap(), Some(H256::from(U256::from(3))));
		assert_eq!(state.checkpoint_storage_at(c5, &a, &k).unwrap(), Some(H256::from(U256::from(4))));

		state.discard_checkpoint(); // Commit/discard c5.
		assert_eq!(state.checkpoint_storage_at(c0, &a, &k).unwrap(), Some(H256::from(U256::from(0))));
		assert_eq!(state.checkpoint_storage_at(c1, &a, &k).unwrap(), Some(H256::from(U256::from(0))));
		assert_eq!(state.checkpoint_storage_at(c2, &a, &k).unwrap(), Some(H256::from(U256::from(1))));
		assert_eq!(state.checkpoint_storage_at(c3, &a, &k).unwrap(), Some(H256::from(U256::from(1))));
		assert_eq!(state.checkpoint_storage_at(c4, &a, &k).unwrap(), Some(H256::from(U256::from(3))));

		state.revert_to_checkpoint(); // Revert to c4.
		assert_eq!(state.checkpoint_storage_at(c0, &a, &k).unwrap(), Some(H256::from(U256::from(0))));
		assert_eq!(state.checkpoint_storage_at(c1, &a, &k).unwrap(), Some(H256::from(U256::from(0))));
		assert_eq!(state.checkpoint_storage_at(c2, &a, &k).unwrap(), Some(H256::from(U256::from(1))));
		assert_eq!(state.checkpoint_storage_at(c3, &a, &k).unwrap(), Some(H256::from(U256::from(1))));

		state.discard_checkpoint(); // Commit/discard c3.
		assert_eq!(state.checkpoint_storage_at(c0, &a, &k).unwrap(), Some(H256::from(U256::from(0))));
		assert_eq!(state.checkpoint_storage_at(c1, &a, &k).unwrap(), Some(H256::from(U256::from(0))));
		assert_eq!(state.checkpoint_storage_at(c2, &a, &k).unwrap(), Some(H256::from(U256::from(1))));

		state.revert_to_checkpoint(); // Revert to c2.
		assert_eq!(state.checkpoint_storage_at(c0, &a, &k).unwrap(), Some(H256::from(U256::from(0))));
		assert_eq!(state.checkpoint_storage_at(c1, &a, &k).unwrap(), Some(H256::from(U256::from(0))));

		state.discard_checkpoint(); // Commit/discard c1.
		assert_eq!(state.checkpoint_storage_at(c0, &a, &k).unwrap(), Some(H256::from(U256::from(0))));
	}

	#[test]
	fn checkpoint_get_storage_at() {
		let mut state = get_temp_state();
		let a = Address::zero();
		let k = H256::from(U256::from(0));
		let k2 = H256::from(U256::from(1));

		state.set_storage(&a, k, H256::from(U256::from(0xffff))).unwrap();
		state.commit().unwrap();
		state.clear();

		assert_eq!(state.storage_at(&a, &k).unwrap(), H256::from(U256::from(0xffff)));
		state.clear();

		let cm1 = state.checkpoint();
		let c0 = state.checkpoint();
		state.new_contract(&a, U256::zero(), U256::zero()).unwrap();
		let c1 = state.checkpoint();
		state.set_storage(&a, k, H256::from(U256::from(1))).unwrap();
		let c2 = state.checkpoint();
		let c3 = state.checkpoint();
		state.set_storage(&a, k2, H256::from(U256::from(3))).unwrap();
		state.set_storage(&a, k, H256::from(U256::from(3))).unwrap();
		let c4 = state.checkpoint();
		state.set_storage(&a, k, H256::from(U256::from(4))).unwrap();
		let c5 = state.checkpoint();

		assert_eq!(state.checkpoint_storage_at(cm1, &a, &k).unwrap(), Some(H256::from(U256::from(0xffff))));
		assert_eq!(state.checkpoint_storage_at(c0, &a, &k).unwrap(), Some(H256::from(U256::from(0xffff))));
		assert_eq!(state.checkpoint_storage_at(c1, &a, &k).unwrap(), Some(H256::from(U256::from(0))));
		assert_eq!(state.checkpoint_storage_at(c2, &a, &k).unwrap(), Some(H256::from(U256::from(1))));
		assert_eq!(state.checkpoint_storage_at(c3, &a, &k).unwrap(), Some(H256::from(U256::from(1))));
		assert_eq!(state.checkpoint_storage_at(c4, &a, &k).unwrap(), Some(H256::from(U256::from(3))));
		assert_eq!(state.checkpoint_storage_at(c5, &a, &k).unwrap(), Some(H256::from(U256::from(4))));

		state.discard_checkpoint(); // Commit/discard c5.
		assert_eq!(state.checkpoint_storage_at(cm1, &a, &k).unwrap(), Some(H256::from(U256::from(0xffff))));
		assert_eq!(state.checkpoint_storage_at(c0, &a, &k).unwrap(), Some(H256::from(U256::from(0xffff))));
		assert_eq!(state.checkpoint_storage_at(c1, &a, &k).unwrap(), Some(H256::from(U256::from(0))));
		assert_eq!(state.checkpoint_storage_at(c2, &a, &k).unwrap(), Some(H256::from(U256::from(1))));
		assert_eq!(state.checkpoint_storage_at(c3, &a, &k).unwrap(), Some(H256::from(U256::from(1))));
		assert_eq!(state.checkpoint_storage_at(c4, &a, &k).unwrap(), Some(H256::from(U256::from(3))));

		state.revert_to_checkpoint(); // Revert to c4.
		assert_eq!(state.checkpoint_storage_at(cm1, &a, &k).unwrap(), Some(H256::from(U256::from(0xffff))));
		assert_eq!(state.checkpoint_storage_at(c0, &a, &k).unwrap(), Some(H256::from(U256::from(0xffff))));
		assert_eq!(state.checkpoint_storage_at(c1, &a, &k).unwrap(), Some(H256::from(U256::from(0))));
		assert_eq!(state.checkpoint_storage_at(c2, &a, &k).unwrap(), Some(H256::from(U256::from(1))));
		assert_eq!(state.checkpoint_storage_at(c3, &a, &k).unwrap(), Some(H256::from(U256::from(1))));

		state.discard_checkpoint(); // Commit/discard c3.
		assert_eq!(state.checkpoint_storage_at(cm1, &a, &k).unwrap(), Some(H256::from(U256::from(0xffff))));
		assert_eq!(state.checkpoint_storage_at(c0, &a, &k).unwrap(), Some(H256::from(U256::from(0xffff))));
		assert_eq!(state.checkpoint_storage_at(c1, &a, &k).unwrap(), Some(H256::from(U256::from(0))));
		assert_eq!(state.checkpoint_storage_at(c2, &a, &k).unwrap(), Some(H256::from(U256::from(1))));

		state.revert_to_checkpoint(); // Revert to c2.
		assert_eq!(state.checkpoint_storage_at(cm1, &a, &k).unwrap(), Some(H256::from(U256::from(0xffff))));
		assert_eq!(state.checkpoint_storage_at(c0, &a, &k).unwrap(), Some(H256::from(U256::from(0xffff))));
		assert_eq!(state.checkpoint_storage_at(c1, &a, &k).unwrap(), Some(H256::from(U256::from(0))));

		state.discard_checkpoint(); // Commit/discard c1.
		assert_eq!(state.checkpoint_storage_at(cm1, &a, &k).unwrap(), Some(H256::from(U256::from(0xffff))));
		assert_eq!(state.checkpoint_storage_at(c0, &a, &k).unwrap(), Some(H256::from(U256::from(0xffff))));
	}

	#[test]
	fn kill_account_with_checkpoints() {
		let mut state = get_temp_state();
		let a = Address::zero();
		let k = H256::from(U256::from(0));
		state.checkpoint();
		state.set_storage(&a, k, H256::from(U256::from(1))).unwrap();
		state.checkpoint();
		state.kill_account(&a);

		assert_eq!(state.storage_at(&a, &k).unwrap(), H256::from(U256::from(0)));
		state.revert_to_checkpoint();
		assert_eq!(state.storage_at(&a, &k).unwrap(), H256::from(U256::from(1)));
	}

	#[test]
	fn create_contract_fail() {
		let mut state = get_temp_state();
		let orig_root = state.root().clone();
		let a: Address = 1000.into();

		state.checkpoint(); // c1
		state.new_contract(&a, U256::zero(), U256::zero()).unwrap();
		state.add_balance(&a, &U256::from(1), CleanupMode::ForceCreate).unwrap();
		state.checkpoint(); // c2
		state.add_balance(&a, &U256::from(1), CleanupMode::ForceCreate).unwrap();
		state.discard_checkpoint(); // discard c2
		state.revert_to_checkpoint(); // revert to c1
		assert_eq!(state.exists(&a).unwrap(), false);

		state.commit().unwrap();
		assert_eq!(orig_root, state.root().clone());
	}

	#[test]
	fn create_contract_fail_previous_storage() {
		let mut state = get_temp_state();
		let a: Address = 1000.into();
		let k = H256::from(U256::from(0));

		state.set_storage(&a, k, H256::from(U256::from(0xffff))).unwrap();
		state.commit().unwrap();
		state.clear();

		let orig_root = state.root().clone();
		assert_eq!(state.storage_at(&a, &k).unwrap(), H256::from(U256::from(0xffff)));
		state.clear();

		state.checkpoint(); // c1
		state.new_contract(&a, U256::zero(), U256::zero()).unwrap();
		state.checkpoint(); // c2
		state.set_storage(&a, k, H256::from(U256::from(2))).unwrap();
		state.revert_to_checkpoint(); // revert to c2
		assert_eq!(state.storage_at(&a, &k).unwrap(), H256::from(U256::from(0)));
		state.revert_to_checkpoint(); // revert to c1
		assert_eq!(state.storage_at(&a, &k).unwrap(), H256::from(U256::from(0xffff)));

		state.commit().unwrap();
		assert_eq!(orig_root, state.root().clone());
	}

	#[test]
	fn create_empty() {
		let mut state = get_temp_state();
		state.commit().unwrap();
		assert_eq!(*state.root(), "56e81f171bcc55a6ff8345e692c0f86e5b48e01b996cadc001622fb5e363b421".into());
	}

	#[test]
	fn should_not_panic_on_state_diff_with_storage() {
		let mut state = get_temp_state();

		let a: Address = 0xa.into();
		state.init_code(&a, b"abcdefg".to_vec()).unwrap();;
		state.add_balance(&a, &256.into(), CleanupMode::NoEmpty).unwrap();
		state.set_storage(&a, 0xb.into(), 0xc.into()).unwrap();

		let mut new_state = state.clone();
		new_state.set_storage(&a, 0xb.into(), 0xd.into()).unwrap();

		new_state.diff_from(state).unwrap();
	}

	#[test]
	fn should_kill_garbage() {
		let a = 10.into();
		let b = 20.into();
		let c = 30.into();
		let d = 40.into();
		let e = 50.into();
		let x = 0.into();
		let db = get_temp_state_db();
		let (root, db) = {
			let mut state = State::new(db, U256::from(0), Default::default());
			state.add_balance(&a, &U256::default(), CleanupMode::ForceCreate).unwrap(); // create an empty account
			state.add_balance(&b, &100.into(), CleanupMode::ForceCreate).unwrap(); // create a dust account
			state.add_balance(&c, &101.into(), CleanupMode::ForceCreate).unwrap(); // create a normal account
			state.add_balance(&d, &99.into(), CleanupMode::ForceCreate).unwrap(); // create another dust account
			state.new_contract(&e, 100.into(), 1.into()).unwrap(); // create a contract account
			state.init_code(&e, vec![0x00]).unwrap();
			state.commit().unwrap();
			state.drop()
		};

		let mut state = State::from_existing(db, root, U256::from(0u8), Default::default()).unwrap();
		let mut touched = HashSet::new();
		state.add_balance(&a, &U256::default(), CleanupMode::TrackTouched(&mut touched)).unwrap(); // touch an account
		state.transfer_balance(&b, &x, &1.into(), CleanupMode::TrackTouched(&mut touched)).unwrap(); // touch an account decreasing its balance
		state.transfer_balance(&c, &x, &1.into(), CleanupMode::TrackTouched(&mut touched)).unwrap(); // touch an account decreasing its balance
		state.transfer_balance(&e, &x, &1.into(), CleanupMode::TrackTouched(&mut touched)).unwrap(); // touch an account decreasing its balance
		state.kill_garbage(&touched, true, &None, false).unwrap();
		assert!(!state.exists(&a).unwrap());
		assert!(state.exists(&b).unwrap());
		state.kill_garbage(&touched, true, &Some(100.into()), false).unwrap();
		assert!(!state.exists(&b).unwrap());
		assert!(state.exists(&c).unwrap());
		assert!(state.exists(&d).unwrap());
		assert!(state.exists(&e).unwrap());
		state.kill_garbage(&touched, true, &Some(100.into()), true).unwrap();
		assert!(state.exists(&c).unwrap());
		assert!(state.exists(&d).unwrap());
		assert!(!state.exists(&e).unwrap());
	}

	#[test]
	fn should_trace_diff_suicided_accounts() {
		use pod_account;

		let a = 10.into();
		let db = get_temp_state_db();
		let (root, db) = {
			let mut state = State::new(db, U256::from(0), Default::default());
			state.add_balance(&a, &100.into(), CleanupMode::ForceCreate).unwrap();
			state.commit().unwrap();
			state.drop()
		};

		let mut state = State::from_existing(db, root, U256::from(0u8), Default::default()).unwrap();
		let original = state.clone();
		state.kill_account(&a);

		let diff = state.diff_from(original).unwrap();
		let diff_map = diff.get();
		assert_eq!(diff_map.len(), 1);
		assert!(diff_map.get(&a).is_some());
		assert_eq!(diff_map.get(&a),
				pod_account::diff_pod(Some(&PodAccount {
					balance: U256::from(100),
					nonce: U256::zero(),
					code: Some(Default::default()),
					storage: Default::default()
				}), None).as_ref());
	}

	#[test]
	fn should_trace_diff_unmodified_storage() {
		use pod_account;

		let a = 10.into();
		let db = get_temp_state_db();

		let (root, db) = {
			let mut state = State::new(db, U256::from(0), Default::default());
			state.set_storage(&a, H256::from(&U256::from(1u64)), H256::from(&U256::from(20u64))).unwrap();
			state.commit().unwrap();
			state.drop()
		};

		let mut state = State::from_existing(db, root, U256::from(0u8), Default::default()).unwrap();
		let original = state.clone();
		state.set_storage(&a, H256::from(&U256::from(1u64)), H256::from(&U256::from(100u64))).unwrap();

		let diff = state.diff_from(original).unwrap();
		let diff_map = diff.get();
		assert_eq!(diff_map.len(), 1);
		assert!(diff_map.get(&a).is_some());
		assert_eq!(diff_map.get(&a),
				pod_account::diff_pod(Some(&PodAccount {
					balance: U256::zero(),
					nonce: U256::zero(),
					code: Some(Default::default()),
					storage: vec![(H256::from(&U256::from(1u64)), H256::from(&U256::from(20u64)))]
						.into_iter().collect(),
				}), Some(&PodAccount {
					balance: U256::zero(),
					nonce: U256::zero(),
					code: Some(Default::default()),
					storage: vec![(H256::from(&U256::from(1u64)), H256::from(&U256::from(100u64)))]
						.into_iter().collect(),
				})).as_ref());
<<<<<<< HEAD
=======
	}

	#[cfg(feature="to-pod-full")]
	#[test]
	fn should_get_full_pod_storage_values() {
		use trie::{TrieFactory, TrieSpec};

		let a = 10.into();
		let db = get_temp_state_db();

		let factories = Factories {
			vm: Default::default(),
			trie: TrieFactory::new(TrieSpec::Fat),
			accountdb: Default::default(),
		};

		let get_pod_state_val = |pod_state : &PodState, ak, k| {
			pod_state.get().get(ak).unwrap().storage.get(&k).unwrap().clone()
		};

		let storage_address = H256::from(&U256::from(1u64));

		let (root, db) = {
			let mut state = State::new(db, U256::from(0), factories.clone());
			state.set_storage(&a, storage_address.clone(), H256::from(&U256::from(20u64))).unwrap();
			let dump = state.to_pod_full().unwrap();
			assert_eq!(get_pod_state_val(&dump, &a, storage_address.clone()), H256::from(&U256::from(20u64)));
			state.commit().unwrap();
			let dump = state.to_pod_full().unwrap();
			assert_eq!(get_pod_state_val(&dump, &a, storage_address.clone()), H256::from(&U256::from(20u64)));
			state.drop()
		};

		let mut state = State::from_existing(db, root, U256::from(0u8), factories).unwrap();
		let dump = state.to_pod_full().unwrap();
		assert_eq!(get_pod_state_val(&dump, &a, storage_address.clone()), H256::from(&U256::from(20u64)));
		state.set_storage(&a, storage_address.clone(), H256::from(&U256::from(21u64))).unwrap();
		let dump = state.to_pod_full().unwrap();
		assert_eq!(get_pod_state_val(&dump, &a, storage_address.clone()), H256::from(&U256::from(21u64)));
		state.commit().unwrap();
		state.set_storage(&a, storage_address.clone(), H256::from(&U256::from(0u64))).unwrap();
		let dump = state.to_pod_full().unwrap();
		assert_eq!(get_pod_state_val(&dump, &a, storage_address.clone()), H256::from(&U256::from(0u64)));

>>>>>>> ebd0fd01
	}

}<|MERGE_RESOLUTION|>--- conflicted
+++ resolved
@@ -2711,8 +2711,6 @@
 					storage: vec![(H256::from(&U256::from(1u64)), H256::from(&U256::from(100u64)))]
 						.into_iter().collect(),
 				})).as_ref());
-<<<<<<< HEAD
-=======
 	}
 
 	#[cfg(feature="to-pod-full")]
@@ -2757,7 +2755,6 @@
 		let dump = state.to_pod_full().unwrap();
 		assert_eq!(get_pod_state_val(&dump, &a, storage_address.clone()), H256::from(&U256::from(0u64)));
 
->>>>>>> ebd0fd01
 	}
 
 }