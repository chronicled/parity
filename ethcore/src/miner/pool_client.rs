--- conflicted
+++ resolved
@@ -39,17 +39,10 @@
 use parking_lot::RwLock;
 
 use call_contract::CallContract;
-<<<<<<< HEAD
-use client::{TransactionId, BlockInfo, Nonce};
-use engines::EthEngine;
-use miner;
-use transaction_ext::Transaction;
-=======
 use client_traits::{BlockInfo, Nonce};
 use engine::Engine;
 use machine::transaction_ext::Transaction;
 use miner;
->>>>>>> 41aee5aa
 
 /// Cache for state nonces.
 #[derive(Debug, Clone)]
@@ -82,13 +75,8 @@
 pub struct PoolClient<'a, C: 'a> {
 	chain: &'a C,
 	cached_nonces: CachedNonceClient<'a, C>,
-<<<<<<< HEAD
-	engine: &'a EthEngine,
-	accounts: &'a LocalAccounts,
-=======
 	engine: &'a dyn Engine,
 	accounts: &'a dyn LocalAccounts,
->>>>>>> 41aee5aa
 	best_block_header: Header,
 	service_transaction_checker: Option<&'a ServiceTransactionChecker>,
 }
@@ -113,13 +101,8 @@
 	pub fn new(
 		chain: &'a C,
 		cache: &'a NonceCache,
-<<<<<<< HEAD
-		engine: &'a EthEngine,
-		accounts: &'a LocalAccounts,
-=======
 		engine: &'a dyn Engine,
 		accounts: &'a dyn LocalAccounts,
->>>>>>> 41aee5aa
 		service_transaction_checker: Option<&'a ServiceTransactionChecker>,
 	) -> Self {
 		let best_block_header = chain.best_block_header();
@@ -161,13 +144,10 @@
 		Ok(())
 	}
 
-<<<<<<< HEAD
-=======
 	fn verify_transaction(&self, tx: UnverifiedTransaction) -> Result<SignedTransaction, transaction::Error> {
 		self.engine.verify_transaction_basic(&tx, &self.best_block_header)?;
 		let tx = tx.verify_unordered()?;
 
->>>>>>> 41aee5aa
 		self.engine.machine().verify_transaction(&tx, &self.best_block_header, self.chain)?;
 		Ok(tx)
 	}
