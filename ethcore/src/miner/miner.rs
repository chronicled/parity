// Copyright 2015-2020 Parity Technologies (UK) Ltd.
// This file is part of Parity Ethereum.

// Parity Ethereum is free software: you can redistribute it and/or modify
// it under the terms of the GNU General Public License as published by
// the Free Software Foundation, either version 3 of the License, or
// (at your option) any later version.

// Parity Ethereum is distributed in the hope that it will be useful,
// but WITHOUT ANY WARRANTY; without even the implied warranty of
// MERCHANTABILITY or FITNESS FOR A PARTICULAR PURPOSE.  See the
// GNU General Public License for more details.

// You should have received a copy of the GNU General Public License
// along with Parity Ethereum.  If not, see <http://www.gnu.org/licenses/>.

use std::cmp;
use std::time::{Instant, Duration};
use std::collections::{BTreeMap, BTreeSet, HashSet};
use std::sync::Arc;

use ansi_term::Colour;
use bytes::Bytes;
use call_contract::CallContract;
use ethcore_miner::gas_pricer::GasPricer;
use ethcore_miner::local_accounts::LocalAccounts;
<<<<<<< HEAD
use ethcore_miner::pool::{self, TransactionQueue, VerifiedTransaction, QueueStatus, PrioritizationStrategy};
=======
use ethcore_miner::pool::{self, TransactionQueue, VerifiedTransaction, QueueStatus, PrioritizationStrategy, TxStatus};
>>>>>>> 41aee5aa
use ethcore_miner::service_transaction_checker::ServiceTransactionChecker;
#[cfg(feature = "work-notify")]
use ethcore_miner::work_notify::NotifyWork;
use ethereum_types::{H256, U256, Address};
<<<<<<< HEAD
=======
use futures::sync::mpsc;
>>>>>>> 41aee5aa
use io::IoChannel;
use miner::filter_options::FilterOptions;
use miner::pool_client::{PoolClient, CachedNonceClient, NonceCache};
use miner::{self, MinerService};
use parking_lot::{Mutex, RwLock};
use rayon::prelude::*;
use types::{
	BlockNumber,
	ids::TransactionId,
	block::Block,
	header::Header,
	ids::BlockId,
	io_message::ClientIoMessage,
	engines::{Seal, SealingState},
	errors::{EthcoreError as Error, ExecutionError},
	receipt::RichReceipt,
	transaction::{
		self,
		Action,
		UnverifiedTransaction,
		SignedTransaction,
		PendingTransaction,
	},
};
use using_queue::{UsingQueue, GetAction};

use block::{ClosedBlock, SealedBlock};
<<<<<<< HEAD
use client::{
	BlockChain, ChainInfo, BlockProducer, SealedBlockImporter, Nonce, TransactionInfo, TransactionId
};
use client::{BlockId, ClientIoMessage};
use client::traits::EngineClient;
use engines::{EthEngine, Seal, EngineSigner};
use error::{Error, ErrorKind};
use executed::ExecutionError;
use executive::contract_address;
=======
use client::{BlockProducer, SealedBlockImporter, Client};
use client_traits::{BlockChain, ChainInfo, Nonce, TransactionInfo, EngineClient, ForceUpdateSealing};
use engine::{Engine, signer::EngineSigner};
use machine::executive::contract_address;
>>>>>>> 41aee5aa
use spec::Spec;
use account_state::State;
use vm::CreateContractAddress;

/// Different possible definitions for pending transaction set.
#[derive(Debug, PartialEq)]
pub enum PendingSet {
	/// Always just the transactions in the queue. These have had only cheap checks.
	AlwaysQueue,
	/// Always just the transactions in the sealing block. These have had full checks but
	/// may be empty if the node is not actively mining or has no force_sealing enabled.
	AlwaysSealing,
	/// Takes from sealing if mining, from queue otherwise.
	SealingOrElseQueue,
}

/// Transaction queue penalization settings.
///
/// Senders of long-running transactions (above defined threshold)
/// will get lower priority.
#[derive(Debug, PartialEq, Clone)]
pub enum Penalization {
	/// Penalization in transaction queue is disabled
	Disabled,
	/// Penalization in transaction queue is enabled
	Enabled {
		/// Upper limit of transaction processing time before penalizing.
		offend_threshold: Duration,
	},
}

/// Pending block preparation status.
#[derive(Debug, PartialEq)]
pub enum BlockPreparationStatus {
	/// We had to prepare new pending block and the preparation succeeded.
	Succeeded,
	/// We had to prepare new pending block but the preparation failed.
	Failed,
	/// We didn't have to prepare a new block.
	NotPrepared,
}

/// Initial minimal gas price.
///
/// Gas price should be later overwritten externally
/// for instance by a dynamic gas price mechanism or CLI parameter.
/// This constant controls the initial value.
const DEFAULT_MINIMAL_GAS_PRICE: u64 = 20_000_000_000;

/// Allowed number of skipped transactions when constructing pending block.
///
/// When we push transactions to pending block, some of the transactions might
/// get skipped because of block gas limit being reached.
/// This constant controls how many transactions we can skip because of that
/// before stopping attempts to push more transactions to the block.
/// This is an optimization that prevents traversing the entire pool
/// in case we have only a fraction of available block gas limit left.
const MAX_SKIPPED_TRANSACTIONS: usize = 128;

/// Configures the behaviour of the miner.
#[derive(Debug, PartialEq)]
pub struct MinerOptions {
	/// Force the miner to reseal, even when nobody has asked for work.
	pub force_sealing: bool,
	/// Reseal on receipt of new external transactions.
	pub reseal_on_external_tx: bool,
	/// Reseal on receipt of new local transactions.
	pub reseal_on_own_tx: bool,
	/// Reseal when new uncle block has been imported.
	pub reseal_on_uncle: bool,
	/// Minimum period between transaction-inspired reseals.
	pub reseal_min_period: Duration,
	/// Maximum period between blocks (enables force sealing after that).
	pub reseal_max_period: Duration,
	/// Whether we should fallback to providing all the queue's transactions or just pending.
	pub pending_set: PendingSet,
	/// How many historical work packages can we store before running out?
	pub work_queue_size: usize,
	/// Can we submit two different solutions for the same block and expect both to result in an import?
	pub enable_resubmission: bool,
	/// Create a pending block with maximal possible gas limit.
	/// NOTE: Such block will contain all pending transactions but
	/// will be invalid if mined.
	pub infinite_pending_block: bool,

	/// Strategy to use for prioritizing transactions in the queue.
	pub tx_queue_strategy: PrioritizationStrategy,
	/// Simple senders penalization.
	pub tx_queue_penalization: Penalization,
	/// Do we want to mark transactions received locally (e.g. RPC) as local if we don't have the sending account?
	pub tx_queue_no_unfamiliar_locals: bool,
	/// Do we refuse to accept service transactions even if sender is certified.
	pub refuse_service_transactions: bool,
	/// Transaction pool limits.
	pub pool_limits: pool::Options,
	/// Initial transaction verification options.
	pub pool_verification_options: pool::verifier::Options,
}

impl Default for MinerOptions {
	fn default() -> Self {
		MinerOptions {
			force_sealing: false,
			reseal_on_external_tx: false,
			reseal_on_own_tx: true,
			reseal_on_uncle: false,
			reseal_min_period: Duration::from_secs(2),
			reseal_max_period: Duration::from_secs(120),
			pending_set: PendingSet::AlwaysQueue,
			work_queue_size: 20,
			enable_resubmission: true,
			infinite_pending_block: false,
			tx_queue_strategy: PrioritizationStrategy::GasPriceOnly,
			tx_queue_penalization: Penalization::Disabled,
			tx_queue_no_unfamiliar_locals: false,
			refuse_service_transactions: false,
			pool_limits: pool::Options {
				max_count: 8_192,
				max_per_sender: 81,
				max_mem_usage: 4 * 1024 * 1024,
			},
			pool_verification_options: pool::verifier::Options {
				minimal_gas_price: DEFAULT_MINIMAL_GAS_PRICE.into(),
				block_gas_limit: U256::max_value(),
				tx_gas_limit: U256::max_value(),
				no_early_reject: false,
			},
		}
	}
}

/// Configurable parameters of block authoring.
#[derive(Debug, Default, Clone)]
pub struct AuthoringParams {
	/// Lower and upper bound of block gas limit that we are targeting
	pub gas_range_target: (U256, U256),
	/// Block author
	pub author: Address,
	/// Block extra data
	pub extra_data: Bytes,
}

/// Block sealing mechanism
pub enum Author {
	/// Sealing block is external and we only need a reward beneficiary (i.e. PoW)
	External(Address),
	/// Sealing is done internally, we need a way to create signatures to seal block (i.e. PoA)
<<<<<<< HEAD
	Sealer(Box<EngineSigner>),
=======
	Sealer(Box<dyn EngineSigner>),
>>>>>>> 41aee5aa
}

impl Author {
	/// Get author's address.
	pub fn address(&self) -> Address {
		match *self {
			Author::External(address) => address,
			Author::Sealer(ref sealer) => sealer.address(),
		}
	}
}

struct SealingWork {
	queue: UsingQueue<ClosedBlock>,
	enabled: bool,
	next_allowed_reseal: Instant,
	next_mandatory_reseal: Instant,
	// block number when sealing work was last requested
	last_request: Option<u64>,
}

impl SealingWork {
	/// Are we allowed to do a non-mandatory reseal?
	fn reseal_allowed(&self) -> bool {
		Instant::now() > self.next_allowed_reseal
	}

	fn work_available(&self) -> bool {
		self.queue.peek_last_ref().is_some()
	}
}

/// Keeps track of transactions using priority queue and holds currently mined block.
/// Handles preparing work for "work sealing" or seals "internally" if Engine does not require work.
pub struct Miner {
	// NOTE [ToDr]  When locking always lock in this order!
	sealing: Mutex<SealingWork>,
	params: RwLock<AuthoringParams>,
	#[cfg(feature = "work-notify")]
	listeners: RwLock<Vec<Box<dyn NotifyWork>>>,
	nonce_cache: NonceCache,
	gas_pricer: Mutex<GasPricer>,
	options: MinerOptions,
	// TODO [ToDr] Arc is only required because of price updater
	transaction_queue: Arc<TransactionQueue>,
<<<<<<< HEAD
	engine: Arc<EthEngine>,
	accounts: Arc<LocalAccounts>,
	io_channel: RwLock<Option<IoChannel<ClientIoMessage>>>,
=======
	engine: Arc<dyn Engine>,
	accounts: Arc<dyn LocalAccounts>,
	io_channel: RwLock<Option<IoChannel<ClientIoMessage<Client>>>>,
>>>>>>> 41aee5aa
	service_transaction_checker: Option<ServiceTransactionChecker>,
}

impl Miner {
	/// Push listener that will handle new jobs
	#[cfg(feature = "work-notify")]
	pub fn add_work_listener(&self, notifier: Box<dyn NotifyWork>) {
		self.listeners.write().push(notifier);
		self.sealing.lock().enabled = true;
	}

	/// Set a callback to be notified about imported transactions' hashes.
	pub fn pending_transactions_receiver(&self) -> mpsc::UnboundedReceiver<Arc<Vec<H256>>> {
		let (sender, receiver) = mpsc::unbounded();
		self.transaction_queue.add_pending_listener(sender);
		receiver
	}

	/// Set a callback to be notified about imported transactions' hashes.
	pub fn full_transactions_receiver(&self) -> mpsc::UnboundedReceiver<Arc<Vec<(H256, TxStatus)>>> {
		let (sender, receiver) = mpsc::unbounded();
		self.transaction_queue.add_full_listener(sender);
		receiver
	}

	/// Creates new instance of miner Arc.
	pub fn new<A: LocalAccounts + 'static>(
		options: MinerOptions,
		gas_pricer: GasPricer,
		spec: &Spec,
		accounts: A,
	) -> Self {
		let limits = options.pool_limits.clone();
		let verifier_options = options.pool_verification_options.clone();
		let tx_queue_strategy = options.tx_queue_strategy;
		let nonce_cache_size = cmp::max(4096, limits.max_count / 4);
		let refuse_service_transactions = options.refuse_service_transactions;
<<<<<<< HEAD
=======
		let engine = spec.engine.clone();
>>>>>>> 41aee5aa

		Miner {
			sealing: Mutex::new(SealingWork {
				queue: UsingQueue::new(options.work_queue_size),
				enabled: options.force_sealing
					|| spec.engine.sealing_state() != SealingState::External,
				next_allowed_reseal: Instant::now(),
				next_mandatory_reseal: Instant::now() + options.reseal_max_period,
				last_request: None,
			}),
			params: RwLock::new(AuthoringParams::default()),
			#[cfg(feature = "work-notify")]
			listeners: RwLock::new(vec![]),
			gas_pricer: Mutex::new(gas_pricer),
			nonce_cache: NonceCache::new(nonce_cache_size),
			options,
			transaction_queue: Arc::new(TransactionQueue::new(limits, verifier_options, tx_queue_strategy)),
			accounts: Arc::new(accounts),
<<<<<<< HEAD
			engine: spec.engine.clone(),
=======
			engine,
>>>>>>> 41aee5aa
			io_channel: RwLock::new(None),
			service_transaction_checker: if refuse_service_transactions {
				None
			} else {
				Some(ServiceTransactionChecker::default())
			},
		}
	}

	/// Creates new instance of miner with given spec and accounts.
	///
	/// NOTE This should be only used for tests.
	pub fn new_for_tests(spec: &Spec, accounts: Option<HashSet<Address>>) -> Miner {
<<<<<<< HEAD
=======
		Miner::new_for_tests_force_sealing(spec, accounts, false)
	}

	/// Creates new instance of miner with given spec and accounts.
	///
	/// NOTE This should be only used for tests.
	pub fn new_for_tests_force_sealing(spec: &Spec, accounts: Option<HashSet<Address>>, force_sealing: bool) -> Miner {
>>>>>>> 41aee5aa
		let minimal_gas_price = 0.into();
		Miner::new(MinerOptions {
			pool_verification_options: pool::verifier::Options {
				minimal_gas_price,
				block_gas_limit: U256::max_value(),
				tx_gas_limit: U256::max_value(),
				no_early_reject: false,
			},
			reseal_min_period: Duration::from_secs(0),
			force_sealing,
			..Default::default()
		}, GasPricer::new_fixed(minimal_gas_price), spec, accounts.unwrap_or_default())
	}

	/// Sets `IoChannel`
	pub fn set_io_channel(&self, io_channel: IoChannel<ClientIoMessage<Client>>) {
		*self.io_channel.write() = Some(io_channel);
	}

	/// Sets in-blockchain checker for transactions.
	pub fn set_in_chain_checker<C>(&self, chain: &Arc<C>) where
		C: TransactionInfo + Send + Sync + 'static,
	{
		let client = Arc::downgrade(chain);
		self.transaction_queue.set_in_chain_checker(move |hash| {
			match client.upgrade() {
				Some(info) => info.transaction_block(TransactionId::Hash(*hash)).is_some(),
				None => false,
			}
		});
	}

	/// Clear all pending block states
	pub fn clear(&self) {
		self.sealing.lock().queue.reset();
	}

	/// Updates transaction queue verification limits.
	///
	/// Limits consist of current block gas limit and minimal gas price.
	pub fn update_transaction_queue_limits(&self, block_gas_limit: U256) {
		trace!(target: "miner", "minimal_gas_price: recalibrating...");
		let txq = self.transaction_queue.clone();
		let mut options = self.options.pool_verification_options.clone();
		self.gas_pricer.lock().recalibrate(move |gas_price| {
			debug!(target: "miner", "minimal_gas_price: Got gas price! {}", gas_price);
			options.minimal_gas_price = gas_price;
			options.block_gas_limit = block_gas_limit;
			txq.set_verifier_options(options);
		});
	}

	/// Returns ServiceTransactionChecker
	pub fn service_transaction_checker(&self) -> Option<ServiceTransactionChecker> {
		self.service_transaction_checker.clone()
	}

	/// Retrieves an existing pending block iff it's not older than given block number.
	///
	/// NOTE: This will not prepare a new pending block if it's not existing.
	fn map_existing_pending_block<F, T>(&self, f: F, latest_block_number: BlockNumber) -> Option<T> where
		F: FnOnce(&ClosedBlock) -> T,
	{
		self.sealing.lock().queue
			.peek_last_ref()
			.and_then(|b| {
				// to prevent a data race between block import and updating pending block
				// we allow the number to be equal.
				if b.header.number() >= latest_block_number {
					Some(f(b))
				} else {
					None
				}
			})
	}

	fn pool_client<'a, C: 'a>(&'a self, chain: &'a C) -> PoolClient<'a, C> where
		C: BlockChain + CallContract,
	{
		PoolClient::new(
			chain,
			&self.nonce_cache,
			&*self.engine,
			&*self.accounts,
			self.service_transaction_checker.as_ref(),
		)
	}

	/// Prepares new block for sealing including top transactions from queue.
	fn prepare_block<C>(&self, chain: &C) -> Option<(ClosedBlock, Option<H256>)> where
		C: BlockChain + CallContract + BlockProducer + Nonce + Sync,
	{
		trace_time!("prepare_block");
		let chain_info = chain.chain_info();

		// Open block
		// Some engines add transactions to the block for their own purposes, e.g. AuthorityRound RANDAO.
		let (mut open_block, original_work_hash, engine_txs) = {
			let mut sealing = self.sealing.lock();
			let last_work_hash = sealing.queue.peek_last_ref().map(|pb| pb.header.hash());
			let best_hash = chain_info.best_block_hash;

			// check to see if last ClosedBlock in would_seals is actually same parent block.
			// if so
			//   duplicate, re-open and push any new transactions.
			//   if at least one was pushed successfully, close and enqueue new ClosedBlock;
			//   otherwise, leave everything alone.
			// otherwise, author a fresh block.
<<<<<<< HEAD
			let mut open_block = match sealing.queue.get_pending_if(|b| b.header.parent_hash() == &best_hash) {
=======
			match sealing.queue.get_pending_if(|b| b.header.parent_hash() == &best_hash) {
>>>>>>> 41aee5aa
				Some(old_block) => {
					trace!(target: "miner", "prepare_block: Already have previous work; updating and returning");
					// add transactions to old_block
					(chain.reopen_block(old_block), last_work_hash, Vec::new())
				}
				None => {
					// block not found - create it.
					trace!(target: "miner", "prepare_block: No existing work - making new block");
					let params = self.params.read().clone();

					let block = match chain.prepare_open_block(
						params.author,
						params.gas_range_target,
						params.extra_data,
					) {
						Ok(block) => block,
						Err(err) => {
							warn!(target: "miner", "Open new block failed with error {:?}. This is likely an error in \
								  chain specification or on-chain consensus smart contracts.", err);
							return None;
						}
					};

					// Before adding from the queue to the new block, give the engine a chance to add transactions.
					match self.engine.generate_engine_transactions(&block) {
						Ok(transactions) => (block, last_work_hash, transactions),
						Err(err) => {
							error!(target: "miner", "Failed to prepare engine transactions for new block: {:?}. \
								   This is likely an error in chain specification or on-chain consensus smart \
								   contracts.", err);
							return None;
						}
					}
				}
			}
		};

		if self.options.infinite_pending_block {
			open_block.remove_gas_limit();
		}

		let mut invalid_transactions = HashSet::new();
		let mut not_allowed_transactions = HashSet::new();
		let mut senders_to_penalize = HashSet::new();
		let block_number = open_block.header.number();

		let mut tx_count = 0usize;
		let mut skipped_transactions = 0usize;

		let client = self.pool_client(chain);
		let engine_params = self.engine.params();
		let min_tx_gas: U256 = self.engine.schedule(chain_info.best_block_number).tx_gas.into();
		let nonce_cap: Option<U256> = if chain_info.best_block_number + 1 >= engine_params.dust_protection_transition {
			Some((engine_params.nonce_cap_increment * (chain_info.best_block_number + 1)).into())
		} else {
			None
		};
		// we will never need more transactions than limit divided by min gas
		let max_transactions = if min_tx_gas.is_zero() {
			usize::max_value()
		} else {
			MAX_SKIPPED_TRANSACTIONS.saturating_add(cmp::min(*open_block.header.gas_limit() / min_tx_gas, u64::max_value().into()).as_u64() as usize)
		};

		let queue_txs: Vec<Arc<_>> = self.transaction_queue.pending(
			client.clone(),
			pool::PendingSettings {
				block_number: chain_info.best_block_number,
				current_timestamp: chain_info.best_block_timestamp,
				nonce_cap,
				max_len: max_transactions.saturating_sub(engine_txs.len()),
				ordering: miner::PendingOrdering::Priority,
			}
		);

		let took_ms = |elapsed: &Duration| {
			elapsed.as_secs() * 1000 + elapsed.subsec_nanos() as u64 / 1_000_000
		};

		let block_start = Instant::now();
		debug!(target: "miner", "Attempting to push {} transactions.", engine_txs.len() + queue_txs.len());

		for transaction in engine_txs.into_iter().chain(queue_txs.into_iter().map(|tx| tx.signed().clone())) {
			let start = Instant::now();

			let hash = transaction.hash();
			let sender = transaction.sender();

			// Re-verify transaction again vs current state.
			let result = client.verify_for_pending_block(&transaction, &open_block.header)
				.map_err(|e| e.into())
				.and_then(|_| {
					open_block.push_transaction(transaction, None)
				});

			let took = start.elapsed();

			// Check for heavy transactions
			match self.options.tx_queue_penalization {
				Penalization::Enabled { ref offend_threshold } if &took > offend_threshold => {
					senders_to_penalize.insert(sender);
					debug!(target: "miner", "Detected heavy transaction ({} ms). Penalizing sender.", took_ms(&took));
				},
				_ => {},
			}

			debug!(target: "miner", "Adding tx {:?} took {} ms", hash, took_ms(&took));
			match result {
				Err(Error::Execution(ExecutionError::BlockGasLimitReached { gas_limit, gas_used, gas })) => {
					debug!(target: "miner", "Skipping adding transaction to block because of gas limit: {:?} (limit: {:?}, used: {:?}, gas: {:?})", hash, gas_limit, gas_used, gas);

					// Penalize transaction if it's above current gas limit
					if gas > gas_limit {
						debug!(target: "txqueue", "[{:?}] Transaction above block gas limit.", hash);
						invalid_transactions.insert(hash);
					}

					// Exit early if gas left is smaller then min_tx_gas
					let gas_left = gas_limit - gas_used;
					if gas_left < min_tx_gas {
						debug!(target: "miner", "Remaining gas is lower than minimal gas for a transaction. Block is full.");
						break;
					}

					// Avoid iterating over the entire queue in case block is almost full.
					skipped_transactions += 1;
					if skipped_transactions > MAX_SKIPPED_TRANSACTIONS {
						debug!(target: "miner", "Reached skipped transactions threshold. Assuming block is full.");
						break;
					}
				},
				// Invalid nonce error can happen only if previous transaction is skipped because of gas limit.
				// If there is erroneous state of transaction queue it will be fixed when next block is imported.
				Err(Error::Execution(ExecutionError::InvalidNonce { expected, got })) => {
					debug!(target: "miner", "Skipping adding transaction to block because of invalid nonce: {:?} (expected: {:?}, got: {:?})", hash, expected, got);
				},
				// already have transaction - ignore
				Err(Error::Transaction(transaction::Error::AlreadyImported)) => {},
				Err(Error::Transaction(transaction::Error::NotAllowed)) => {
					not_allowed_transactions.insert(hash);
					debug!(target: "miner", "Skipping non-allowed transaction for sender {:?}", hash);
				},
				Err(e) => {
					debug!(target: "txqueue", "[{:?}] Marking as invalid: {:?}.", hash, e);
					debug!(
						target: "miner", "Error adding transaction to block: number={}. transaction_hash={:?}, Error: {:?}", block_number, hash, e
					);
					invalid_transactions.insert(hash);
				},
				// imported ok
				_ => tx_count += 1,
			}
		}
		let elapsed = block_start.elapsed();
		debug!(target: "miner", "Pushed {} transactions in {} ms", tx_count, took_ms(&elapsed));

		let block = match open_block.close() {
			Ok(block) => block,
			Err(err) => {
				warn!(target: "miner", "Closing the block failed with error {:?}. This is likely an error in chain specificiations or on-chain consensus smart contracts.", err);
				return None;
			}
		};

		{
			self.transaction_queue.remove(invalid_transactions.iter(), true);
			self.transaction_queue.remove(not_allowed_transactions.iter(), false);
			self.transaction_queue.penalize(senders_to_penalize.iter());
		}

		Some((block, original_work_hash))
	}

	/// Returns `true` if we should create pending block even if some other conditions are not met.
	///
	/// In general we always seal iff:
	/// 1. --force-sealing CLI parameter is provided
	/// 2. There are listeners awaiting new work packages (e.g. remote work notifications or stratum).
	fn forced_sealing(&self) -> bool {
		let listeners_empty = {
			#[cfg(feature = "work-notify")]
			{ self.listeners.read().is_empty() }
			#[cfg(not(feature = "work-notify"))]
			{ true }
		};

		self.options.force_sealing || !listeners_empty
	}

	/// Check is reseal is allowed and necessary.
	fn requires_reseal(&self, best_block: BlockNumber) -> bool {
		let mut sealing = self.sealing.lock();
		if !sealing.enabled {
			trace!(target: "miner", "requires_reseal: sealing is disabled");
			return false
		}

		if !sealing.reseal_allowed() {
			trace!(target: "miner", "requires_reseal: reseal too early");
			return false
		}

		trace!(target: "miner", "requires_reseal: sealing enabled");

		const SEALING_TIMEOUT_IN_BLOCKS : u64 = 5;
		// Disable sealing if there were no requests for SEALING_TIMEOUT_IN_BLOCKS
		let had_requests = sealing.last_request.map(|last_request|
			best_block.saturating_sub(last_request) <= SEALING_TIMEOUT_IN_BLOCKS
		).unwrap_or(false);

		// keep sealing enabled if any of the conditions is met
		let sealing_enabled = self.forced_sealing()
			|| self.transaction_queue.has_local_pending_transactions()
			|| self.engine.sealing_state() == SealingState::Ready
			|| had_requests;

		let should_disable_sealing = !sealing_enabled;

		trace!(target: "miner", "requires_reseal: should_disable_sealing={}; forced={:?}, has_local={:?}, internal={:?}, had_requests={:?}",
			should_disable_sealing,
			self.forced_sealing(),
			self.transaction_queue.has_local_pending_transactions(),
			self.engine.sealing_state(),
			had_requests,
		);

		if should_disable_sealing {
			trace!(target: "miner", "Miner sleeping (current {}, last {})", best_block, sealing.last_request.unwrap_or(0));
			sealing.enabled = false;
			sealing.queue.reset();
			false
		} else {
			// sealing enabled and we don't want to sleep.
			sealing.next_allowed_reseal = Instant::now() + self.options.reseal_min_period;
			true
		}
	}

	// TODO: (https://github.com/paritytech/parity-ethereum/issues/10407)
	// This is only used in authority_round path, and should be refactored to merge with the other seal() path.
<<<<<<< HEAD
	// Attempts to perform internal sealing (one that does not require work) and handles the result depending on the
	// type of Seal.
=======
	// Attempts to perform internal sealing (one that does not require work: e.g. Clique
	// and Aura) and handles the result depending on the type of Seal.
>>>>>>> 41aee5aa
	fn seal_and_import_block_internally<C>(&self, chain: &C, block: ClosedBlock) -> bool
		where C: BlockChain + SealedBlockImporter,
	{
		{
			let sealing = self.sealing.lock();
			if block.transactions.is_empty()
				&& !self.forced_sealing()
				&& Instant::now() <= sealing.next_mandatory_reseal
			{
				return false
			}
		}
		let block_number = block.header.number();
		trace!(target: "miner", "seal_block_internally: attempting internal seal for block #{}", block_number);

<<<<<<< HEAD
		trace!(target: "miner", "seal_block_internally: attempting internal seal.");

=======
>>>>>>> 41aee5aa
		let parent_header = match chain.block_header(BlockId::Hash(*block.header.parent_hash())) {
			Some(h) => {
				match h.decode() {
					Ok(decoded_hdr) => decoded_hdr,
					Err(e) => {
						error!(target: "miner", "seal_block_internally: Block #{}, Could not decode header from parent block (hash={}): {:?}", block_number, block.header.parent_hash(), e);
						return false
					}
				}
			},
			None => {
				trace!(target: "miner", "Block #{}: Parent with hash={} does not exist in our DB", block_number, block.header.parent_hash());
				return false
			},
		};

<<<<<<< HEAD
		match self.engine.generate_seal(&block, &parent_header) {
			// Save proposal for later seal submission and broadcast it.
			Seal::Proposal(seal) => {
				trace!(target: "miner", "Received a Proposal seal.");
				{
					let mut sealing = self.sealing.lock();
					sealing.next_mandatory_reseal = Instant::now() + self.options.reseal_max_period;
					sealing.queue.set_pending(block.clone());
					sealing.queue.use_last_ref();
				}

				block
					.lock()
					.seal(&*self.engine, seal)
					.map(|sealed| {
						chain.broadcast_proposal_block(sealed);
						true
					})
					.unwrap_or_else(|e| {
						warn!("ERROR: seal failed when given internally generated seal: {}", e);
						false
					})
			},
			// Directly import a regular sealed block.
			Seal::Regular(seal) => {
				trace!(target: "miner", "Received a Regular seal.");
				{
					let mut sealing = self.sealing.lock();
					sealing.next_mandatory_reseal = Instant::now() + self.options.reseal_max_period;
				}
=======
		let sealing_result =
			match self.engine.generate_seal(&block, &parent_header) {
				// Directly import a regular sealed block.
				Seal::Regular(seal) => {
					trace!(target: "miner", "Block #{}: Received a Regular seal.", block_number);
					{
						let mut sealing = self.sealing.lock();
						sealing.next_mandatory_reseal = Instant::now() + self.options.reseal_max_period;
					}
>>>>>>> 41aee5aa

					block
						.lock()
						.seal(&*self.engine, seal)
						.map(|sealed| {
							match chain.import_sealed_block(sealed) {
								Ok(_) => true,
								Err(e) => {
									error!(target: "miner", "Block #{}: seal_and_import_block_internally: import_sealed_block returned {:?}", block_number, e);
									false
								}
							}
						})
						.unwrap_or_else(|e| {
							warn!("ERROR: Block #{}, importing sealed block failed when given internally generated seal: {}", block_number, e);
							false
						})
				},
				Seal::None => false,
			};
		sealing_result
	}

	/// Prepares work which has to be done to seal.
	fn prepare_work(&self, block: ClosedBlock, original_work_hash: Option<H256>) {
		let (work, is_new) = {
			let block_header = block.header.clone();
			let block_hash = block_header.hash();

			let mut sealing = self.sealing.lock();
			let last_work_hash = sealing.queue.peek_last_ref().map(|pb| pb.header.hash());

			trace!(
				target: "miner",
				"prepare_work: Checking whether we need to reseal: orig={:?} last={:?}, this={:?}",
				original_work_hash, last_work_hash, block_hash
			);

			let (work, is_new) = if last_work_hash.map_or(true, |h| h != block_hash) {
				trace!(
					target: "miner",
					"prepare_work: Pushing a new, refreshed or borrowed pending {}...",
					block_hash
				);
				let is_new = original_work_hash.map_or(true, |h| h != block_hash);

				sealing.queue.set_pending(block);

				#[cfg(feature = "work-notify")]
				{
					// If push notifications are enabled we assume all work items are used.
					if is_new && !self.listeners.read().is_empty() {
						sealing.queue.use_last_ref();
					}
				}

				(Some((block_hash, *block_header.difficulty(), block_header.number())), is_new)
			} else {
				(None, false)
			};
			trace!(
				target: "miner",
				"prepare_work: leaving (last={:?})",
				sealing.queue.peek_last_ref().map(|b| b.header.hash())
			);
			(work, is_new)
		};

		#[cfg(feature = "work-notify")]
		{
			if is_new {
				work.map(|(pow_hash, difficulty, number)| {
					for notifier in self.listeners.read().iter() {
						notifier.notify(pow_hash, difficulty, number)
					}
				});
			}
		}

		// NB: hack to use variables to avoid warning.
		#[cfg(not(feature = "work-notify"))]
		{
			let _work = work;
			let _is_new = is_new;
		}
	}

	/// Prepare a pending block. Returns the preparation status.
	/// Only used by externally sealing engines.
	fn prepare_pending_block<C>(&self, client: &C) -> BlockPreparationStatus
		where
			C: BlockChain + CallContract + BlockProducer + SealedBlockImporter + Nonce + Sync,
	{
		trace!(target: "miner", "prepare_pending_block: entering");
		// Unless we are `--force-sealing` we create pending blocks if
		//  1. we have local pending transactions
		//  2. or someone is requesting `eth_getWork`
		// When either condition is true, `sealing.enabled` is flipped to true (and if you
		// have no more local transactions or stop calling `eth_getWork`, it is set to `false`).

		// Here we check if there are pending blocks already (if so, we don't need to create
		// a new one); if there are none, we set `sealing.enabled` to true because the
		// calling code expects it to be on (or they wouldn't have called this method).
		// Yes, it's a bit convoluted.
		let prepare_new_block = self.maybe_enable_sealing();

		if self.engine.sealing_state() != SealingState::External {
			trace!(target: "miner", "prepare_pending_block: engine not sealing externally; not preparing");
			return BlockPreparationStatus::NotPrepared;
		}

		let preparation_status = if prepare_new_block {
			// --------------------------------------------------------------------------
			// | NOTE Code below requires sealing locks.                                |
			// | Make sure to release the locks before calling that method.             |
			// --------------------------------------------------------------------------
			match self.prepare_block(client) {
				Some((block, original_work_hash)) => {
					self.prepare_work(block, original_work_hash);
					BlockPreparationStatus::Succeeded
				},
				None => BlockPreparationStatus::Failed,
			}
		} else {
			BlockPreparationStatus::NotPrepared
		};

		let best_number = client.chain_info().best_block_number;
		let mut sealing = self.sealing.lock();
		if sealing.last_request != Some(best_number) {
			trace!(
				target: "miner",
				"prepare_pending_block: Miner received request (was {}, now {}) - waking up.",
				sealing.last_request.unwrap_or(0), best_number
			);
			sealing.last_request = Some(best_number);
		}

		preparation_status
	}


	/// Set `sealing.enabled` to true if there is available work to do (pending or in the queue).
	fn maybe_enable_sealing(&self) -> bool {
		let mut sealing = self.sealing.lock();
		if !sealing.work_available() {
			trace!(target: "miner", "maybe_enable_sealing: we have work to do so enabling sealing");
			sealing.enabled = true;
			true
		} else {
			false
		}
	}

	/// Prepare pending block, check whether sealing is needed, and then update sealing.
	fn prepare_and_update_sealing<C: miner::BlockChainClient>(&self, chain: &C) {
<<<<<<< HEAD

		// Make sure to do it after transaction is imported and lock is dropped.
		// We need to create pending block and enable sealing.
		if self.engine.seals_internally().unwrap_or(false) || self.prepare_pending_block(chain) == BlockPreparationStatus::NotPrepared {
			// If new block has not been prepared (means we already had one)
			// or Engine might be able to seal internally,
			// we need to update sealing.
			self.update_sealing(chain);
=======
		match self.engine.sealing_state() {
			SealingState::Ready => {
				self.maybe_enable_sealing();
				self.update_sealing(chain, ForceUpdateSealing::No);
			}
			SealingState::External => {
				// this calls `maybe_enable_sealing()`
				if self.prepare_pending_block(chain) == BlockPreparationStatus::NotPrepared {
					self.update_sealing(chain, ForceUpdateSealing::No);
				}
			}
			SealingState::NotReady => { self.maybe_enable_sealing(); },
>>>>>>> 41aee5aa
		}
	}
}

impl miner::MinerService for Miner {
	type State = State<::state_db::StateDB>;

	fn authoring_params(&self) -> AuthoringParams {
		self.params.read().clone()
	}

	fn set_gas_range_target(&self, gas_range_target: (U256, U256)) {
		self.params.write().gas_range_target = gas_range_target;
	}

	fn set_extra_data(&self, extra_data: Bytes) {
		self.params.write().extra_data = extra_data;
	}

<<<<<<< HEAD
	fn set_author(&self, author: Author) {
		self.params.write().author = author.address();

		if let Author::Sealer(signer) = author {
			if self.engine.seals_internally().is_some() {
				// Enable sealing
				self.sealing.lock().enabled = true;
				// --------------------------------------------------------------------------
				// | NOTE Code below may require author and sealing locks                   |
				// | (some `Engine`s call `EngineClient.update_sealing()`)                  |
				// | Make sure to release the locks before calling that method.             |
				// --------------------------------------------------------------------------
				self.engine.set_signer(signer);
			} else {
				warn!("Setting an EngineSigner while Engine does not require one.");
=======
	fn set_author<T: Into<Option<Author>>>(&self, author: T) {
		let author_opt = author.into();
		self.params.write().author = author_opt.as_ref().map(Author::address).unwrap_or_default();

		match author_opt {
			Some(Author::Sealer(signer)) => {
				if self.engine.sealing_state() != SealingState::External {
					// Enable sealing
					self.sealing.lock().enabled = true;
					// --------------------------------------------------------------------------
					// | NOTE Code below may require author and sealing locks                   |
					// | (some `Engine`s call `EngineClient.update_sealing()`)                  |
					// | Make sure to release the locks before calling that method.             |
					// --------------------------------------------------------------------------
					self.engine.set_signer(Some(signer));
				} else {
					warn!("Setting an EngineSigner while Engine does not require one.");
				}
			}
			Some(Author::External(_address)) => (),
			None => {
				// Clear the author.
				if self.engine.sealing_state() != SealingState::External {
					// Disable sealing.
					self.sealing.lock().enabled = false;
					// --------------------------------------------------------------------------
					// | NOTE Code below may require author and sealing locks                   |
					// | (some `Engine`s call `EngineClient.update_sealing()`)                  |
					// | Make sure to release the locks before calling that method.             |
					// --------------------------------------------------------------------------
					self.engine.set_signer(None);
				}
>>>>>>> 41aee5aa
			}
		}
	}

	fn sensible_gas_price(&self) -> U256 {
		// 10% above our minimum.
		self.transaction_queue.current_worst_gas_price() * 110u32 / 100
	}

	fn sensible_gas_limit(&self) -> U256 {
		self.params.read().gas_range_target.0 / 5
	}

	fn set_minimal_gas_price(&self, new_price: U256) -> Result<bool, &str> {
		match *self.gas_pricer.lock() {
			// Binding the gas pricer to `gp` here to prevent
			// a deadlock when calling recalibrate()
			ref mut gp @ GasPricer::Fixed(_) => {
				trace!(target: "miner", "minimal_gas_price: recalibrating fixed...");
				*gp = GasPricer::new_fixed(new_price);

				let txq = self.transaction_queue.clone();
				let mut options = self.options.pool_verification_options.clone();
				gp.recalibrate(move |gas_price| {
					debug!(target: "miner", "minimal_gas_price: Got gas price! {}", gas_price);
					options.minimal_gas_price = gas_price;
					txq.set_verifier_options(options);
				});

				Ok(true)
			},
			#[cfg(feature = "price-info")]
			GasPricer::Calibrated(_) => {
				let error_msg = "Can't update fixed gas price while automatic gas calibration is enabled.";
				return Err(error_msg);
			},
		}
	}

	fn import_external_transactions<C: miner::BlockChainClient>(
		&self,
		chain: &C,
		transactions: Vec<UnverifiedTransaction>
	) -> Vec<Result<(), transaction::Error>> {
		trace!(target: "external_tx", "Importing external transactions");
		let client = self.pool_client(chain);
		let results = self.transaction_queue.import(
			client,
			transactions.into_iter().map(pool::verifier::Transaction::Unverified),
		);

		// --------------------------------------------------------------------------
		// | NOTE Code below requires sealing locks.                                |
		// | Make sure to release the locks before calling that method.             |
		// --------------------------------------------------------------------------
		if !results.is_empty() && self.options.reseal_on_external_tx &&	self.sealing.lock().reseal_allowed() {
			self.prepare_and_update_sealing(chain);
		}

		results
	}

	fn import_own_transaction<C: miner::BlockChainClient>(
		&self,
		chain: &C,
		pending: PendingTransaction
	) -> Result<(), transaction::Error> {
		// note: you may want to use `import_claimed_local_transaction` instead of this one.

		trace!(target: "own_tx", "Importing transaction: {:?}", pending);

		let client = self.pool_client(chain);
		let imported = self.transaction_queue.import(
			client,
			Some(pool::verifier::Transaction::Local(pending))
		).pop().expect("one result returned per added transaction; one added => one result; qed");

		// --------------------------------------------------------------------------
		// | NOTE Code below requires sealing locks.                                |
		// | Make sure to release the locks before calling that method.             |
		// --------------------------------------------------------------------------
		if imported.is_ok() && self.options.reseal_on_own_tx && self.sealing.lock().reseal_allowed() {
			self.prepare_and_update_sealing(chain);
		}

		imported
	}

	fn import_claimed_local_transaction<C: miner::BlockChainClient>(
		&self,
		chain: &C,
		pending: PendingTransaction,
		trusted: bool
	) -> Result<(), transaction::Error> {
		// treat the tx as local if the option is enabled, if we have the account, or if
		// the account is specified as a Prioritized Local Addresses
		let sender = pending.sender();
		let treat_as_local = trusted
			|| !self.options.tx_queue_no_unfamiliar_locals
			|| self.accounts.is_local(&sender);

		if treat_as_local {
			self.import_own_transaction(chain, pending)
		} else {
			// We want to replicate behaviour for external transactions if we're not going to treat
			// this as local. This is important with regards to sealing blocks
			self.import_external_transactions(chain, vec![pending.transaction.into()])
				.pop().expect("one result per tx, as in `import_own_transaction`")
		}
	}

	fn local_transactions(&self) -> BTreeMap<H256, pool::local_transactions::Status> {
		self.transaction_queue.local_transactions()
	}

	fn queued_transactions(&self) -> Vec<Arc<VerifiedTransaction>> {
		self.transaction_queue.all_transactions()
	}

	fn queued_transaction_hashes(&self) -> Vec<H256> {
		self.transaction_queue.all_transaction_hashes()
	}

	fn pending_transaction_hashes<C>(&self, chain: &C) -> BTreeSet<H256> where
		C: ChainInfo + Sync,
	{
		let chain_info = chain.chain_info();

		let from_queue = || self.transaction_queue.pending_hashes(
			|sender| self.nonce_cache.get(sender),
		);

		let from_pending = || {
			self.map_existing_pending_block(|sealing| {
				sealing.transactions
					.iter()
					.map(|signed| signed.hash())
					.collect()
			}, chain_info.best_block_number)
		};

		match self.options.pending_set {
			PendingSet::AlwaysQueue => {
				from_queue()
			},
			PendingSet::AlwaysSealing => {
				from_pending().unwrap_or_default()
			},
			PendingSet::SealingOrElseQueue => {
				from_pending().unwrap_or_else(from_queue)
			},
		}
	}

	fn ready_transactions<C>(&self, chain: &C, max_len: usize, ordering: miner::PendingOrdering)
		-> Vec<Arc<VerifiedTransaction>>
	where
		C: ChainInfo + Nonce + Sync,
	{
		// No special filtering options applied (neither tx_hash, receiver or sender)
		self.ready_transactions_filtered(chain, max_len, None, ordering)
	}

	fn ready_transactions_filtered<C>(
		&self,
		chain: &C,
		max_len: usize,
		filter: Option<FilterOptions>,
		ordering: miner::PendingOrdering,
	) -> Vec<Arc<VerifiedTransaction>>
	where
		C: ChainInfo + Nonce + Sync,
	{
		let chain_info = chain.chain_info();

		let from_queue = || {
			// We propagate transactions over the nonce cap.
			// The mechanism is only to limit number of transactions in pending block
			// those transactions are valid and will just be ready to be included in next block.
			let nonce_cap = None;

			let mut pending = self.transaction_queue.pending(
				CachedNonceClient::new(chain, &self.nonce_cache),
				pool::PendingSettings {
					block_number: chain_info.best_block_number,
					current_timestamp: chain_info.best_block_timestamp,
					nonce_cap,
					max_len,
					ordering,
				},
			);

			pending.retain(|tx| {
				filter.as_ref().map_or(true, |filter| {
					filter.matches(tx.signed())
				})
			});

			pending
		};

		let from_pending = || {
			self.map_existing_pending_block(|sealing| {
				sealing.transactions
					.iter()
					.map(|signed| pool::VerifiedTransaction::from_pending_block_transaction(signed.clone()))
					.map(Arc::new)
					.filter(|tx| {
						filter.as_ref().map_or(true, |filter| {
							filter.matches(tx.signed())
						})
					})
					.take(max_len)
					.collect()
			}, chain_info.best_block_number)
		};

		match self.options.pending_set {
			PendingSet::AlwaysQueue => {
				from_queue()
			},
			PendingSet::AlwaysSealing => {
				from_pending().unwrap_or_default()
			},
			PendingSet::SealingOrElseQueue => {
				from_pending().unwrap_or_else(from_queue)
			},
		}
	}

	fn next_nonce<C>(&self, chain: &C, address: &Address) -> U256 where
		C: Nonce + Sync,
	{
		self.transaction_queue.next_nonce(CachedNonceClient::new(chain, &self.nonce_cache), address)
			.unwrap_or_else(|| chain.latest_nonce(address))
	}

	fn transaction(&self, hash: &H256) -> Option<Arc<VerifiedTransaction>> {
		self.transaction_queue.find(hash)
	}

	fn remove_transaction(&self, hash: &H256) -> Option<Arc<VerifiedTransaction>> {
		self.transaction_queue.remove(::std::iter::once(hash), false)
			.pop()
			.expect("remove() returns one result per hash; one hash passed; qed")
	}

	fn queue_status(&self) -> QueueStatus {
		self.transaction_queue.status()
	}

	fn pending_receipts(&self, best_block: BlockNumber) -> Option<Vec<RichReceipt>> {
		self.map_existing_pending_block(|pending| {
			let receipts = &pending.receipts;
			pending.transactions
				.iter()
				.enumerate()
				.map(|(index, tx)| {
					let prev_gas = if index == 0 { Default::default() } else { receipts[index - 1].gas_used };
					let receipt = &receipts[index];
					RichReceipt {
						from: tx.sender(),
						to: match tx.action {
							Action::Create => None,
							Action::Call(ref address) => Some(*address),
						},
						transaction_hash: tx.hash(),
						transaction_index: index,
						cumulative_gas_used: receipt.gas_used,
						gas_used: receipt.gas_used - prev_gas,
						contract_address: match tx.action {
							Action::Call(_) => None,
							Action::Create => {
								let sender = tx.sender();
<<<<<<< HEAD
								Some(contract_address(self.engine.create_address_scheme(pending.header.number()), &sender, &tx.nonce, &tx.data).0)
=======
								Some(contract_address(CreateContractAddress::FromSenderAndNonce, &sender, &tx.nonce, &tx.data).0)
>>>>>>> 41aee5aa
							}
						},
						logs: receipt.logs.clone(),
						log_bloom: receipt.log_bloom,
						outcome: receipt.outcome.clone(),
					}
				})
				.collect()
		}, best_block)
	}

	/// Update sealing if required.
	/// Prepare the block and work if the Engine does not seal internally.
	fn update_sealing<C>(&self, chain: &C, force: ForceUpdateSealing) where
		C: BlockChain + CallContract + BlockProducer + SealedBlockImporter + Nonce + Sync,
	{
		trace!(target: "miner", "update_sealing");

		// Do nothing if we don't want to force update_sealing and reseal is not required.
		// but note that `requires_reseal` updates internal state.
		if force == ForceUpdateSealing::No &&
			!self.requires_reseal(chain.chain_info().best_block_number)
		{
			return;
		}

		let sealing_state = self.engine.sealing_state();
		if sealing_state == SealingState::NotReady {
			return;
		}

		// --------------------------------------------------------------------------
		// | NOTE Code below requires sealing locks.                                |
		// | Make sure to release the locks before calling that method.             |
		// --------------------------------------------------------------------------
		trace!(target: "miner", "update_sealing: preparing a block");
		let (block, original_work_hash) = match self.prepare_block(chain) {
			Some((block, original_work_hash)) => (block, original_work_hash),
			None => return,
		};

		// refuse to seal the first block of the chain if it contains hard forks
		// which should be on by default.
		if block.header.number() == 1 {
			if let Some(name) = self.engine.params().nonzero_bugfix_hard_fork() {
				warn!("Your chain specification contains one or more hard forks which are required to be \
						on by default. Please remove these forks and start your chain again: {}.", name);
				return;
			}
		}

		match sealing_state {
			SealingState::Ready => {
				trace!(target: "miner", "update_sealing: engine indicates internal sealing");
				if self.seal_and_import_block_internally(chain, block) {
					trace!(target: "miner", "update_sealing: imported internally sealed block");
				}
				return
			},
			SealingState::NotReady => unreachable!("We returned right after sealing_state was computed. qed."),
			SealingState::External => {
				trace!(target: "miner", "update_sealing: engine does not seal internally, preparing work");
				self.prepare_work(block, original_work_hash);
			},
		};
	}

	fn is_currently_sealing(&self) -> bool {
		self.sealing.lock().enabled
	}

	fn work_package<C>(&self, chain: &C) -> Option<(H256, BlockNumber, u64, U256)> where
		C: BlockChain + CallContract + BlockProducer + SealedBlockImporter + Nonce + Sync,
	{
		if self.engine.sealing_state() != SealingState::External {
			return None;
		}

		self.prepare_pending_block(chain);

		self.sealing.lock().queue.use_last_ref().map(|b| {
			let header = &b.header;
			(header.hash(), header.number(), header.timestamp(), *header.difficulty())
		})
	}

	// Note used for external submission (PoW) and internally by sealing engines.
	fn submit_seal(&self, block_hash: H256, seal: Vec<Bytes>) -> Result<SealedBlock, Error> {
<<<<<<< HEAD
		let result =
			if let Some(b) = self.sealing.lock().queue.get_used_if(
				if self.options.enable_resubmission {
					GetAction::Clone
				} else {
					GetAction::Take
				},
				|b| &b.header.bare_hash() == &block_hash
			) {
				trace!(target: "miner", "Submitted block {}={} with seal {:?}", block_hash, b.header.bare_hash(), seal);
				b.lock().try_seal(&*self.engine, seal).or_else(|e| {
					warn!(target: "miner", "Mined solution rejected: {}", e);
					Err(ErrorKind::PowInvalid.into())
				})
			} else {
=======
		let action = if self.options.enable_resubmission {
			GetAction::Clone
		} else {
			GetAction::Take
		};

		let block = self.sealing.lock().queue
			.get_used_if(action, |b| &b.header.bare_hash() == &block_hash)
			.ok_or_else(|| {
>>>>>>> 41aee5aa
				warn!(target: "miner", "Submitted solution rejected: Block unknown or out of date.");
				Error::PowHashInvalid
			})?;

		trace!(
			target: "miner", "Submitted block {hash}={bare_hash} with seal {seal:?}",
			hash = block_hash,
			bare_hash = block.header.bare_hash(),
			seal = seal
		);

<<<<<<< HEAD
		result.and_then(|sealed| {
			let n = sealed.header.number();
			let h = sealed.header.hash();
			info!(target: "miner", "Submitted block imported OK. #{}: {}", Colour::White.bold().paint(format!("{}", n)), Colour::White.bold().paint(format!("{:x}", h)));
			Ok(sealed)
		})
=======
		let sealed = block.lock()
			.try_seal(&*self.engine, seal)
			.map_err(|e| {
				warn!(target: "miner", "Mined solution rejected: {}", e);
				Error::PowInvalid
			})?;

		let n = sealed.header.number();
		let h = sealed.header.hash();

		info!(
			target: "miner", "Submitted block imported OK. #{number}: {hash}",
			number = Colour::White.bold().paint(n.to_string()),
			hash = Colour::White.bold().paint(format!("{:x}", h))
		);

		Ok(sealed)
>>>>>>> 41aee5aa
	}

	fn chain_new_blocks<C>(&self, chain: &C, imported: &[H256], _invalid: &[H256], enacted: &[H256], retracted: &[H256], is_internal_import: bool)
		where C: miner::BlockChainClient,
	{
		trace!(target: "miner", "chain_new_blocks");

		// 1. We ignore blocks that were `imported` unless resealing on new uncles is enabled.
		// 2. We ignore blocks that are `invalid` because it doesn't have any meaning in terms of the transactions that
		//    are in those blocks

		let has_new_best_block = enacted.len() > 0;

		if has_new_best_block {
			// Clear nonce cache
			self.nonce_cache.clear();
		}

		// First update gas limit in transaction queue and minimal gas price.
		let gas_limit = *chain.best_block_header().gas_limit();
		self.update_transaction_queue_limits(gas_limit);

		// Then import all transactions from retracted blocks.
		let client = self.pool_client(chain);
		{
			retracted
				.par_iter()
				.for_each(|hash| {
					let block = chain.block(BlockId::Hash(*hash))
						.expect("Client is sending message after commit to db and inserting to chain; the block is available; qed");
					let txs = block.transactions()
						.into_iter()
						.map(pool::verifier::Transaction::Retracted);
					let _ = self.transaction_queue.import(
						client.clone(),
						txs,
					);
				});
		}

		if has_new_best_block || (imported.len() > 0 && self.options.reseal_on_uncle) {
			// Reset `next_allowed_reseal` in case a block is imported.
			// Even if min_period is high, we will always attempt to create
			// new pending block.
			self.sealing.lock().next_allowed_reseal = Instant::now();

			if !is_internal_import {
				// --------------------------------------------------------------------------
				// | NOTE Code below requires sealing locks.                                |
				// | Make sure to release the locks before calling that method.             |
				// --------------------------------------------------------------------------
				self.update_sealing(chain, ForceUpdateSealing::No);
			}
		}

		if has_new_best_block {
			// Make sure to cull transactions after we update sealing.
			// Not culling won't lead to old transactions being added to the block
			// (thanks to Ready), but culling can take significant amount of time,
			// so best to leave it after we create some work for miners to prevent increased
			// uncle rate.
			// If the io_channel is available attempt to offload culling to a separate task
			// to avoid blocking chain_new_blocks
			if let Some(ref channel) = *self.io_channel.read() {
				let queue = self.transaction_queue.clone();
				let nonce_cache = self.nonce_cache.clone();
				let engine = self.engine.clone();
				let accounts = self.accounts.clone();
				let service_transaction_checker = self.service_transaction_checker.clone();
<<<<<<< HEAD

				let cull = move |chain: &::client::Client| {
=======
				let cull = move |chain: &Client| {
>>>>>>> 41aee5aa
					let client = PoolClient::new(
						chain,
						&nonce_cache,
						&*engine,
						&*accounts,
						service_transaction_checker.as_ref(),
					);
					queue.cull(client);
<<<<<<< HEAD
					if is_internal_import {
						chain.update_sealing();
=======
					if engine.should_reseal_on_update() {
						// force update_sealing here to skip `reseal_required` checks
						chain.update_sealing(ForceUpdateSealing::Yes);
>>>>>>> 41aee5aa
					}
				};

				if let Err(e) = channel.send(ClientIoMessage::<Client>::execute(cull)) {
					warn!(target: "miner", "Error queueing cull: {:?}", e);
				}
			} else {
				self.transaction_queue.cull(client);
<<<<<<< HEAD
				if is_internal_import {
					self.update_sealing(chain);
				}
			}
		}
=======
				if self.engine.should_reseal_on_update() {
					// force update_sealing here to skip `reseal_required` checks
					self.update_sealing(chain, ForceUpdateSealing::Yes);
				}
			}
		}

>>>>>>> 41aee5aa
		if let Some(ref service_transaction_checker) = self.service_transaction_checker {
			match service_transaction_checker.refresh_cache(chain) {
				Ok(true) => {
					trace!(target: "client", "Service transaction cache was refreshed successfully");
				},
				Ok(false) => {
					trace!(target: "client", "Registrar or/and service transactions contract does not exist");
				},
				Err(e) => error!(target: "client", "Error occurred while refreshing service transaction cache: {}", e)
			};
		};
	}

	fn pending_state(&self, latest_block_number: BlockNumber) -> Option<Self::State> {
		self.map_existing_pending_block(|b| b.state.clone(), latest_block_number)
	}

	fn pending_block_header(&self, latest_block_number: BlockNumber) -> Option<Header> {
		self.map_existing_pending_block(|b| b.header.clone(), latest_block_number)
	}

	fn pending_block(&self, latest_block_number: BlockNumber) -> Option<Block> {
		self.map_existing_pending_block(|b| {
			Block {
				header: b.header.clone(),
				transactions: b.transactions.iter().cloned().map(Into::into).collect(),
				uncles: b.uncles.to_vec(),
			}
		}, latest_block_number)
	}

	fn pending_transactions(&self, latest_block_number: BlockNumber) -> Option<Vec<SignedTransaction>> {
		self.map_existing_pending_block(|b| b.transactions.iter().cloned().collect(), latest_block_number)
	}
}

#[cfg(test)]
mod tests {
	use std::iter::FromIterator;

	use super::*;
	use accounts::AccountProvider;
<<<<<<< HEAD
	use ethkey::{Generator, Random};
=======
	use parity_crypto::publickey::{Generator, Random};
>>>>>>> 41aee5aa
	use hash::keccak;
	use rustc_hex::FromHex;

<<<<<<< HEAD
	use client::{TestBlockChainClient, EachBlockWith, ChainInfo, ImportSealedBlock};
	use miner::{MinerService, PendingOrdering};
	use test_helpers::{generate_dummy_client, generate_dummy_client_with_spec};
	use types::transaction::{Transaction};
=======
	use client_traits::ChainInfo;
	use client::ImportSealedBlock;
	use miner::{MinerService, PendingOrdering, filter_options::FilterOperator};
	use test_helpers::{
		generate_dummy_client, generate_dummy_client_with_spec, TestBlockChainClient, EachBlockWith
	};
	use types::{
		BlockNumber,
		transaction::Transaction
	};
	use spec;
>>>>>>> 41aee5aa

	#[test]
	fn should_prepare_block_to_seal() {
		// given
		let client = TestBlockChainClient::default();
		let miner = Miner::new_for_tests(&spec::new_test(), None);

		// when
		let sealing_work = miner.work_package(&client);
		assert!(sealing_work.is_some(), "Expected closed block");
	}

	#[test]
	fn should_still_work_after_a_couple_of_blocks() {
		// given
		let client = TestBlockChainClient::default();
		let miner = Miner::new_for_tests(&spec::new_test(), None);

		let res = miner.work_package(&client);
		let hash = res.unwrap().0;
		let block = miner.submit_seal(hash, vec![]).unwrap();
		client.import_sealed_block(block).unwrap();

		// two more blocks mined, work requested.
		client.add_blocks(1, EachBlockWith::Uncle);
		miner.work_package(&client);

		client.add_blocks(1, EachBlockWith::Uncle);
		miner.work_package(&client);

		// solution to original work submitted.
		assert!(miner.submit_seal(hash, vec![]).is_ok());
	}

	fn miner() -> Miner {
		Miner::new(
			MinerOptions {
				force_sealing: false,
				reseal_on_external_tx: false,
				reseal_on_own_tx: true,
				reseal_on_uncle: false,
				reseal_min_period: Duration::from_secs(5),
				reseal_max_period: Duration::from_secs(120),
				pending_set: PendingSet::AlwaysSealing,
				work_queue_size: 5,
				enable_resubmission: true,
				infinite_pending_block: false,
				tx_queue_penalization: Penalization::Disabled,
				tx_queue_strategy: PrioritizationStrategy::GasPriceOnly,
				tx_queue_no_unfamiliar_locals: false,
				refuse_service_transactions: false,
				pool_limits: Default::default(),
				pool_verification_options: pool::verifier::Options {
					minimal_gas_price: 0.into(),
					block_gas_limit: U256::max_value(),
					tx_gas_limit: U256::max_value(),
					no_early_reject: false,
				},
			},
			GasPricer::new_fixed(0u64.into()),
<<<<<<< HEAD
			&Spec::new_test(),
=======
			&spec::new_test(),
>>>>>>> 41aee5aa
			::std::collections::HashSet::new(), // local accounts
		)
	}

	const TEST_CHAIN_ID: u64 = 2;

	fn transaction() -> SignedTransaction {
		transaction_with_chain_id(TEST_CHAIN_ID)
	}

	fn transaction_with_chain_id(chain_id: u64) -> SignedTransaction {
		let keypair = Random.generate().unwrap();
		Transaction {
			action: Action::Create,
			value: U256::zero(),
			data: "3331600055".from_hex().unwrap(),
			gas: U256::from(100_000),
			gas_price: U256::zero(),
			nonce: U256::zero(),
		}.sign(keypair.secret(), Some(chain_id))
	}

	#[test]
	fn should_make_pending_block_when_importing_own_transaction() {
		// given
		let client = TestBlockChainClient::default();
		let miner = miner();
		let transaction = transaction();
		let best_block = 0;
		// when
		let res = miner.import_own_transaction(&client, PendingTransaction::new(transaction, None));

		// then
		assert_eq!(res.unwrap(), ());
		assert_eq!(miner.pending_transactions(best_block).unwrap().len(), 1);
		assert_eq!(miner.pending_receipts(best_block).unwrap().len(), 1);
		assert_eq!(miner.ready_transactions(&client, 10, PendingOrdering::Priority).len(), 1);
		// This method will let us know if pending block was created (before calling that method)
		assert_eq!(miner.prepare_pending_block(&client), BlockPreparationStatus::NotPrepared);
	}

	#[test]
	fn should_not_return_stale_work_packages() {
		// given
		let client = TestBlockChainClient::default();
		let miner = miner();

		// initial work package should create the pending block
		let res = miner.work_package(&client);
		assert_eq!(res.unwrap().1, 1);
		// This should be true, since there were some requests.
		assert_eq!(miner.requires_reseal(0), true);

		// when new block is imported
		let client = generate_dummy_client(2);
		let imported = [H256::zero()];
		let empty = &[];
		miner.chain_new_blocks(&*client, &imported, empty, &imported, empty, false);

		// then
		// This should be false, because it's too early.
		assert_eq!(miner.requires_reseal(2), false);
		// but still work package should be ready
		let res = miner.work_package(&*client);
		assert_eq!(res.unwrap().1, 3);
		assert_eq!(miner.prepare_pending_block(&*client), BlockPreparationStatus::NotPrepared);
	}

	#[test]
	fn should_not_use_pending_block_if_best_block_is_higher() {
		// given
		let client = TestBlockChainClient::default();
		let miner = miner();
		let transaction = transaction();
		let best_block = 10;
		// when
		let res = miner.import_own_transaction(&client, PendingTransaction::new(transaction, None));

		// then
		assert_eq!(res.unwrap(), ());
		assert_eq!(miner.pending_transactions(best_block), None);
		assert_eq!(miner.pending_receipts(best_block), None);
		assert_eq!(miner.ready_transactions(&client, 10, PendingOrdering::Priority).len(), 1);
	}

	#[test]
	fn should_import_external_transaction() {
		// given
		let client = TestBlockChainClient::default();
		let miner = miner();
		let transaction = transaction().into();
		let best_block = 0;
		// when
		let res = miner.import_external_transactions(&client, vec![transaction]).pop().unwrap();

		// then
		assert_eq!(res.unwrap(), ());
		// By default we don't reseal on external transactions
		assert_eq!(miner.pending_transactions(best_block), None);
		assert_eq!(miner.pending_receipts(best_block), None);
		// By default we use PendingSet::AlwaysSealing, so no transactions yet.
		assert_eq!(miner.ready_transactions(&client, 10, PendingOrdering::Priority).len(), 0);
		// This method will let us know if pending block was created (before calling that method)
		assert_eq!(miner.prepare_pending_block(&client), BlockPreparationStatus::Succeeded);
		// After pending block is created we should see a transaction.
		assert_eq!(miner.ready_transactions(&client, 10, PendingOrdering::Priority).len(), 1);
	}

	#[test]
	fn should_treat_unfamiliar_locals_selectively() {
		// given
		let keypair = Random.generate().unwrap();
		let client = TestBlockChainClient::default();
		let mut local_accounts = ::std::collections::HashSet::new();
		local_accounts.insert(keypair.address());

		let miner = Miner::new(
			MinerOptions {
				tx_queue_no_unfamiliar_locals: true,
				..miner().options
			},
			GasPricer::new_fixed(0u64.into()),
<<<<<<< HEAD
			&Spec::new_test(),
=======
			&spec::new_test(),
>>>>>>> 41aee5aa
			local_accounts,
		);
		let transaction = transaction();
		let best_block = 0;
		// when
		// This transaction should not be marked as local because our account_provider doesn't have the sender
		let res = miner.import_claimed_local_transaction(&client, PendingTransaction::new(transaction.clone(), None), false);

		// then
		// Check the same conditions as `should_import_external_transaction` first. Behaviour should be identical.
		// That is: it's treated as though we added it through `import_external_transactions`
		assert_eq!(res.unwrap(), ());
		assert_eq!(miner.pending_transactions(best_block), None);
		assert_eq!(miner.pending_receipts(best_block), None);
		assert_eq!(miner.ready_transactions(&client, 10, PendingOrdering::Priority).len(), 0);
		assert_eq!(miner.prepare_pending_block(&client), BlockPreparationStatus::Succeeded);
		assert_eq!(miner.ready_transactions(&client, 10, PendingOrdering::Priority).len(), 1);

		// when - 2nd part: create a local transaction from account_provider.
		// Borrow the transaction used before & sign with our generated keypair.
		let local_transaction = transaction.deconstruct().0.as_unsigned().clone().sign(keypair.secret(), Some(TEST_CHAIN_ID));
		let res2 = miner.import_claimed_local_transaction(&client, PendingTransaction::new(local_transaction, None), false);

		// then - 2nd part: we add on the results from the last pending block.
		// This is borrowed from `should_make_pending_block_when_importing_own_transaction` and slightly modified.
		assert_eq!(res2.unwrap(), ());
		assert_eq!(miner.pending_transactions(best_block).unwrap().len(), 2);
		assert_eq!(miner.pending_receipts(best_block).unwrap().len(), 2);
		assert_eq!(miner.ready_transactions(&client, 10, PendingOrdering::Priority).len(), 2);
		assert_eq!(miner.prepare_pending_block(&client), BlockPreparationStatus::NotPrepared);
	}

	#[test]
<<<<<<< HEAD
=======
	fn should_reject_local_transaction_with_invalid_chain_id() {
		let spec = spec::new_test();
		let miner = Miner::new_for_tests(&spec, None);
		let client = TestBlockChainClient::default();
		let chain_id = spec.chain_id();

		// chain_id + 100500 is invalid
		let import = miner.import_claimed_local_transaction(
			&client,
			PendingTransaction::new(transaction_with_chain_id(chain_id + 10500), None),
			false,
		);
		assert_eq!(import, Err(transaction::Error::InvalidChainId));

		// chain_id is valid
		let import = miner.import_claimed_local_transaction(
			&client,
			PendingTransaction::new(transaction_with_chain_id(chain_id), None),
			false,
		);
		assert_eq!(import, Ok(()));
	}

	#[test]
>>>>>>> 41aee5aa
	fn should_prioritize_locals() {
		let client = TestBlockChainClient::default();
		let transaction = transaction();
		let miner = Miner::new(
			MinerOptions {
				tx_queue_no_unfamiliar_locals: true, // should work even with this enabled
				..miner().options
			},
			GasPricer::new_fixed(0u64.into()),
<<<<<<< HEAD
			&Spec::new_test(),
=======
			&spec::new_test(),
>>>>>>> 41aee5aa
			HashSet::from_iter(vec![transaction.sender()].into_iter()),
		);
		let best_block = 0;

		// Miner with sender as a known local address should prioritize transactions from that address
		let res2 = miner.import_claimed_local_transaction(&client, PendingTransaction::new(transaction, None), false);

		// check to make sure the prioritized transaction is pending
		assert_eq!(res2.unwrap(), ());
		assert_eq!(miner.pending_transactions(best_block).unwrap().len(), 1);
		assert_eq!(miner.pending_receipts(best_block).unwrap().len(), 1);
		assert_eq!(miner.ready_transactions(&client, 10, PendingOrdering::Priority).len(), 1);
		assert_eq!(miner.prepare_pending_block(&client), BlockPreparationStatus::NotPrepared);
	}

	#[test]
	fn should_not_seal_unless_enabled() {
		let miner = miner();
		let client = TestBlockChainClient::default();
		// By default resealing is not required.
		assert!(!miner.requires_reseal(1u8.into()));

		miner.import_external_transactions(&client, vec![transaction().into()]).pop().unwrap().unwrap();
		assert_eq!(miner.prepare_pending_block(&client), BlockPreparationStatus::Succeeded);
		// Unless asked to prepare work.
		assert!(miner.requires_reseal(1u8.into()));
	}

	#[test]
	fn internal_seals_without_work() {
		let _ = env_logger::try_init();
		let spec = spec::new_instant();
		let miner = Miner::new_for_tests(&spec, None);

		let client = generate_dummy_client(2);

		let import = miner.import_external_transactions(
			&*client,
			vec![transaction_with_chain_id(spec.chain_id()).into()]
		).pop().unwrap();
		assert_eq!(import.unwrap(), ());

		miner.update_sealing(&*client, ForceUpdateSealing::No);
		client.flush_queue();
		assert!(miner.pending_block(0).is_none());
		assert_eq!(client.chain_info().best_block_number, 3 as BlockNumber);

		assert!(miner.import_own_transaction(
			&*client,
			PendingTransaction::new(transaction_with_chain_id(spec.chain_id()).into(), None)
		).is_ok());

		miner.update_sealing(&*client, ForceUpdateSealing::No);
		client.flush_queue();
		assert!(miner.pending_block(0).is_none());
		assert_eq!(client.chain_info().best_block_number, 4 as BlockNumber);
	}

	#[test]
	fn should_not_fail_setting_engine_signer_without_account_provider() {
<<<<<<< HEAD
		let spec = Spec::new_test_round;
=======
		let spec = spec::new_test_round;
>>>>>>> 41aee5aa
		let tap = Arc::new(AccountProvider::transient_provider());
		let addr = tap.insert_account(keccak("1").into(), &"".into()).unwrap();
		let client = generate_dummy_client_with_spec(spec);
		let engine_signer = Box::new((tap.clone(), addr, "".into()));
		let msg = Default::default();
		assert!(client.engine().sign(msg).is_err());

		// should set engine signer and miner author
		client.miner().set_author(Author::Sealer(engine_signer));
		assert_eq!(client.miner().authoring_params().author, addr);
		assert!(client.engine().sign(msg).is_ok());
	}

	#[test]
	fn should_mine_if_internal_sealing_is_enabled() {
		let spec = spec::new_instant();
		let miner = Miner::new_for_tests(&spec, None);

		let client = generate_dummy_client(2);
		miner.update_sealing(&*client, ForceUpdateSealing::No);

		assert!(miner.is_currently_sealing());
	}

	#[test]
	fn should_not_mine_if_internal_sealing_is_disabled() {
		let spec = spec::new_test_round();
		let miner = Miner::new_for_tests(&spec, None);

		let client = generate_dummy_client(2);
		miner.update_sealing(&*client, ForceUpdateSealing::No);

		assert!(!miner.is_currently_sealing());
	}

	#[test]
	fn should_not_mine_if_no_fetch_work_request() {
		let spec = spec::new_test();
		let miner = Miner::new_for_tests(&spec, None);

		let client = generate_dummy_client(2);
		miner.update_sealing(&*client, ForceUpdateSealing::No);

		assert!(!miner.is_currently_sealing());
	}

	#[cfg(feature = "work-notify")]
	#[test]
	fn should_mine_if_fetch_work_request() {
		struct DummyNotifyWork;

		impl NotifyWork for DummyNotifyWork {
			fn notify(&self, _pow_hash: H256, _difficulty: U256, _number: u64) { }
		}

		let spec = spec::new_test();
		let miner = Miner::new_for_tests(&spec, None);
		miner.add_work_listener(Box::new(DummyNotifyWork));

		let client = generate_dummy_client(2);
		miner.update_sealing(&*client, ForceUpdateSealing::No);

		assert!(miner.is_currently_sealing());
	}

	#[test]
	fn should_set_new_minimum_gas_price() {
		// Creates a new GasPricer::Fixed behind the scenes
<<<<<<< HEAD
		let miner = Miner::new_for_tests(&Spec::new_test(), None);
=======
		let miner = Miner::new_for_tests(&spec::new_test(), None);
>>>>>>> 41aee5aa

		let expected_minimum_gas_price: U256 = 0x1337.into();
		miner.set_minimal_gas_price(expected_minimum_gas_price).unwrap();

		let txq_options = miner.transaction_queue.status().options;
		let current_minimum_gas_price = txq_options.minimal_gas_price;

		assert!(current_minimum_gas_price == expected_minimum_gas_price);
	}

	#[cfg(feature = "price-info")]
	fn dynamic_gas_pricer() -> GasPricer {
<<<<<<< HEAD
		use std::time::Duration;
=======
>>>>>>> 41aee5aa
		use parity_runtime::Executor;
		use fetch::Client as FetchClient;
		use ethcore_miner::gas_price_calibrator::{GasPriceCalibrator, GasPriceCalibratorOptions};

		// Don't really care about any of these settings since
		// the gas pricer is never actually going to be used
		let fetch = FetchClient::new(1).unwrap();
		let p = Executor::new_sync();

		GasPricer::new_calibrated(
			GasPriceCalibrator::new(
				GasPriceCalibratorOptions {
					usd_per_tx: 0.0,
					recalibration_period: Duration::from_secs(0),
				},
				fetch,
				p,
<<<<<<< HEAD
=======
				"fake_endpoint".to_owned()
>>>>>>> 41aee5aa
			)
		)
	}

	#[test]
	#[cfg(feature = "price-info")]
	fn should_fail_to_set_new_minimum_gas_price() {
		// We get a fixed gas pricer by default, need to change that
<<<<<<< HEAD
		let miner = Miner::new_for_tests(&Spec::new_test(), None);
=======
		let miner = Miner::new_for_tests(&spec::new_test(), None);
>>>>>>> 41aee5aa
		let calibrated_gas_pricer = dynamic_gas_pricer();
		*miner.gas_pricer.lock() = calibrated_gas_pricer;

		let expected_minimum_gas_price: U256 = 0x1337.into();
		let result = miner.set_minimal_gas_price(expected_minimum_gas_price);
		assert!(result.is_err());

		let received_error_msg = result.unwrap_err();
		let expected_error_msg = "Can't update fixed gas price while automatic gas calibration is enabled.";

		assert!(received_error_msg == expected_error_msg);
	}
<<<<<<< HEAD
=======

	fn filter_tester(option: PendingSet) {
		let client = TestBlockChainClient::default();
		let mut miner = miner();
		miner.options.pending_set = option;
		let transaction = transaction();
		let best_block = 10;
		let mut sender = transaction.sender();

		miner.import_own_transaction(&client, PendingTransaction::new(transaction, None)).unwrap();

		assert_eq!(miner.pending_transactions(best_block), None);
		assert_eq!(miner.pending_receipts(best_block), None);
		assert_eq!(
			miner.ready_transactions_filtered(&client, 10, Some(FilterOptions::default()), PendingOrdering::Priority).len(),
			1
		);

		// sender filter
		{
			// reverse address for false match
			for byte in sender.as_bytes_mut() {
				*byte = !*byte;
			}
			let mut filter = FilterOptions::default();
			filter.from = FilterOperator::Eq(sender);
			assert_eq!(
				miner.ready_transactions_filtered(&client, 10, Some(filter), PendingOrdering::Priority).len(),
				0
			);
		}

		// receiver filter
		{
			let mut filter = FilterOptions::default();
			filter.to = FilterOperator::Eq(Some(sender));
			assert_eq!(
				miner.ready_transactions_filtered(&client, 10, Some(filter), PendingOrdering::Priority).len(),
				0
			);
		}

		// gas filter
		{
			let mut filter = FilterOptions::default();
			filter.gas = FilterOperator::LessThan(U256::from(100_000));
			assert_eq!(
				miner.ready_transactions_filtered(&client, 10, Some(filter), PendingOrdering::Priority).len(),
				0
			);
		}

		// gas_price filter
		{
			let mut filter = FilterOptions::default();
			filter.gas_price = FilterOperator::GreaterThan(U256::from(10));
			assert_eq!(
				miner.ready_transactions_filtered(&client, 10, Some(filter), PendingOrdering::Priority).len(),
				0
			);
		}

		// value filter
		{
			let mut filter = FilterOptions::default();
			filter.value = FilterOperator::Eq(U256::from(19));
			assert_eq!(
				miner.ready_transactions_filtered(&client, 10, Some(filter), PendingOrdering::Priority).len(),
				0
			);
		}

		// nonce filter
		{
			let mut filter = FilterOptions::default();
			filter.nonce = FilterOperator::GreaterThan(U256::from(10));
			assert_eq!(
				miner.ready_transactions_filtered(&client, 10, Some(filter), PendingOrdering::Priority).len(),
				0
			);
		}
	}

	#[test]
	fn transaction_filtering() {
		filter_tester(PendingSet::AlwaysQueue);
		filter_tester(PendingSet::AlwaysSealing);
		filter_tester(PendingSet::SealingOrElseQueue);
	}
>>>>>>> 41aee5aa
}<|MERGE_RESOLUTION|>--- conflicted
+++ resolved
@@ -24,19 +24,12 @@
 use call_contract::CallContract;
 use ethcore_miner::gas_pricer::GasPricer;
 use ethcore_miner::local_accounts::LocalAccounts;
-<<<<<<< HEAD
-use ethcore_miner::pool::{self, TransactionQueue, VerifiedTransaction, QueueStatus, PrioritizationStrategy};
-=======
 use ethcore_miner::pool::{self, TransactionQueue, VerifiedTransaction, QueueStatus, PrioritizationStrategy, TxStatus};
->>>>>>> 41aee5aa
 use ethcore_miner::service_transaction_checker::ServiceTransactionChecker;
 #[cfg(feature = "work-notify")]
 use ethcore_miner::work_notify::NotifyWork;
 use ethereum_types::{H256, U256, Address};
-<<<<<<< HEAD
-=======
 use futures::sync::mpsc;
->>>>>>> 41aee5aa
 use io::IoChannel;
 use miner::filter_options::FilterOptions;
 use miner::pool_client::{PoolClient, CachedNonceClient, NonceCache};
@@ -64,22 +57,10 @@
 use using_queue::{UsingQueue, GetAction};
 
 use block::{ClosedBlock, SealedBlock};
-<<<<<<< HEAD
-use client::{
-	BlockChain, ChainInfo, BlockProducer, SealedBlockImporter, Nonce, TransactionInfo, TransactionId
-};
-use client::{BlockId, ClientIoMessage};
-use client::traits::EngineClient;
-use engines::{EthEngine, Seal, EngineSigner};
-use error::{Error, ErrorKind};
-use executed::ExecutionError;
-use executive::contract_address;
-=======
 use client::{BlockProducer, SealedBlockImporter, Client};
 use client_traits::{BlockChain, ChainInfo, Nonce, TransactionInfo, EngineClient, ForceUpdateSealing};
 use engine::{Engine, signer::EngineSigner};
 use machine::executive::contract_address;
->>>>>>> 41aee5aa
 use spec::Spec;
 use account_state::State;
 use vm::CreateContractAddress;
@@ -227,11 +208,7 @@
 	/// Sealing block is external and we only need a reward beneficiary (i.e. PoW)
 	External(Address),
 	/// Sealing is done internally, we need a way to create signatures to seal block (i.e. PoA)
-<<<<<<< HEAD
-	Sealer(Box<EngineSigner>),
-=======
 	Sealer(Box<dyn EngineSigner>),
->>>>>>> 41aee5aa
 }
 
 impl Author {
@@ -277,15 +254,9 @@
 	options: MinerOptions,
 	// TODO [ToDr] Arc is only required because of price updater
 	transaction_queue: Arc<TransactionQueue>,
-<<<<<<< HEAD
-	engine: Arc<EthEngine>,
-	accounts: Arc<LocalAccounts>,
-	io_channel: RwLock<Option<IoChannel<ClientIoMessage>>>,
-=======
 	engine: Arc<dyn Engine>,
 	accounts: Arc<dyn LocalAccounts>,
 	io_channel: RwLock<Option<IoChannel<ClientIoMessage<Client>>>>,
->>>>>>> 41aee5aa
 	service_transaction_checker: Option<ServiceTransactionChecker>,
 }
 
@@ -323,10 +294,7 @@
 		let tx_queue_strategy = options.tx_queue_strategy;
 		let nonce_cache_size = cmp::max(4096, limits.max_count / 4);
 		let refuse_service_transactions = options.refuse_service_transactions;
-<<<<<<< HEAD
-=======
 		let engine = spec.engine.clone();
->>>>>>> 41aee5aa
 
 		Miner {
 			sealing: Mutex::new(SealingWork {
@@ -345,11 +313,7 @@
 			options,
 			transaction_queue: Arc::new(TransactionQueue::new(limits, verifier_options, tx_queue_strategy)),
 			accounts: Arc::new(accounts),
-<<<<<<< HEAD
-			engine: spec.engine.clone(),
-=======
 			engine,
->>>>>>> 41aee5aa
 			io_channel: RwLock::new(None),
 			service_transaction_checker: if refuse_service_transactions {
 				None
@@ -363,8 +327,6 @@
 	///
 	/// NOTE This should be only used for tests.
 	pub fn new_for_tests(spec: &Spec, accounts: Option<HashSet<Address>>) -> Miner {
-<<<<<<< HEAD
-=======
 		Miner::new_for_tests_force_sealing(spec, accounts, false)
 	}
 
@@ -372,7 +334,6 @@
 	///
 	/// NOTE This should be only used for tests.
 	pub fn new_for_tests_force_sealing(spec: &Spec, accounts: Option<HashSet<Address>>, force_sealing: bool) -> Miner {
->>>>>>> 41aee5aa
 		let minimal_gas_price = 0.into();
 		Miner::new(MinerOptions {
 			pool_verification_options: pool::verifier::Options {
@@ -481,11 +442,7 @@
 			//   if at least one was pushed successfully, close and enqueue new ClosedBlock;
 			//   otherwise, leave everything alone.
 			// otherwise, author a fresh block.
-<<<<<<< HEAD
-			let mut open_block = match sealing.queue.get_pending_if(|b| b.header.parent_hash() == &best_hash) {
-=======
 			match sealing.queue.get_pending_if(|b| b.header.parent_hash() == &best_hash) {
->>>>>>> 41aee5aa
 				Some(old_block) => {
 					trace!(target: "miner", "prepare_block: Already have previous work; updating and returning");
 					// add transactions to old_block
@@ -726,13 +683,8 @@
 
 	// TODO: (https://github.com/paritytech/parity-ethereum/issues/10407)
 	// This is only used in authority_round path, and should be refactored to merge with the other seal() path.
-<<<<<<< HEAD
-	// Attempts to perform internal sealing (one that does not require work) and handles the result depending on the
-	// type of Seal.
-=======
 	// Attempts to perform internal sealing (one that does not require work: e.g. Clique
 	// and Aura) and handles the result depending on the type of Seal.
->>>>>>> 41aee5aa
 	fn seal_and_import_block_internally<C>(&self, chain: &C, block: ClosedBlock) -> bool
 		where C: BlockChain + SealedBlockImporter,
 	{
@@ -748,11 +700,6 @@
 		let block_number = block.header.number();
 		trace!(target: "miner", "seal_block_internally: attempting internal seal for block #{}", block_number);
 
-<<<<<<< HEAD
-		trace!(target: "miner", "seal_block_internally: attempting internal seal.");
-
-=======
->>>>>>> 41aee5aa
 		let parent_header = match chain.block_header(BlockId::Hash(*block.header.parent_hash())) {
 			Some(h) => {
 				match h.decode() {
@@ -769,38 +716,6 @@
 			},
 		};
 
-<<<<<<< HEAD
-		match self.engine.generate_seal(&block, &parent_header) {
-			// Save proposal for later seal submission and broadcast it.
-			Seal::Proposal(seal) => {
-				trace!(target: "miner", "Received a Proposal seal.");
-				{
-					let mut sealing = self.sealing.lock();
-					sealing.next_mandatory_reseal = Instant::now() + self.options.reseal_max_period;
-					sealing.queue.set_pending(block.clone());
-					sealing.queue.use_last_ref();
-				}
-
-				block
-					.lock()
-					.seal(&*self.engine, seal)
-					.map(|sealed| {
-						chain.broadcast_proposal_block(sealed);
-						true
-					})
-					.unwrap_or_else(|e| {
-						warn!("ERROR: seal failed when given internally generated seal: {}", e);
-						false
-					})
-			},
-			// Directly import a regular sealed block.
-			Seal::Regular(seal) => {
-				trace!(target: "miner", "Received a Regular seal.");
-				{
-					let mut sealing = self.sealing.lock();
-					sealing.next_mandatory_reseal = Instant::now() + self.options.reseal_max_period;
-				}
-=======
 		let sealing_result =
 			match self.engine.generate_seal(&block, &parent_header) {
 				// Directly import a regular sealed block.
@@ -810,7 +725,6 @@
 						let mut sealing = self.sealing.lock();
 						sealing.next_mandatory_reseal = Instant::now() + self.options.reseal_max_period;
 					}
->>>>>>> 41aee5aa
 
 					block
 						.lock()
@@ -967,16 +881,6 @@
 
 	/// Prepare pending block, check whether sealing is needed, and then update sealing.
 	fn prepare_and_update_sealing<C: miner::BlockChainClient>(&self, chain: &C) {
-<<<<<<< HEAD
-
-		// Make sure to do it after transaction is imported and lock is dropped.
-		// We need to create pending block and enable sealing.
-		if self.engine.seals_internally().unwrap_or(false) || self.prepare_pending_block(chain) == BlockPreparationStatus::NotPrepared {
-			// If new block has not been prepared (means we already had one)
-			// or Engine might be able to seal internally,
-			// we need to update sealing.
-			self.update_sealing(chain);
-=======
 		match self.engine.sealing_state() {
 			SealingState::Ready => {
 				self.maybe_enable_sealing();
@@ -989,7 +893,6 @@
 				}
 			}
 			SealingState::NotReady => { self.maybe_enable_sealing(); },
->>>>>>> 41aee5aa
 		}
 	}
 }
@@ -1009,23 +912,6 @@
 		self.params.write().extra_data = extra_data;
 	}
 
-<<<<<<< HEAD
-	fn set_author(&self, author: Author) {
-		self.params.write().author = author.address();
-
-		if let Author::Sealer(signer) = author {
-			if self.engine.seals_internally().is_some() {
-				// Enable sealing
-				self.sealing.lock().enabled = true;
-				// --------------------------------------------------------------------------
-				// | NOTE Code below may require author and sealing locks                   |
-				// | (some `Engine`s call `EngineClient.update_sealing()`)                  |
-				// | Make sure to release the locks before calling that method.             |
-				// --------------------------------------------------------------------------
-				self.engine.set_signer(signer);
-			} else {
-				warn!("Setting an EngineSigner while Engine does not require one.");
-=======
 	fn set_author<T: Into<Option<Author>>>(&self, author: T) {
 		let author_opt = author.into();
 		self.params.write().author = author_opt.as_ref().map(Author::address).unwrap_or_default();
@@ -1058,7 +944,6 @@
 					// --------------------------------------------------------------------------
 					self.engine.set_signer(None);
 				}
->>>>>>> 41aee5aa
 			}
 		}
 	}
@@ -1333,11 +1218,7 @@
 							Action::Call(_) => None,
 							Action::Create => {
 								let sender = tx.sender();
-<<<<<<< HEAD
-								Some(contract_address(self.engine.create_address_scheme(pending.header.number()), &sender, &tx.nonce, &tx.data).0)
-=======
 								Some(contract_address(CreateContractAddress::FromSenderAndNonce, &sender, &tx.nonce, &tx.data).0)
->>>>>>> 41aee5aa
 							}
 						},
 						logs: receipt.logs.clone(),
@@ -1426,23 +1307,6 @@
 
 	// Note used for external submission (PoW) and internally by sealing engines.
 	fn submit_seal(&self, block_hash: H256, seal: Vec<Bytes>) -> Result<SealedBlock, Error> {
-<<<<<<< HEAD
-		let result =
-			if let Some(b) = self.sealing.lock().queue.get_used_if(
-				if self.options.enable_resubmission {
-					GetAction::Clone
-				} else {
-					GetAction::Take
-				},
-				|b| &b.header.bare_hash() == &block_hash
-			) {
-				trace!(target: "miner", "Submitted block {}={} with seal {:?}", block_hash, b.header.bare_hash(), seal);
-				b.lock().try_seal(&*self.engine, seal).or_else(|e| {
-					warn!(target: "miner", "Mined solution rejected: {}", e);
-					Err(ErrorKind::PowInvalid.into())
-				})
-			} else {
-=======
 		let action = if self.options.enable_resubmission {
 			GetAction::Clone
 		} else {
@@ -1452,7 +1316,6 @@
 		let block = self.sealing.lock().queue
 			.get_used_if(action, |b| &b.header.bare_hash() == &block_hash)
 			.ok_or_else(|| {
->>>>>>> 41aee5aa
 				warn!(target: "miner", "Submitted solution rejected: Block unknown or out of date.");
 				Error::PowHashInvalid
 			})?;
@@ -1464,14 +1327,6 @@
 			seal = seal
 		);
 
-<<<<<<< HEAD
-		result.and_then(|sealed| {
-			let n = sealed.header.number();
-			let h = sealed.header.hash();
-			info!(target: "miner", "Submitted block imported OK. #{}: {}", Colour::White.bold().paint(format!("{}", n)), Colour::White.bold().paint(format!("{:x}", h)));
-			Ok(sealed)
-		})
-=======
 		let sealed = block.lock()
 			.try_seal(&*self.engine, seal)
 			.map_err(|e| {
@@ -1489,7 +1344,6 @@
 		);
 
 		Ok(sealed)
->>>>>>> 41aee5aa
 	}
 
 	fn chain_new_blocks<C>(&self, chain: &C, imported: &[H256], _invalid: &[H256], enacted: &[H256], retracted: &[H256], is_internal_import: bool)
@@ -1559,12 +1413,7 @@
 				let engine = self.engine.clone();
 				let accounts = self.accounts.clone();
 				let service_transaction_checker = self.service_transaction_checker.clone();
-<<<<<<< HEAD
-
-				let cull = move |chain: &::client::Client| {
-=======
 				let cull = move |chain: &Client| {
->>>>>>> 41aee5aa
 					let client = PoolClient::new(
 						chain,
 						&nonce_cache,
@@ -1573,14 +1422,9 @@
 						service_transaction_checker.as_ref(),
 					);
 					queue.cull(client);
-<<<<<<< HEAD
-					if is_internal_import {
-						chain.update_sealing();
-=======
 					if engine.should_reseal_on_update() {
 						// force update_sealing here to skip `reseal_required` checks
 						chain.update_sealing(ForceUpdateSealing::Yes);
->>>>>>> 41aee5aa
 					}
 				};
 
@@ -1589,13 +1433,6 @@
 				}
 			} else {
 				self.transaction_queue.cull(client);
-<<<<<<< HEAD
-				if is_internal_import {
-					self.update_sealing(chain);
-				}
-			}
-		}
-=======
 				if self.engine.should_reseal_on_update() {
 					// force update_sealing here to skip `reseal_required` checks
 					self.update_sealing(chain, ForceUpdateSealing::Yes);
@@ -1603,7 +1440,6 @@
 			}
 		}
 
->>>>>>> 41aee5aa
 		if let Some(ref service_transaction_checker) = self.service_transaction_checker {
 			match service_transaction_checker.refresh_cache(chain) {
 				Ok(true) => {
@@ -1646,20 +1482,10 @@
 
 	use super::*;
 	use accounts::AccountProvider;
-<<<<<<< HEAD
-	use ethkey::{Generator, Random};
-=======
 	use parity_crypto::publickey::{Generator, Random};
->>>>>>> 41aee5aa
 	use hash::keccak;
 	use rustc_hex::FromHex;
 
-<<<<<<< HEAD
-	use client::{TestBlockChainClient, EachBlockWith, ChainInfo, ImportSealedBlock};
-	use miner::{MinerService, PendingOrdering};
-	use test_helpers::{generate_dummy_client, generate_dummy_client_with_spec};
-	use types::transaction::{Transaction};
-=======
 	use client_traits::ChainInfo;
 	use client::ImportSealedBlock;
 	use miner::{MinerService, PendingOrdering, filter_options::FilterOperator};
@@ -1671,7 +1497,6 @@
 		transaction::Transaction
 	};
 	use spec;
->>>>>>> 41aee5aa
 
 	#[test]
 	fn should_prepare_block_to_seal() {
@@ -1732,11 +1557,7 @@
 				},
 			},
 			GasPricer::new_fixed(0u64.into()),
-<<<<<<< HEAD
-			&Spec::new_test(),
-=======
 			&spec::new_test(),
->>>>>>> 41aee5aa
 			::std::collections::HashSet::new(), // local accounts
 		)
 	}
@@ -1859,11 +1680,7 @@
 				..miner().options
 			},
 			GasPricer::new_fixed(0u64.into()),
-<<<<<<< HEAD
-			&Spec::new_test(),
-=======
 			&spec::new_test(),
->>>>>>> 41aee5aa
 			local_accounts,
 		);
 		let transaction = transaction();
@@ -1897,8 +1714,6 @@
 	}
 
 	#[test]
-<<<<<<< HEAD
-=======
 	fn should_reject_local_transaction_with_invalid_chain_id() {
 		let spec = spec::new_test();
 		let miner = Miner::new_for_tests(&spec, None);
@@ -1923,7 +1738,6 @@
 	}
 
 	#[test]
->>>>>>> 41aee5aa
 	fn should_prioritize_locals() {
 		let client = TestBlockChainClient::default();
 		let transaction = transaction();
@@ -1933,11 +1747,7 @@
 				..miner().options
 			},
 			GasPricer::new_fixed(0u64.into()),
-<<<<<<< HEAD
-			&Spec::new_test(),
-=======
 			&spec::new_test(),
->>>>>>> 41aee5aa
 			HashSet::from_iter(vec![transaction.sender()].into_iter()),
 		);
 		let best_block = 0;
@@ -1998,11 +1808,7 @@
 
 	#[test]
 	fn should_not_fail_setting_engine_signer_without_account_provider() {
-<<<<<<< HEAD
-		let spec = Spec::new_test_round;
-=======
 		let spec = spec::new_test_round;
->>>>>>> 41aee5aa
 		let tap = Arc::new(AccountProvider::transient_provider());
 		let addr = tap.insert_account(keccak("1").into(), &"".into()).unwrap();
 		let client = generate_dummy_client_with_spec(spec);
@@ -2071,11 +1877,7 @@
 	#[test]
 	fn should_set_new_minimum_gas_price() {
 		// Creates a new GasPricer::Fixed behind the scenes
-<<<<<<< HEAD
-		let miner = Miner::new_for_tests(&Spec::new_test(), None);
-=======
 		let miner = Miner::new_for_tests(&spec::new_test(), None);
->>>>>>> 41aee5aa
 
 		let expected_minimum_gas_price: U256 = 0x1337.into();
 		miner.set_minimal_gas_price(expected_minimum_gas_price).unwrap();
@@ -2088,10 +1890,6 @@
 
 	#[cfg(feature = "price-info")]
 	fn dynamic_gas_pricer() -> GasPricer {
-<<<<<<< HEAD
-		use std::time::Duration;
-=======
->>>>>>> 41aee5aa
 		use parity_runtime::Executor;
 		use fetch::Client as FetchClient;
 		use ethcore_miner::gas_price_calibrator::{GasPriceCalibrator, GasPriceCalibratorOptions};
@@ -2109,10 +1907,7 @@
 				},
 				fetch,
 				p,
-<<<<<<< HEAD
-=======
 				"fake_endpoint".to_owned()
->>>>>>> 41aee5aa
 			)
 		)
 	}
@@ -2121,11 +1916,7 @@
 	#[cfg(feature = "price-info")]
 	fn should_fail_to_set_new_minimum_gas_price() {
 		// We get a fixed gas pricer by default, need to change that
-<<<<<<< HEAD
-		let miner = Miner::new_for_tests(&Spec::new_test(), None);
-=======
 		let miner = Miner::new_for_tests(&spec::new_test(), None);
->>>>>>> 41aee5aa
 		let calibrated_gas_pricer = dynamic_gas_pricer();
 		*miner.gas_pricer.lock() = calibrated_gas_pricer;
 
@@ -2138,8 +1929,6 @@
 
 		assert!(received_error_msg == expected_error_msg);
 	}
-<<<<<<< HEAD
-=======
 
 	fn filter_tester(option: PendingSet) {
 		let client = TestBlockChainClient::default();
@@ -2229,5 +2018,4 @@
 		filter_tester(PendingSet::AlwaysSealing);
 		filter_tester(PendingSet::SealingOrElseQueue);
 	}
->>>>>>> 41aee5aa
 }