--- conflicted
+++ resolved
@@ -87,8 +87,6 @@
 	RequiresClient,
 	/// Invalid engine specification or implementation.
 	InvalidEngine,
-<<<<<<< HEAD
-=======
 	/// Requires signer ref, but none registered.
 	RequiresSigner,
 	/// Checkpoint is missing
@@ -111,7 +109,6 @@
 	CliqueTooRecentlySigned(Address),
 	/// Custom
 	Custom(String),
->>>>>>> 06c70960
 }
 
 impl fmt::Display for EngineError {
@@ -138,10 +135,7 @@
 			FailedSystemCall(ref msg) => format!("Failed to make system call: {}", msg),
 			MalformedMessage(ref msg) => format!("Received malformed consensus message: {}", msg),
 			RequiresClient => format!("Call requires client but none registered"),
-<<<<<<< HEAD
-=======
 			RequiresSigner => format!("Call requires signer but none registered"),
->>>>>>> 06c70960
 			InvalidEngine => format!("Invalid engine specification or implementation"),
 		};
 
