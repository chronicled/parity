--- conflicted
+++ resolved
@@ -21,44 +21,8 @@
 //! https://github.com/ethereum/wiki/wiki/Ethereum-Wire-Protocol
 //!
 
-<<<<<<< HEAD
-extern crate common_types as types;
-extern crate ethcore;
-extern crate ethcore_io as io;
-extern crate ethcore_network as network;
-extern crate ethcore_network_devp2p as devp2p;
-extern crate ethereum_types;
-extern crate ethkey;
-extern crate ethstore;
-extern crate fastmap;
-extern crate keccak_hash as hash;
-extern crate parity_bytes as bytes;
-extern crate parking_lot;
-extern crate rand;
-extern crate rlp;
-extern crate triehash_ethereum;
-
-extern crate ethcore_light as light;
-
-#[cfg(test)] extern crate env_logger;
-#[cfg(test)] extern crate ethcore_private_tx;
-#[cfg(test)] extern crate kvdb_memorydb;
-#[cfg(test)] extern crate rustc_hex;
-
-#[macro_use]
-extern crate enum_primitive;
-#[macro_use]
-extern crate macros;
-#[macro_use]
-extern crate log;
-#[macro_use]
-extern crate heapsize;
-#[macro_use]
-extern crate trace_time;
-=======
 // needed to make the procedural macro `MallocSizeOf` to work
 #[macro_use] extern crate parity_util_mem as malloc_size_of;
->>>>>>> 41aee5aa
 
 mod api;
 mod chain;
