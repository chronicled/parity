// Copyright 2015-2019 Parity Technologies (UK) Ltd.
// This file is part of Parity Ethereum.

// Parity Ethereum is free software: you can redistribute it and/or modify
// it under the terms of the GNU General Public License as published by
// the Free Software Foundation, either version 3 of the License, or
// (at your option) any later version.

// Parity Ethereum is distributed in the hope that it will be useful,
// but WITHOUT ANY WARRANTY; without even the implied warranty of
// MERCHANTABILITY or FITNESS FOR A PARTICULAR PURPOSE.  See the
// GNU General Public License for more details.

// You should have received a copy of the GNU General Public License
// along with Parity Ethereum.  If not, see <http://www.gnu.org/licenses/>.

//! `BlockChain` synchronization strategy.
//! Syncs to peers and keeps up to date.
//! This implementation uses ethereum protocol v63
//!
//! Syncing strategy summary.
//! Split the chain into ranges of N blocks each. Download ranges sequentially. Split each range into subchains of M blocks. Download subchains in parallel.
//! State.
//! Sync state consists of the following data:
//! - s: State enum which can be one of the following values: `ChainHead`, `Blocks`, `Idle`
//! - H: A set of downloaded block headers
//! - B: A set of downloaded block bodies
//! - S: Set of block subchain start block hashes to download.
//! - l: Last imported / common block hash
//! - P: A set of connected peers. For each peer we maintain its last known total difficulty and starting block hash being requested if any.
//! General behaviour.
//! We start with all sets empty, l is set to the best block in the block chain, s is set to `ChainHead`.
//! If at any moment a bad block is reported by the block queue, we set s to `ChainHead`, reset l to the best block in the block chain and clear H, B and S.
//! If at any moment P becomes empty, we set s to `ChainHead`, and clear H, B and S.
//!
//! Workflow for `ChainHead` state.
//! In this state we try to get subchain headers with a single `GetBlockHeaders` request.
//! On `NewPeer` / On `Restart`:
//! 	If peer's total difficulty is higher and there are less than 5 peers downloading, request N/M headers with interval M+1 starting from l
//! On `BlockHeaders(R)`:
//! 	If R is empty:
//! If l is equal to genesis block hash or l is more than 1000 blocks behind our best hash:
//! Remove current peer from P. set l to the best block in the block chain. Select peer with maximum total difficulty from P and restart.
//! Else
//! 	Set l to l’s parent and restart.
//! Else if we already have all the headers in the block chain or the block queue:
//! 	Set s to `Idle`,
//! Else
//! 	Set S to R, set s to `Blocks`.
//!
//! All other messages are ignored.
//!
//! Workflow for `Blocks` state.
//! In this state we download block headers and bodies from multiple peers.
//! On `NewPeer` / On `Restart`:
//! 	For all idle peers:
//! Find a set of 256 or less block hashes in H which are not in B and not being downloaded by other peers. If the set is not empty:
//!  	Request block bodies for the hashes in the set.
//! Else
//! 	Find an element in S which is  not being downloaded by other peers. If found: Request M headers starting from the element.
//!
//! On `BlockHeaders(R)`:
//! If R is empty remove current peer from P and restart.
//! 	Validate received headers:
//! 		For each header find a parent in H or R or the blockchain. Restart if there is a block with unknown parent.
//! 		Find at least one header from the received list in S. Restart if there is none.
//! Go to `CollectBlocks`.
//!
//! On `BlockBodies(R)`:
//! If R is empty remove current peer from P and restart.
//! 	Add bodies with a matching header in H to B.
//! 	Go to `CollectBlocks`.
//!
//! `CollectBlocks`:
//! Find a chain of blocks C in H starting from h where h’s parent equals to l. The chain ends with the first block which does not have a body in B.
//! Add all blocks from the chain to the block queue. Remove them from H and B. Set l to the hash of the last block from C.
//! Update and merge subchain heads in S. For each h in S find a chain of blocks in B starting from h. Remove h from S. if the chain does not include an element from S add the end of the chain to S.
//! If H is empty and S contains a single element set s to `ChainHead`.
//! Restart.
//!
//! All other messages are ignored.
//! Workflow for Idle state.
//! On `NewBlock`:
//! 	Import the block. If the block is unknown set s to `ChainHead` and restart.
//! On `NewHashes`:
//! 	Set s to `ChainHead` and restart.
//!
//! All other messages are ignored.

mod handler;
mod propagator;
mod requester;
mod supplier;

use std::sync::{Arc, mpsc};
use std::collections::{HashSet, HashMap, BTreeMap};
use std::cmp;
use std::time::{Duration, Instant};
use hash::keccak;
use heapsize::HeapSizeOf;
use ethereum_types::{H256, U256};
use fastmap::{H256FastMap, H256FastSet};
use parking_lot::{Mutex, RwLock, RwLockWriteGuard};
use bytes::Bytes;
use rlp::{RlpStream, DecoderError};
use network::{self, PeerId, PacketId};
use ethcore::client::{BlockChainClient, BlockStatus, BlockId, BlockChainInfo, BlockQueueInfo};
use ethcore::snapshot::{RestorationStatus};
use sync_io::SyncIo;
use super::{WarpSync, SyncConfig};
use block_sync::{BlockDownloader, DownloadAction};
use rand::Rng;
use snapshot::{Snapshot};
use api::{EthProtocolInfo as PeerInfoDigest, WARP_SYNC_PROTOCOL_ID, PriorityTask};
use private_tx::PrivateTxHandler;
use transactions_stats::{TransactionsStats, Stats as TransactionStats};
use types::transaction::UnverifiedTransaction;
use types::BlockNumber;

use self::handler::SyncHandler;
use self::propagator::SyncPropagator;
use self::requester::SyncRequester;
pub(crate) use self::supplier::SyncSupplier;

known_heap_size!(0, PeerInfo);

pub type PacketDecodeError = DecoderError;

/// 63 version of Ethereum protocol.
pub const ETH_PROTOCOL_VERSION_63: (u8, u8) = (63, 0x11);
/// 62 version of Ethereum protocol.
pub const ETH_PROTOCOL_VERSION_62: (u8, u8) = (62, 0x11);
/// 1 version of Parity protocol and the packet count.
pub const PAR_PROTOCOL_VERSION_1: (u8, u8) = (1, 0x15);
/// 2 version of Parity protocol (consensus messages added).
pub const PAR_PROTOCOL_VERSION_2: (u8, u8) = (2, 0x16);
/// 3 version of Parity protocol (private transactions messages added).
pub const PAR_PROTOCOL_VERSION_3: (u8, u8) = (3, 0x18);

pub const MAX_BODIES_TO_SEND: usize = 256;
pub const MAX_HEADERS_TO_SEND: usize = 512;
pub const MAX_NODE_DATA_TO_SEND: usize = 1024;
pub const MAX_RECEIPTS_HEADERS_TO_SEND: usize = 256;
const MIN_PEERS_PROPAGATION: usize = 4;
const MAX_PEERS_PROPAGATION: usize = 128;
const MAX_PEER_LAG_PROPAGATION: BlockNumber = 20;
const MAX_NEW_HASHES: usize = 64;
const MAX_NEW_BLOCK_AGE: BlockNumber = 20;
// maximal packet size with transactions (cannot be greater than 16MB - protocol limitation).
// keep it under 8MB as well, cause it seems that it may result oversized after compression.
const MAX_TRANSACTION_PACKET_SIZE: usize = 5 * 1024 * 1024;
// Min number of blocks to be behind for a snapshot sync
const SNAPSHOT_RESTORE_THRESHOLD: BlockNumber = 30000;
const SNAPSHOT_MIN_PEERS: usize = 3;

const STATUS_PACKET: u8 = 0x00;
const NEW_BLOCK_HASHES_PACKET: u8 = 0x01;
const TRANSACTIONS_PACKET: u8 = 0x02;
pub const GET_BLOCK_HEADERS_PACKET: u8 = 0x03;
pub const BLOCK_HEADERS_PACKET: u8 = 0x04;
pub const GET_BLOCK_BODIES_PACKET: u8 = 0x05;
const BLOCK_BODIES_PACKET: u8 = 0x06;
const NEW_BLOCK_PACKET: u8 = 0x07;

pub const GET_NODE_DATA_PACKET: u8 = 0x0d;
pub const NODE_DATA_PACKET: u8 = 0x0e;
pub const GET_RECEIPTS_PACKET: u8 = 0x0f;
pub const RECEIPTS_PACKET: u8 = 0x10;

pub const GET_SNAPSHOT_MANIFEST_PACKET: u8 = 0x11;
pub const SNAPSHOT_MANIFEST_PACKET: u8 = 0x12;
pub const GET_SNAPSHOT_DATA_PACKET: u8 = 0x13;
pub const SNAPSHOT_DATA_PACKET: u8 = 0x14;
pub const CONSENSUS_DATA_PACKET: u8 = 0x15;
pub const PRIVATE_TRANSACTION_PACKET: u8 = 0x16;
pub const SIGNED_PRIVATE_TRANSACTION_PACKET: u8 = 0x17;

const MAX_SNAPSHOT_CHUNKS_DOWNLOAD_AHEAD: usize = 3;

const WAIT_PEERS_TIMEOUT: Duration = Duration::from_secs(5);
const STATUS_TIMEOUT: Duration = Duration::from_secs(5);
const HEADERS_TIMEOUT: Duration = Duration::from_secs(15);
const BODIES_TIMEOUT: Duration = Duration::from_secs(20);
const RECEIPTS_TIMEOUT: Duration = Duration::from_secs(10);
const FORK_HEADER_TIMEOUT: Duration = Duration::from_secs(3);
const SNAPSHOT_MANIFEST_TIMEOUT: Duration = Duration::from_secs(5);
const SNAPSHOT_DATA_TIMEOUT: Duration = Duration::from_secs(120);

/// Defines how much time we have to complete priority transaction or block propagation.
/// after the deadline is reached the task is considered finished
/// (so we might sent only to some part of the peers we originally intended to send to)
const PRIORITY_TASK_DEADLINE: Duration = Duration::from_millis(100);

#[derive(Copy, Clone, Eq, PartialEq, Debug)]
/// Sync state
pub enum SyncState {
	/// Collecting enough peers to start syncing.
	WaitingPeers,
	/// Waiting for snapshot manifest download
	SnapshotManifest,
	/// Downloading snapshot data
	SnapshotData,
	/// Waiting for snapshot restoration progress.
	SnapshotWaiting,
	/// Downloading new blocks
	Blocks,
	/// Initial chain sync complete. Waiting for new packets
	Idle,
	/// Block downloading paused. Waiting for block queue to process blocks and free some space
	Waiting,
	/// Downloading blocks learned from `NewHashes` packet
	NewBlocks,
}

/// Syncing status and statistics
#[derive(Clone, Copy)]
pub struct SyncStatus {
	/// State
	pub state: SyncState,
	/// Syncing protocol version. That's the maximum protocol version we connect to.
	pub protocol_version: u8,
	/// The underlying p2p network version.
	pub network_id: u64,
	/// `BlockChain` height for the moment the sync started.
	pub start_block_number: BlockNumber,
	/// Last fully downloaded and imported block number (if any).
	pub last_imported_block_number: Option<BlockNumber>,
	/// Highest block number in the download queue (if any).
	pub highest_block_number: Option<BlockNumber>,
	/// Total number of blocks for the sync process.
	pub blocks_total: BlockNumber,
	/// Number of blocks downloaded so far.
	pub blocks_received: BlockNumber,
	/// Total number of connected peers
	pub num_peers: usize,
	/// Total number of active peers.
	pub num_active_peers: usize,
	/// Heap memory used in bytes.
	pub mem_used: usize,
	/// Snapshot chunks
	pub num_snapshot_chunks: usize,
	/// Snapshot chunks downloaded
	pub snapshot_chunks_done: usize,
	/// Last fully downloaded and imported ancient block number (if any).
	pub last_imported_old_block_number: Option<BlockNumber>,
}

impl SyncStatus {
	/// Indicates if snapshot download is in progress
	pub fn is_snapshot_syncing(&self) -> bool {
		match self.state {
			SyncState::SnapshotManifest |
				SyncState::SnapshotData |
				SyncState::SnapshotWaiting => true,
			_ => false,
		}
	}

	/// Returns max no of peers to display in informants
	pub fn current_max_peers(&self, min_peers: u32, max_peers: u32) -> u32 {
		if self.num_peers as u32 > min_peers {
			max_peers
		} else {
			min_peers
		}
	}

	/// Is it doing a major sync?
	pub fn is_syncing(&self, queue_info: BlockQueueInfo) -> bool {
		let is_syncing_state = match self.state { SyncState::Idle | SyncState::NewBlocks => false, _ => true };
		let is_verifying = queue_info.unverified_queue_size + queue_info.verified_queue_size > 3;
		is_verifying || is_syncing_state
	}
}

#[derive(PartialEq, Eq, Debug, Clone)]
/// Peer data type requested
pub enum PeerAsking {
	Nothing,
	ForkHeader,
	BlockHeaders,
	BlockBodies,
	BlockReceipts,
	SnapshotManifest,
	SnapshotData,
}

#[derive(PartialEq, Eq, Debug, Clone, Copy)]
/// Block downloader channel.
pub enum BlockSet {
	/// New blocks better than out best blocks
	NewBlocks,
	/// Missing old blocks
	OldBlocks,
}
#[derive(Clone, Eq, PartialEq)]
pub enum ForkConfirmation {
	/// Fork block confirmation pending.
	Unconfirmed,
	/// Peer's chain is too short to confirm the fork.
	TooShort,
	/// Fork is confirmed.
	Confirmed,
}

#[derive(Clone)]
/// Syncing peer information
pub struct PeerInfo {
	/// eth protocol version
	protocol_version: u8,
	/// Peer chain genesis hash
	genesis: H256,
	/// Peer network id
	network_id: u64,
	/// Peer best block hash
	latest_hash: H256,
	/// Peer total difficulty if known
	difficulty: Option<U256>,
	/// Type of data currenty being requested from peer.
	asking: PeerAsking,
	/// A set of block numbers being requested
	asking_blocks: Vec<H256>,
	/// Holds requested header hash if currently requesting block header by hash
	asking_hash: Option<H256>,
	/// Holds requested snapshot chunk hash if any.
	asking_snapshot_data: Option<H256>,
	/// Request timestamp
	ask_time: Instant,
	/// Holds a set of transactions recently sent to this peer to avoid spamming.
	last_sent_transactions: H256FastSet,
	/// Holds a set of private transactions and their signatures recently sent to this peer to avoid spamming.
	last_sent_private_transactions: H256FastSet,
	/// Pending request is expired and result should be ignored
	expired: bool,
	/// Private transactions enabled
	private_tx_enabled: bool,
	/// Peer fork confirmation status
	confirmation: ForkConfirmation,
	/// Best snapshot hash
	snapshot_hash: Option<H256>,
	/// Best snapshot block number
	snapshot_number: Option<BlockNumber>,
	/// Block set requested
	block_set: Option<BlockSet>,
}

impl PeerInfo {
	fn can_sync(&self) -> bool {
		self.confirmation == ForkConfirmation::Confirmed && !self.expired
	}

	fn is_allowed(&self) -> bool {
		self.confirmation != ForkConfirmation::Unconfirmed && !self.expired
	}

	fn reset_asking(&mut self) {
		self.asking_blocks.clear();
		self.asking_hash = None;
		// mark any pending requests as expired
		if self.asking != PeerAsking::Nothing && self.is_allowed() {
			self.expired = true;
		}
	}

	fn reset_private_stats(&mut self) {
		self.last_sent_private_transactions.clear();
	}
}

#[cfg(not(test))]
pub mod random {
	use rand;
	pub fn new() -> rand::ThreadRng { rand::thread_rng() }
}
#[cfg(test)]
pub mod random {
	use rand::{self, SeedableRng};
	pub fn new() -> rand::XorShiftRng { rand::XorShiftRng::from_seed([0, 1, 2, 3]) }
}

pub type RlpResponseResult = Result<Option<(PacketId, RlpStream)>, PacketDecodeError>;
pub type Peers = HashMap<PeerId, PeerInfo>;

/// Thread-safe wrapper for `ChainSync`.
///
/// NOTE always lock in order of fields declaration
pub struct ChainSyncApi {
	/// Priority tasks queue
	priority_tasks: Mutex<mpsc::Receiver<PriorityTask>>,
	/// The rest of sync data
	sync: RwLock<ChainSync>,
}

impl ChainSyncApi {
	/// Creates new `ChainSyncApi`
	pub fn new(
		config: SyncConfig,
		chain: &BlockChainClient,
<<<<<<< HEAD
		private_tx_handler: Arc<PrivateTxHandler>,
=======
		private_tx_handler: Option<Arc<PrivateTxHandler>>,
>>>>>>> ebd0fd01
		priority_tasks: mpsc::Receiver<PriorityTask>,
	) -> Self {
		ChainSyncApi {
			sync: RwLock::new(ChainSync::new(config, chain, private_tx_handler)),
			priority_tasks: Mutex::new(priority_tasks),
		}
	}

	/// Gives `write` access to underlying `ChainSync`
	pub fn write(&self) -> RwLockWriteGuard<ChainSync> {
		self.sync.write()
	}

	/// Returns info about given list of peers
	pub fn peer_info(&self, ids: &[PeerId]) -> Vec<Option<PeerInfoDigest>> {
		let sync = self.sync.read();
		ids.iter().map(|id| sync.peer_info(id)).collect()
	}

	/// Returns synchonization status
	pub fn status(&self) -> SyncStatus {
		self.sync.read().status()
	}

	/// Returns transactions propagation statistics
	pub fn transactions_stats(&self) -> BTreeMap<H256, ::TransactionStats> {
		self.sync.read().transactions_stats()
			.iter()
			.map(|(hash, stats)| (*hash, stats.into()))
			.collect()
	}

	/// Dispatch incoming requests and responses
	pub fn dispatch_packet(&self, io: &mut SyncIo, peer: PeerId, packet_id: u8, data: &[u8]) {
		SyncSupplier::dispatch_packet(&self.sync, io, peer, packet_id, data)
	}

	/// Process a priority propagation queue.
	/// This task is run from a timer and should be time constrained.
	/// Hence we set up a deadline for the execution and cancel the task if the deadline is exceeded.
	///
	/// NOTE This method should only handle stuff that can be canceled and would reach other peers
	/// by other means.
	pub fn process_priority_queue(&self, io: &mut SyncIo) {
		fn check_deadline(deadline: Instant) -> Option<Duration> {
			let now = Instant::now();
			if now > deadline {
				None
			} else {
				Some(deadline - now)
			}
		}

		// deadline to get the task from the queue
		let deadline = Instant::now() + ::api::PRIORITY_TIMER_INTERVAL;
		let mut work = || {
			let task = {
				let tasks = self.priority_tasks.try_lock_until(deadline)?;
				let left = check_deadline(deadline)?;
				tasks.recv_timeout(left).ok()?
			};
			task.starting();
			// wait for the sync lock until deadline,
			// note we might drop the task here if we won't manage to acquire the lock.
			let mut sync = self.sync.try_write_until(deadline)?;
			// since we already have everything let's use a different deadline
			// to do the rest of the job now, so that previous work is not wasted.
			let deadline = Instant::now() + PRIORITY_TASK_DEADLINE;
			let as_ms = move |prev| {
				let dur: Duration = Instant::now() - prev;
				dur.as_secs() * 1_000 + dur.subsec_millis() as u64
			};
			match task {
				// NOTE We can't simply use existing methods,
				// cause the block is not in the DB yet.
				PriorityTask::PropagateBlock { started, block, hash, difficulty } => {
					// try to send to peers that are on the same block as us
					// (they will most likely accept the new block).
					let chain_info = io.chain().chain_info();
					let total_difficulty = chain_info.total_difficulty + difficulty;
					let rlp = ChainSync::create_block_rlp(&block, total_difficulty);
					for peers in sync.get_peers(&chain_info, PeerState::SameBlock).chunks(10) {
						check_deadline(deadline)?;
						for peer in peers {
							SyncPropagator::send_packet(io, *peer, NEW_BLOCK_PACKET, rlp.clone());
							if let Some(ref mut peer) = sync.peers.get_mut(peer) {
								peer.latest_hash = hash;
							}
						}
					}
					debug!(target: "sync", "Finished block propagation, took {}ms", as_ms(started));
				},
				PriorityTask::PropagateTransactions(time, _) => {
					SyncPropagator::propagate_new_transactions(&mut sync, io, || {
						check_deadline(deadline).is_some()
					});
					debug!(target: "sync", "Finished transaction propagation, took {}ms", as_ms(time));
				},
			}

			Some(())
		};

		// Process as many items as we can until the deadline is reached.
		loop {
			if work().is_none() {
				return;
			}
		}
	}
}

// Static methods
impl ChainSync {
	/// creates rlp to send for the tree defined by 'from' and 'to' hashes
	fn create_new_hashes_rlp(chain: &BlockChainClient, from: &H256, to: &H256) -> Option<Bytes> {
		match chain.tree_route(from, to) {
			Some(route) => {
				let uncles = chain.find_uncles(from).unwrap_or_else(Vec::new);
				match route.blocks.len() {
					0 => None,
					_ => {
						let mut blocks = route.blocks;
						blocks.extend(uncles);
						let mut rlp_stream = RlpStream::new_list(blocks.len());
						for block_hash in  blocks {
							let mut hash_rlp = RlpStream::new_list(2);
							let number = chain.block_header(BlockId::Hash(block_hash.clone()))
								.expect("chain.tree_route and chain.find_uncles only return hahses of blocks that are in the blockchain. qed.").number();
							hash_rlp.append(&block_hash);
							hash_rlp.append(&number);
							rlp_stream.append_raw(hash_rlp.as_raw(), 1);
						}
						Some(rlp_stream.out())
					}
				}
			},
			None => None
		}
	}

	/// creates rlp from block bytes and total difficulty
	fn create_block_rlp(bytes: &Bytes, total_difficulty: U256) -> Bytes {
		let mut rlp_stream = RlpStream::new_list(2);
		rlp_stream.append_raw(bytes, 1);
		rlp_stream.append(&total_difficulty);
		rlp_stream.out()
	}

	/// creates latest block rlp for the given client
	fn create_latest_block_rlp(chain: &BlockChainClient) -> Bytes {
		Self::create_block_rlp(
			&chain.block(BlockId::Hash(chain.chain_info().best_block_hash))
				.expect("Best block always exists").into_inner(),
			chain.chain_info().total_difficulty
		)
	}

	/// creates given hash block rlp for the given client
	fn create_new_block_rlp(chain: &BlockChainClient, hash: &H256) -> Bytes {
		Self::create_block_rlp(
			&chain.block(BlockId::Hash(hash.clone())).expect("Block has just been sealed; qed").into_inner(),
			chain.block_total_difficulty(BlockId::Hash(hash.clone())).expect("Block has just been sealed; qed.")
		)
	}

	fn select_random_peers(peers: &[PeerId]) -> Vec<PeerId> {
		// take sqrt(x) peers
		let mut peers = peers.to_vec();
		let mut count = (peers.len() as f64).powf(0.5).round() as usize;
		count = cmp::min(count, MAX_PEERS_PROPAGATION);
		count = cmp::max(count, MIN_PEERS_PROPAGATION);
		random::new().shuffle(&mut peers);
		peers.truncate(count);
		peers
	}

	fn get_init_state(warp_sync: WarpSync, chain: &BlockChainClient) -> SyncState {
		let best_block = chain.chain_info().best_block_number;
		match warp_sync {
			WarpSync::Enabled => SyncState::WaitingPeers,
			WarpSync::OnlyAndAfter(block) if block > best_block => SyncState::WaitingPeers,
			_ => SyncState::Idle,
		}
	}
}

/// A peer query method for getting a list of peers
enum PeerState {
	/// Peer is on different hash than us
	Lagging,
	/// Peer is on the same block as us
	SameBlock
}

/// Blockchain sync handler.
/// See module documentation for more details.
pub struct ChainSync {
	/// Sync state
	state: SyncState,
	/// Last block number for the start of sync
	starting_block: BlockNumber,
	/// Highest block number seen
	highest_block: Option<BlockNumber>,
	/// All connected peers
	peers: Peers,
	/// Peers active for current sync round
	active_peers: HashSet<PeerId>,
	/// Block download process for new blocks
	new_blocks: BlockDownloader,
	/// Block download process for ancient blocks
	old_blocks: Option<BlockDownloader>,
	/// Last propagated block number
	last_sent_block_number: BlockNumber,
	/// Network ID
	network_id: u64,
	/// Optional fork block to check
	fork_block: Option<(BlockNumber, H256)>,
	/// Snapshot downloader.
	snapshot: Snapshot,
	/// Connected peers pending Status message.
	/// Value is request timestamp.
	handshaking_peers: HashMap<PeerId, Instant>,
	/// Sync start timestamp. Measured when first peer is connected
	sync_start_time: Option<Instant>,
	/// Transactions propagation statistics
	transactions_stats: TransactionsStats,
	/// Enable ancient block downloading
	download_old_blocks: bool,
	/// Shared private tx service.
	private_tx_handler: Option<Arc<PrivateTxHandler>>,
	/// Enable warp sync.
	warp_sync: WarpSync,
}

impl ChainSync {
	/// Create a new instance of syncing strategy.
	pub fn new(
		config: SyncConfig,
		chain: &BlockChainClient,
<<<<<<< HEAD
		private_tx_handler: Arc<PrivateTxHandler>,
=======
		private_tx_handler: Option<Arc<PrivateTxHandler>>,
>>>>>>> ebd0fd01
	) -> Self {
		let chain_info = chain.chain_info();
		let best_block = chain.chain_info().best_block_number;
		let state = Self::get_init_state(config.warp_sync, chain);

		let mut sync = ChainSync {
			state,
			starting_block: best_block,
			highest_block: None,
			peers: HashMap::new(),
			handshaking_peers: HashMap::new(),
			active_peers: HashSet::new(),
			new_blocks: BlockDownloader::new(BlockSet::NewBlocks, &chain_info.best_block_hash, chain_info.best_block_number),
			old_blocks: None,
			last_sent_block_number: 0,
			network_id: config.network_id,
			fork_block: config.fork_block,
			download_old_blocks: config.download_old_blocks,
			snapshot: Snapshot::new(),
			sync_start_time: None,
			transactions_stats: TransactionsStats::default(),
			private_tx_handler,
			warp_sync: config.warp_sync,
		};
		sync.update_targets(chain);
		sync
	}

	/// Returns synchonization status
	pub fn status(&self) -> SyncStatus {
		let last_imported_number = self.new_blocks.last_imported_block_number();
		SyncStatus {
			state: self.state.clone(),
			protocol_version: ETH_PROTOCOL_VERSION_63.0,
			network_id: self.network_id,
			start_block_number: self.starting_block,
			last_imported_block_number: Some(last_imported_number),
			last_imported_old_block_number: self.old_blocks.as_ref().map(|d| d.last_imported_block_number()),
			highest_block_number: self.highest_block.map(|n| cmp::max(n, last_imported_number)),
			blocks_received: if last_imported_number > self.starting_block { last_imported_number - self.starting_block } else { 0 },
			blocks_total: match self.highest_block { Some(x) if x > self.starting_block => x - self.starting_block, _ => 0 },
			num_peers: self.peers.values().filter(|p| p.is_allowed()).count(),
			num_active_peers: self.peers.values().filter(|p| p.is_allowed() && p.asking != PeerAsking::Nothing).count(),
			num_snapshot_chunks: self.snapshot.total_chunks(),
			snapshot_chunks_done: self.snapshot.done_chunks(),
			mem_used:
				self.new_blocks.heap_size()
				+ self.old_blocks.as_ref().map_or(0, |d| d.heap_size())
				+ self.peers.heap_size_of_children(),
		}
	}

	/// Returns information on peers connections
	pub fn peer_info(&self, peer_id: &PeerId) -> Option<PeerInfoDigest> {
		self.peers.get(peer_id).map(|peer_data| {
			PeerInfoDigest {
				version: peer_data.protocol_version as u32,
				difficulty: peer_data.difficulty,
				head: peer_data.latest_hash,
			}
		})
	}

	/// Returns transactions propagation statistics
	pub fn transactions_stats(&self) -> &H256FastMap<TransactionStats> {
		self.transactions_stats.stats()
	}

	/// Updates transactions were received by a peer
	pub fn transactions_received(&mut self, txs: &[UnverifiedTransaction], peer_id: PeerId) {
		if let Some(peer_info) = self.peers.get_mut(&peer_id) {
			peer_info.last_sent_transactions.extend(txs.iter().map(|tx| tx.hash()));
		}
	}

	/// Abort all sync activity
	pub fn abort(&mut self, io: &mut SyncIo) {
		self.reset_and_continue(io);
		self.peers.clear();
	}

	/// Reset sync. Clear all downloaded data but keep the queue.
	/// Set sync state to the given state or to the initial state if `None` is provided.
	fn reset(&mut self, io: &mut SyncIo, state: Option<SyncState>) {
		self.new_blocks.reset();
		let chain_info = io.chain().chain_info();
		for (_, ref mut p) in &mut self.peers {
			if p.block_set != Some(BlockSet::OldBlocks) {
				p.reset_asking();
				if p.difficulty.is_none() {
					// assume peer has up to date difficulty
					p.difficulty = Some(chain_info.pending_total_difficulty);
				}
			}
		}
		self.state = state.unwrap_or_else(|| Self::get_init_state(self.warp_sync, io.chain()));
		// Reactivate peers only if some progress has been made
		// since the last sync round of if starting fresh.
		self.active_peers = self.peers.keys().cloned().collect();
	}

	/// Restart sync
	pub fn reset_and_continue(&mut self, io: &mut SyncIo) {
		trace!(target: "sync", "Restarting");
		if self.state == SyncState::SnapshotData {
			debug!(target:"sync", "Aborting snapshot restore");
			io.snapshot_service().abort_restore();
		}
		self.snapshot.clear();
		self.reset(io, None);
		self.continue_sync(io);
	}

	/// Remove peer from active peer set. Peer will be reactivated on the next sync
	/// round.
	fn deactivate_peer(&mut self, _io: &mut SyncIo, peer_id: PeerId) {
		trace!(target: "sync", "Deactivating peer {}", peer_id);
		self.active_peers.remove(&peer_id);
	}

	fn maybe_start_snapshot_sync(&mut self, io: &mut SyncIo) {
		if !self.warp_sync.is_enabled() || io.snapshot_service().supported_versions().is_none() {
			trace!(target: "sync", "Skipping warp sync. Disabled or not supported.");
			return;
		}
		if self.state != SyncState::WaitingPeers && self.state != SyncState::Blocks && self.state != SyncState::Waiting {
			trace!(target: "sync", "Skipping warp sync. State: {:?}", self.state);
			return;
		}
		// Make sure the snapshot block is not too far away from best block and network best block and
		// that it is higher than fork detection block
		let our_best_block = io.chain().chain_info().best_block_number;
		let fork_block = self.fork_block.map_or(0, |(n, _)| n);

		let (best_hash, max_peers, snapshot_peers) = {
			let expected_warp_block = match self.warp_sync {
				WarpSync::OnlyAndAfter(block) => block,
				_ => 0,
			};
			//collect snapshot infos from peers
			let snapshots = self.peers.iter()
				.filter(|&(_, p)| p.is_allowed() && p.snapshot_number.map_or(false, |sn|
					// Snapshot must be old enough that it's usefull to sync with it
					our_best_block < sn && (sn - our_best_block) > SNAPSHOT_RESTORE_THRESHOLD &&
					// Snapshot must have been taken after the Fork
					sn > fork_block &&
					// Snapshot must be greater than the warp barrier if any
					sn > expected_warp_block &&
					// If we know a highest block, snapshot must be recent enough
					self.highest_block.map_or(true, |highest| {
						highest < sn || (highest - sn) <= SNAPSHOT_RESTORE_THRESHOLD
					})
				))
				.filter_map(|(p, peer)| peer.snapshot_hash.map(|hash| (p, hash.clone())))
				.filter(|&(_, ref hash)| !self.snapshot.is_known_bad(hash));

			let mut snapshot_peers = HashMap::new();
			let mut max_peers: usize = 0;
			let mut best_hash = None;
			for (p, hash) in snapshots {
				let peers = snapshot_peers.entry(hash).or_insert_with(Vec::new);
				peers.push(*p);
				if peers.len() > max_peers {
					max_peers = peers.len();
					best_hash = Some(hash);
				}
			}
			(best_hash, max_peers, snapshot_peers)
		};

		let timeout = (self.state == SyncState::WaitingPeers) && self.sync_start_time.map_or(false, |t| t.elapsed() > WAIT_PEERS_TIMEOUT);

		if let (Some(hash), Some(peers)) = (best_hash, best_hash.map_or(None, |h| snapshot_peers.get(&h))) {
			if max_peers >= SNAPSHOT_MIN_PEERS {
				trace!(target: "sync", "Starting confirmed snapshot sync {:?} with {:?}", hash, peers);
				self.start_snapshot_sync(io, peers);
			} else if timeout {
				trace!(target: "sync", "Starting unconfirmed snapshot sync {:?} with {:?}", hash, peers);
				self.start_snapshot_sync(io, peers);
			}
		} else if timeout && !self.warp_sync.is_warp_only() {
			trace!(target: "sync", "No snapshots found, starting full sync");
			self.state = SyncState::Idle;
			self.continue_sync(io);
		}
	}

	fn start_snapshot_sync(&mut self, io: &mut SyncIo, peers: &[PeerId]) {
		if !self.snapshot.have_manifest() {
			for p in peers {
				if self.peers.get(p).map_or(false, |p| p.asking == PeerAsking::Nothing) {
					SyncRequester::request_snapshot_manifest(self, io, *p);
				}
			}
			self.state = SyncState::SnapshotManifest;
			trace!(target: "sync", "New snapshot sync with {:?}", peers);
		} else {
			self.state = SyncState::SnapshotData;
			trace!(target: "sync", "Resumed snapshot sync with {:?}", peers);
		}
	}

	/// Restart sync disregarding the block queue status. May end up re-downloading up to QUEUE_SIZE blocks
	pub fn restart(&mut self, io: &mut SyncIo) {
		self.update_targets(io.chain());
		self.reset_and_continue(io);
	}

	/// Update sync after the blockchain has been changed externally.
	pub fn update_targets(&mut self, chain: &BlockChainClient) {
		// Do not assume that the block queue/chain still has our last_imported_block
		let chain = chain.chain_info();
		self.new_blocks = BlockDownloader::new(BlockSet::NewBlocks, &chain.best_block_hash, chain.best_block_number);
		self.old_blocks = None;
		if self.download_old_blocks {
			if let (Some(ancient_block_hash), Some(ancient_block_number)) = (chain.ancient_block_hash, chain.ancient_block_number) {

				trace!(target: "sync", "Downloading old blocks from {:?} (#{}) till {:?} (#{:?})", ancient_block_hash, ancient_block_number, chain.first_block_hash, chain.first_block_number);
				let mut downloader = BlockDownloader::new(BlockSet::OldBlocks, &ancient_block_hash, ancient_block_number);
				if let Some(hash) = chain.first_block_hash {
					trace!(target: "sync", "Downloader target set to {:?}", hash);
					downloader.set_target(&hash);
				}
				self.old_blocks = Some(downloader);
			}
		}
	}

	/// Resume downloading
	pub fn continue_sync(&mut self, io: &mut SyncIo) {
		if self.state == SyncState::Waiting {
			trace!(target: "sync", "Waiting for the block queue");
		} else if self.state == SyncState::SnapshotWaiting {
			trace!(target: "sync", "Waiting for the snapshot restoration");
		} else {
			// Collect active peers that can sync
			let mut peers: Vec<(PeerId, u8)> = self.peers.iter().filter_map(|(peer_id, peer)|
				if peer.can_sync() && peer.asking == PeerAsking::Nothing && self.active_peers.contains(&peer_id) {
					Some((*peer_id, peer.protocol_version))
				} else {
					None
				}
			).collect();

			if peers.len() > 0 {
				trace!(
					target: "sync",
					"Syncing with peers: {} active, {} available, {} total",
					self.active_peers.len(), peers.len(), self.peers.len()
				);

				random::new().shuffle(&mut peers); // TODO (#646): sort by rating
				// prefer peers with higher protocol version
				peers.sort_by(|&(_, ref v1), &(_, ref v2)| v1.cmp(v2));

				for (peer_id, _) in peers {
					self.sync_peer(io, peer_id, false);
				}
			}
		}

		if
			(self.state == SyncState::Blocks || self.state == SyncState::NewBlocks) &&
			!self.peers.values().any(|p| p.asking != PeerAsking::Nothing && p.block_set != Some(BlockSet::OldBlocks) && p.can_sync())
		{
			self.complete_sync(io);
		}
	}

	/// Called after all blocks have been downloaded
	fn complete_sync(&mut self, io: &mut SyncIo) {
		trace!(target: "sync", "Sync complete");
		self.reset(io, Some(SyncState::Idle));
	}

	/// Enter waiting state
	fn pause_sync(&mut self) {
		trace!(target: "sync", "Block queue full, pausing sync");
		self.state = SyncState::Waiting;
	}

	/// Find something to do for a peer. Called for a new peer or when a peer is done with its task.
	fn sync_peer(&mut self, io: &mut SyncIo, peer_id: PeerId, force: bool) {
		if !self.active_peers.contains(&peer_id) {
			trace!(target: "sync", "Skipping deactivated peer {}", peer_id);
			return;
		}
		let (peer_latest, peer_difficulty, peer_snapshot_number, peer_snapshot_hash) = {
			if let Some(peer) = self.peers.get_mut(&peer_id) {
				if peer.asking != PeerAsking::Nothing || !peer.can_sync() {
					trace!(target: "sync", "Skipping busy peer {}", peer_id);
					return;
				}
				(peer.latest_hash.clone(), peer.difficulty.clone(), peer.snapshot_number.as_ref().cloned().unwrap_or(0), peer.snapshot_hash.as_ref().cloned())
			} else {
				return;
			}
		};
		let chain_info = io.chain().chain_info();
		let syncing_difficulty = chain_info.pending_total_difficulty;
		let num_active_peers = self.peers.values().filter(|p| p.asking != PeerAsking::Nothing).count();

		let higher_difficulty = peer_difficulty.map_or(true, |pd| pd > syncing_difficulty);
		if force || higher_difficulty || self.old_blocks.is_some() {
			match self.state {
				SyncState::WaitingPeers => {
					trace!(
						target: "sync",
						"Checking snapshot sync: {} vs {} (peer: {})",
						peer_snapshot_number,
						chain_info.best_block_number,
						peer_id
					);
					self.maybe_start_snapshot_sync(io);
				},
				SyncState::Idle | SyncState::Blocks | SyncState::NewBlocks => {
					if io.chain().queue_info().is_full() {
						self.pause_sync();
						return;
					}

					let have_latest = io.chain().block_status(BlockId::Hash(peer_latest)) != BlockStatus::Unknown;
					trace!(target: "sync", "Considering peer {}, force={}, td={:?}, our td={}, latest={}, have_latest={}, state={:?}", peer_id, force, peer_difficulty, syncing_difficulty, peer_latest, have_latest, self.state);
					if !have_latest && (higher_difficulty || force || self.state == SyncState::NewBlocks) {
						// check if got new blocks to download
						trace!(target: "sync", "Syncing with peer {}, force={}, td={:?}, our td={}, state={:?}", peer_id, force, peer_difficulty, syncing_difficulty, self.state);
						if let Some(request) = self.new_blocks.request_blocks(io, num_active_peers) {
							SyncRequester::request_blocks(self, io, peer_id, request, BlockSet::NewBlocks);
							if self.state == SyncState::Idle {
								self.state = SyncState::Blocks;
							}
							return;
						}
					}

					// Only ask for old blocks if the peer has an equal or higher difficulty
					let equal_or_higher_difficulty = peer_difficulty.map_or(false, |pd| pd >= syncing_difficulty);

					if force || equal_or_higher_difficulty {
						if let Some(request) = self.old_blocks.as_mut().and_then(|d| d.request_blocks(io, num_active_peers)) {
							SyncRequester::request_blocks(self, io, peer_id, request, BlockSet::OldBlocks);
							return;
						}
					} else {
						trace!(
							target: "sync",
							"peer {:?} is not suitable for requesting old blocks, syncing_difficulty={:?}, peer_difficulty={:?}",
							peer_id,
							syncing_difficulty,
							peer_difficulty
						);
						self.deactivate_peer(io, peer_id);
					}
				},
				SyncState::SnapshotData => {
					match io.snapshot_service().status() {
						RestorationStatus::Ongoing { state_chunks_done, block_chunks_done, .. } => {
							// Initialize the snapshot if not already done
							self.snapshot.initialize(io.snapshot_service());
							if self.snapshot.done_chunks() - (state_chunks_done + block_chunks_done) as usize > MAX_SNAPSHOT_CHUNKS_DOWNLOAD_AHEAD {
								trace!(target: "sync", "Snapshot queue full, pausing sync");
								self.state = SyncState::SnapshotWaiting;
								return;
							}
						},
						RestorationStatus::Initializing { .. } => {
							trace!(target: "warp", "Snapshot is stil initializing.");
							return;
						},
						_ => {
							return;
						},
					}

					if peer_snapshot_hash.is_some() && peer_snapshot_hash == self.snapshot.snapshot_hash() {
						self.clear_peer_download(peer_id);
						SyncRequester::request_snapshot_data(self, io, peer_id);
					}
				},
				SyncState::SnapshotManifest | //already downloading from other peer
					SyncState::Waiting |
					SyncState::SnapshotWaiting => ()
			}
		} else {
			trace!(target: "sync", "Skipping peer {}, force={}, td={:?}, our td={}, state={:?}", peer_id, force, peer_difficulty, syncing_difficulty, self.state);
		}
	}

	/// Clear all blocks/headers marked as being downloaded by a peer.
	fn clear_peer_download(&mut self, peer_id: PeerId) {
		if let Some(ref peer) = self.peers.get(&peer_id) {
			match peer.asking {
				PeerAsking::BlockHeaders => {
					if let Some(ref hash) = peer.asking_hash {
						self.new_blocks.clear_header_download(hash);
						if let Some(ref mut old) = self.old_blocks {
							old.clear_header_download(hash);
						}
					}
				},
				PeerAsking::BlockBodies => {
					self.new_blocks.clear_body_download(&peer.asking_blocks);
					if let Some(ref mut old) = self.old_blocks {
						old.clear_body_download(&peer.asking_blocks);
					}
				},
				PeerAsking::BlockReceipts => {
					self.new_blocks.clear_receipt_download(&peer.asking_blocks);
					if let Some(ref mut old) = self.old_blocks {
						old.clear_receipt_download(&peer.asking_blocks);
					}
				},
				PeerAsking::SnapshotData => {
					if let Some(hash) = peer.asking_snapshot_data {
						self.snapshot.clear_chunk_download(&hash);
					}
				},
				_ => (),
			}
		}
	}

	/// Checks if there are blocks fully downloaded that can be imported into the blockchain and does the import.
	fn collect_blocks(&mut self, io: &mut SyncIo, block_set: BlockSet) {
		match block_set {
			BlockSet::NewBlocks => {
				if self.new_blocks.collect_blocks(io, self.state == SyncState::NewBlocks) == DownloadAction::Reset {
					self.reset_downloads(block_set);
					self.new_blocks.reset();
				}
			},
			BlockSet::OldBlocks => {
				let mut is_complete = false;
				let mut download_action = DownloadAction::None;
				if let Some(downloader) = self.old_blocks.as_mut() {
					download_action = downloader.collect_blocks(io, false);
					is_complete = downloader.is_complete();
				}

				if download_action == DownloadAction::Reset {
					self.reset_downloads(block_set);
					if let Some(downloader) = self.old_blocks.as_mut() {
						downloader.reset();
					}
				}

				if is_complete {
					trace!(target: "sync", "Background block download is complete");
					self.old_blocks = None;
				}
			}
		};
	}

	/// Mark all outstanding requests as expired
	fn reset_downloads(&mut self, block_set: BlockSet) {
		trace!(target: "sync", "Resetting downloads for {:?}", block_set);
		for (_, ref mut p) in self.peers.iter_mut().filter(|&(_, ref p)| p.block_set == Some(block_set)) {
			p.reset_asking();
		}
	}

	/// Reset peer status after request is complete.
	fn reset_peer_asking(&mut self, peer_id: PeerId, asking: PeerAsking) -> bool {
		if let Some(ref mut peer) = self.peers.get_mut(&peer_id) {
			peer.expired = false;
			peer.block_set = None;
			if peer.asking != asking {
				trace!(target:"sync", "Asking {:?} while expected {:?}", peer.asking, asking);
				peer.asking = PeerAsking::Nothing;
				return false;
			} else {
				peer.asking = PeerAsking::Nothing;
				return true;
			}
		}
		false
	}

	/// Send Status message
	fn send_status(&mut self, io: &mut SyncIo, peer: PeerId) -> Result<(), network::Error> {
		let warp_protocol_version = io.protocol_version(&WARP_SYNC_PROTOCOL_ID, peer);
		let warp_protocol = warp_protocol_version != 0;
		let private_tx_protocol = warp_protocol_version >= PAR_PROTOCOL_VERSION_3.0;
		let protocol = if warp_protocol { warp_protocol_version } else { ETH_PROTOCOL_VERSION_63.0 };
		trace!(target: "sync", "Sending status to {}, protocol version {}", peer, protocol);
		let mut packet = RlpStream::new();
		packet.begin_unbounded_list();
		let chain = io.chain().chain_info();
		packet.append(&(protocol as u32));
		packet.append(&self.network_id);
		packet.append(&chain.total_difficulty);
		packet.append(&chain.best_block_hash);
		packet.append(&chain.genesis_hash);
		if warp_protocol {
			let manifest = io.snapshot_service().manifest();
			let block_number = manifest.as_ref().map_or(0, |m| m.block_number);
			let manifest_hash = manifest.map_or(H256::new(), |m| keccak(m.into_rlp()));
			packet.append(&manifest_hash);
			packet.append(&block_number);
			if private_tx_protocol {
				packet.append(&self.private_tx_handler.is_some());
			}
		}
		packet.complete_unbounded_list();
		io.respond(STATUS_PACKET, packet.out())
	}

	pub fn maintain_peers(&mut self, io: &mut SyncIo) {
		let tick = Instant::now();
		let mut aborting = Vec::new();
		for (peer_id, peer) in &self.peers {
			let elapsed = tick - peer.ask_time;
			let timeout = match peer.asking {
				PeerAsking::BlockHeaders => elapsed > HEADERS_TIMEOUT,
				PeerAsking::BlockBodies => elapsed > BODIES_TIMEOUT,
				PeerAsking::BlockReceipts => elapsed > RECEIPTS_TIMEOUT,
				PeerAsking::Nothing => false,
				PeerAsking::ForkHeader => elapsed > FORK_HEADER_TIMEOUT,
				PeerAsking::SnapshotManifest => elapsed > SNAPSHOT_MANIFEST_TIMEOUT,
				PeerAsking::SnapshotData => elapsed > SNAPSHOT_DATA_TIMEOUT,
			};
			if timeout {
				debug!(target:"sync", "Timeout {}", peer_id);
				io.disconnect_peer(*peer_id);
				aborting.push(*peer_id);
			}
		}
		for p in aborting {
			SyncHandler::on_peer_aborting(self, io, p);
		}

		// Check for handshake timeouts
		for (peer, &ask_time) in &self.handshaking_peers {
			let elapsed = (tick - ask_time) / 1_000_000_000;
			if elapsed > STATUS_TIMEOUT {
				trace!(target:"sync", "Status timeout {}", peer);
				io.disconnect_peer(*peer);
			}
		}
	}

	fn check_resume(&mut self, io: &mut SyncIo) {
		match self.state {
			SyncState::Waiting if !io.chain().queue_info().is_full() => {
				self.state = SyncState::Blocks;
				self.continue_sync(io);
			},
			SyncState::SnapshotData => match io.snapshot_service().status() {
				RestorationStatus::Inactive | RestorationStatus::Failed => {
					self.state = SyncState::SnapshotWaiting;
				},
				RestorationStatus::Initializing { .. } | RestorationStatus::Ongoing { .. } => (),
			},
			SyncState::SnapshotWaiting => {
				match io.snapshot_service().status() {
					RestorationStatus::Inactive => {
						trace!(target:"sync", "Snapshot restoration is complete");
						self.restart(io);
					},
					RestorationStatus::Initializing { .. } => {
						trace!(target:"sync", "Snapshot restoration is initializing");
					},
					RestorationStatus::Ongoing { state_chunks_done, block_chunks_done, .. } => {
						if !self.snapshot.is_complete() && self.snapshot.done_chunks() - (state_chunks_done + block_chunks_done) as usize <= MAX_SNAPSHOT_CHUNKS_DOWNLOAD_AHEAD {
							trace!(target:"sync", "Resuming snapshot sync");
							self.state = SyncState::SnapshotData;
							self.continue_sync(io);
						}
					},
					RestorationStatus::Failed => {
						trace!(target: "sync", "Snapshot restoration aborted");
						self.state = SyncState::WaitingPeers;
						self.snapshot.clear();
						self.continue_sync(io);
					},
				}
			},
			_ => (),
		}
	}

	/// returns peer ids that have different block than our chain
	fn get_lagging_peers(&self, chain_info: &BlockChainInfo) -> Vec<PeerId> {
		self.get_peers(chain_info, PeerState::Lagging)
	}

	/// returns peer ids that have different or the same blocks than our chain
	fn get_peers(&self, chain_info: &BlockChainInfo, peers: PeerState) -> Vec<PeerId> {
		let latest_hash = chain_info.best_block_hash;
		self
			.peers
			.iter()
			.filter_map(|(&id, ref mut peer_info)| {
				trace!(target: "sync", "Checking peer our best {} their best {}", latest_hash, peer_info.latest_hash);
				let matches = match peers {
					PeerState::Lagging => peer_info.latest_hash != latest_hash,
					PeerState::SameBlock => peer_info.latest_hash == latest_hash,
				};
				if matches {
					Some(id)
				} else {
					None
				}
			})
			.collect::<Vec<_>>()
	}

	fn get_consensus_peers(&self) -> Vec<PeerId> {
		self.peers.iter().filter_map(|(id, p)| if p.protocol_version >= PAR_PROTOCOL_VERSION_2.0 { Some(*id) } else { None }).collect()
	}

	fn get_private_transaction_peers(&self, transaction_hash: &H256) -> Vec<PeerId> {
		self.peers.iter().filter_map(
			|(id, p)| if p.protocol_version >= PAR_PROTOCOL_VERSION_3.0
				&& !p.last_sent_private_transactions.contains(transaction_hash)
				&& p.private_tx_enabled {
					Some(*id)
				} else {
					None
				}
		).collect()
	}

	/// Maintain other peers. Send out any new blocks and transactions
	pub fn maintain_sync(&mut self, io: &mut SyncIo) {
		self.maybe_start_snapshot_sync(io);
		self.check_resume(io);
	}

	/// called when block is imported to chain - propagates the blocks and updates transactions sent to peers
	pub fn chain_new_blocks(&mut self, io: &mut SyncIo, _imported: &[H256], invalid: &[H256], enacted: &[H256], _retracted: &[H256], sealed: &[H256], proposed: &[Bytes]) {
		let queue_info = io.chain().queue_info();
		let is_syncing = self.status().is_syncing(queue_info);

		if !is_syncing || !sealed.is_empty() || !proposed.is_empty() {
			trace!(target: "sync", "Propagating blocks, state={:?}", self.state);
			SyncPropagator::propagate_latest_blocks(self, io, sealed);
			SyncPropagator::propagate_proposed_blocks(self, io, proposed);
		}
		if !invalid.is_empty() {
			trace!(target: "sync", "Bad blocks in the queue, restarting");
			self.restart(io);
		}

		if !is_syncing && !enacted.is_empty() && !self.peers.is_empty() {
			// Select random peer to re-broadcast transactions to.
			let peer = random::new().gen_range(0, self.peers.len());
			trace!(target: "sync", "Re-broadcasting transactions to a random peer.");
			self.peers.values_mut().nth(peer).map(|peer_info| {
					peer_info.last_sent_transactions.clear();
					peer_info.reset_private_stats()
				}
			);
		}
	}

	pub fn on_packet(&mut self, io: &mut SyncIo, peer: PeerId, packet_id: u8, data: &[u8]) {
		SyncHandler::on_packet(self, io, peer, packet_id, data);
	}

	/// Called by peer when it is disconnecting
	pub fn on_peer_aborting(&mut self, io: &mut SyncIo, peer: PeerId) {
		SyncHandler::on_peer_aborting(self, io, peer);
	}

	/// Called when a new peer is connected
	pub fn on_peer_connected(&mut self, io: &mut SyncIo, peer: PeerId) {
		SyncHandler::on_peer_connected(self, io, peer);
	}

	/// propagates new transactions to all peers
	pub fn propagate_new_transactions(&mut self, io: &mut SyncIo) {
		let deadline = Instant::now() + Duration::from_millis(500);
		SyncPropagator::propagate_new_transactions(self, io, || {
			if deadline > Instant::now() {
				true
			} else {
				debug!(target: "sync", "Wasn't able to finish transaction propagation within a deadline.");
				false
			}
		});
	}

	/// Broadcast consensus message to peers.
	pub fn propagate_consensus_packet(&mut self, io: &mut SyncIo, packet: Bytes) {
		SyncPropagator::propagate_consensus_packet(self, io, packet);
	}

	/// Broadcast private transaction message to peers.
	pub fn propagate_private_transaction(&mut self, io: &mut SyncIo, transaction_hash: H256, packet_id: PacketId, packet: Bytes) {
		SyncPropagator::propagate_private_transaction(self, io, transaction_hash, packet_id, packet);
	}
}

#[cfg(test)]
pub mod tests {
	use std::collections::{VecDeque};
	use ethkey;
	use network::PeerId;
	use tests::helpers::{TestIo};
	use tests::snapshot::TestSnapshotService;
	use ethereum_types::{H256, U256, Address};
	use parking_lot::RwLock;
	use bytes::Bytes;
	use rlp::{Rlp, RlpStream};
	use super::*;
	use ::SyncConfig;
	use super::{PeerInfo, PeerAsking};
	use ethcore::client::{BlockChainClient, EachBlockWith, TestBlockChainClient, ChainInfo, BlockInfo};
	use ethcore::miner::{MinerService, PendingOrdering};
	use types::header::Header;

	pub fn get_dummy_block(order: u32, parent_hash: H256) -> Bytes {
		let mut header = Header::new();
		header.set_gas_limit(0.into());
		header.set_difficulty((order * 100).into());
		header.set_timestamp((order * 10) as u64);
		header.set_number(order as u64);
		header.set_parent_hash(parent_hash);
		header.set_state_root(H256::zero());

		let mut rlp = RlpStream::new_list(3);
		rlp.append(&header);
		rlp.append_raw(&::rlp::EMPTY_LIST_RLP, 1);
		rlp.append_raw(&::rlp::EMPTY_LIST_RLP, 1);
		rlp.out()
	}

	pub fn get_dummy_blocks(order: u32, parent_hash: H256) -> Bytes {
		let mut rlp = RlpStream::new_list(2);
		rlp.append_raw(&get_dummy_block(order, parent_hash), 1);
		let difficulty: U256 = (100 * order).into();
		rlp.append(&difficulty);
		rlp.out()
	}

	pub fn get_dummy_hashes() -> Bytes {
		let mut rlp = RlpStream::new_list(5);
		for _ in 0..5 {
			let mut hash_d_rlp = RlpStream::new_list(2);
			let hash: H256 = H256::from(0u64);
			let diff: U256 = U256::from(1u64);
			hash_d_rlp.append(&hash);
			hash_d_rlp.append(&diff);

			rlp.append_raw(&hash_d_rlp.out(), 1);
		}

		rlp.out()
	}

	fn queue_info(unverified: usize, verified: usize) -> BlockQueueInfo {
		BlockQueueInfo {
			unverified_queue_size: unverified,
			verified_queue_size: verified,
			verifying_queue_size: 0,
			max_queue_size: 1000,
			max_mem_use: 1000,
			mem_used: 500
		}
	}

	fn sync_status(state: SyncState) -> SyncStatus {
		SyncStatus {
			state: state,
			protocol_version: 0,
			network_id: 0,
			start_block_number: 0,
			last_imported_block_number: None,
			highest_block_number: None,
			blocks_total: 0,
			blocks_received: 0,
			num_peers: 0,
			num_active_peers: 0,
			mem_used: 0,
			num_snapshot_chunks: 0,
			snapshot_chunks_done: 0,
			last_imported_old_block_number: None,
		}
	}

	#[test]
	fn is_still_verifying() {
		assert!(!sync_status(SyncState::Idle).is_syncing(queue_info(2, 1)));
		assert!(sync_status(SyncState::Idle).is_syncing(queue_info(2, 2)));
	}

	#[test]
	fn is_synced_state() {
		assert!(sync_status(SyncState::Blocks).is_syncing(queue_info(0, 0)));
		assert!(!sync_status(SyncState::Idle).is_syncing(queue_info(0, 0)));
	}

	pub fn dummy_sync_with_peer(peer_latest_hash: H256, client: &BlockChainClient) -> ChainSync {
		let mut sync = ChainSync::new(SyncConfig::default(), client, None);
		insert_dummy_peer(&mut sync, 0, peer_latest_hash);
		sync
	}

	pub fn insert_dummy_peer(sync: &mut ChainSync, peer_id: PeerId, peer_latest_hash: H256) {
		sync.peers.insert(peer_id,
			PeerInfo {
				protocol_version: 0,
				genesis: H256::zero(),
				network_id: 0,
				latest_hash: peer_latest_hash,
				difficulty: None,
				asking: PeerAsking::Nothing,
				asking_blocks: Vec::new(),
				asking_hash: None,
				ask_time: Instant::now(),
				last_sent_transactions: Default::default(),
				last_sent_private_transactions: Default::default(),
				expired: false,
				private_tx_enabled: false,
				confirmation: super::ForkConfirmation::Confirmed,
				snapshot_number: None,
				snapshot_hash: None,
				asking_snapshot_data: None,
				block_set: None,
			});

	}

	#[test]
	fn finds_lagging_peers() {
		let mut client = TestBlockChainClient::new();
		client.add_blocks(100, EachBlockWith::Uncle);
		let sync = dummy_sync_with_peer(client.block_hash_delta_minus(10), &client);
		let chain_info = client.chain_info();

		let lagging_peers = sync.get_lagging_peers(&chain_info);

		assert_eq!(1, lagging_peers.len());
	}

	#[test]
	fn calculates_tree_for_lagging_peer() {
		let mut client = TestBlockChainClient::new();
		client.add_blocks(15, EachBlockWith::Uncle);

		let start = client.block_hash_delta_minus(4);
		let end = client.block_hash_delta_minus(2);

		// wrong way end -> start, should be None
		let rlp = ChainSync::create_new_hashes_rlp(&client, &end, &start);
		assert!(rlp.is_none());

		let rlp = ChainSync::create_new_hashes_rlp(&client, &start, &end).unwrap();
		// size of three rlp encoded hash-difficulty
		assert_eq!(107, rlp.len());
	}
	// idea is that what we produce when propagading latest hashes should be accepted in
	// on_peer_new_hashes in our code as well
	#[test]
	fn hashes_rlp_mutually_acceptable() {
		let mut client = TestBlockChainClient::new();
		client.add_blocks(100, EachBlockWith::Uncle);
		let queue = RwLock::new(VecDeque::new());
		let mut sync = dummy_sync_with_peer(client.block_hash_delta_minus(5), &client);
		let chain_info = client.chain_info();
		let ss = TestSnapshotService::new();
		let mut io = TestIo::new(&mut client, &ss, &queue, None);

		let peers = sync.get_lagging_peers(&chain_info);
		SyncPropagator::propagate_new_hashes(&mut sync, &chain_info, &mut io, &peers);

		let data = &io.packets[0].data.clone();
		let result = SyncHandler::on_peer_new_hashes(&mut sync, &mut io, 0, &Rlp::new(data));
		assert!(result.is_ok());
	}

	// idea is that what we produce when propagading latest block should be accepted in
	// on_peer_new_block  in our code as well
	#[test]
	fn block_rlp_mutually_acceptable() {
		let mut client = TestBlockChainClient::new();
		client.add_blocks(100, EachBlockWith::Uncle);
		let queue = RwLock::new(VecDeque::new());
		let mut sync = dummy_sync_with_peer(client.block_hash_delta_minus(5), &client);
		let chain_info = client.chain_info();
		let ss = TestSnapshotService::new();
		let mut io = TestIo::new(&mut client, &ss, &queue, None);

		let peers = sync.get_lagging_peers(&chain_info);
		SyncPropagator::propagate_blocks(&mut sync, &chain_info, &mut io, &[], &peers);

		let data = &io.packets[0].data.clone();
		let result = SyncHandler::on_peer_new_block(&mut sync, &mut io, 0, &Rlp::new(data));
		assert!(result.is_ok());
	}

	#[test]
	fn should_add_transactions_to_queue() {
		fn sender(tx: &UnverifiedTransaction) -> Address {
			ethkey::public_to_address(&tx.recover_public().unwrap())
		}

		// given
		let mut client = TestBlockChainClient::new();
		client.add_blocks(98, EachBlockWith::Uncle);
		client.add_blocks(1, EachBlockWith::UncleAndTransaction);
		client.add_blocks(1, EachBlockWith::Transaction);
		let mut sync = dummy_sync_with_peer(client.block_hash_delta_minus(5), &client);

		let good_blocks = vec![client.block_hash_delta_minus(2)];
		let retracted_blocks = vec![client.block_hash_delta_minus(1)];

		// Add some balance to clients and reset nonces
		for h in &[good_blocks[0], retracted_blocks[0]] {
			let block = client.block(BlockId::Hash(*h)).unwrap();
			let sender = sender(&block.transactions()[0]);;
			client.set_balance(sender, U256::from(10_000_000_000_000_000_000u64));
			client.set_nonce(sender, U256::from(0));
		}

		// when
		{
			let queue = RwLock::new(VecDeque::new());
			let ss = TestSnapshotService::new();
			let mut io = TestIo::new(&mut client, &ss, &queue, None);
			io.chain.miner.chain_new_blocks(io.chain, &[], &[], &[], &good_blocks, false);
			sync.chain_new_blocks(&mut io, &[], &[], &[], &good_blocks, &[], &[]);
			assert_eq!(io.chain.miner.ready_transactions(io.chain, 10, PendingOrdering::Priority).len(), 1);
		}
		// We need to update nonce status (because we say that the block has been imported)
		for h in &[good_blocks[0]] {
			let block = client.block(BlockId::Hash(*h)).unwrap();
			client.set_nonce(sender(&block.transactions()[0]), U256::from(1));
		}
		{
			let queue = RwLock::new(VecDeque::new());
			let ss = TestSnapshotService::new();
			let mut io = TestIo::new(&client, &ss, &queue, None);
			io.chain.miner.chain_new_blocks(io.chain, &[], &[], &good_blocks, &retracted_blocks, false);
			sync.chain_new_blocks(&mut io, &[], &[], &good_blocks, &retracted_blocks, &[], &[]);
		}

		// then
		assert_eq!(client.miner.ready_transactions(&client, 10, PendingOrdering::Priority).len(), 1);
	}

	#[test]
	fn should_not_add_transactions_to_queue_if_not_synced() {
		// given
		let mut client = TestBlockChainClient::new();
		client.add_blocks(98, EachBlockWith::Uncle);
		client.add_blocks(1, EachBlockWith::UncleAndTransaction);
		client.add_blocks(1, EachBlockWith::Transaction);
		let mut sync = dummy_sync_with_peer(client.block_hash_delta_minus(5), &client);

		let good_blocks = vec![client.block_hash_delta_minus(2)];
		let retracted_blocks = vec![client.block_hash_delta_minus(1)];

		let queue = RwLock::new(VecDeque::new());
		let ss = TestSnapshotService::new();
		let mut io = TestIo::new(&mut client, &ss, &queue, None);

		// when
		sync.chain_new_blocks(&mut io, &[], &[], &[], &good_blocks, &[], &[]);
		assert_eq!(io.chain.miner.queue_status().status.transaction_count, 0);
		sync.chain_new_blocks(&mut io, &[], &[], &good_blocks, &retracted_blocks, &[], &[]);

		// then
		let status = io.chain.miner.queue_status();
		assert_eq!(status.status.transaction_count, 0);
	}
}
<|MERGE_RESOLUTION|>--- conflicted
+++ resolved
@@ -396,11 +396,7 @@
 	pub fn new(
 		config: SyncConfig,
 		chain: &BlockChainClient,
-<<<<<<< HEAD
-		private_tx_handler: Arc<PrivateTxHandler>,
-=======
 		private_tx_handler: Option<Arc<PrivateTxHandler>>,
->>>>>>> ebd0fd01
 		priority_tasks: mpsc::Receiver<PriorityTask>,
 	) -> Self {
 		ChainSyncApi {
@@ -641,11 +637,7 @@
 	pub fn new(
 		config: SyncConfig,
 		chain: &BlockChainClient,
-<<<<<<< HEAD
-		private_tx_handler: Arc<PrivateTxHandler>,
-=======
 		private_tx_handler: Option<Arc<PrivateTxHandler>>,
->>>>>>> ebd0fd01
 	) -> Self {
 		let chain_info = chain.chain_info();
 		let best_block = chain.chain_info().best_block_number;
