// Copyright 2015-2019 Parity Technologies (UK) Ltd.
// This file is part of Parity Ethereum.

// Parity Ethereum is free software: you can redistribute it and/or modify
// it under the terms of the GNU General Public License as published by
// the Free Software Foundation, either version 3 of the License, or
// (at your option) any later version.

// Parity Ethereum is distributed in the hope that it will be useful,
// but WITHOUT ANY WARRANTY; without even the implied warranty of
// MERCHANTABILITY or FITNESS FOR A PARTICULAR PURPOSE.  See the
// GNU General Public License for more details.

// You should have received a copy of the GNU General Public License
// along with Parity Ethereum.  If not, see <http://www.gnu.org/licenses/>.

use api::WARP_SYNC_PROTOCOL_ID;
use block_sync::{BlockDownloaderImportError as DownloaderImportError, DownloadAction};
use bytes::Bytes;
use ethcore::error::{Error as EthcoreError, ErrorKind as EthcoreErrorKind, ImportErrorKind, BlockError};
use ethcore::snapshot::{ManifestData, RestorationStatus};
use ethcore::verification::queue::kind::blocks::Unverified;
use ethereum_types::{H256, U256};
use hash::keccak;
use network::PeerId;
use rlp::Rlp;
use snapshot::ChunkType;
<<<<<<< HEAD
use std::cmp;
use std::mem;
=======
>>>>>>> ebd0fd01
use std::time::Instant;
use std::{mem, cmp};
use sync_io::SyncIo;
use types::BlockNumber;
use types::block_status::BlockStatus;
use types::ids::BlockId;

use super::{
	BlockSet,
	ChainSync,
	ForkConfirmation,
	PacketDecodeError,
	PeerAsking,
	PeerInfo,
	SyncRequester,
	SyncState,
	ETH_PROTOCOL_VERSION_62,
	ETH_PROTOCOL_VERSION_63,
	MAX_NEW_BLOCK_AGE,
	MAX_NEW_HASHES,
	PAR_PROTOCOL_VERSION_1,
	PAR_PROTOCOL_VERSION_3,
	BLOCK_BODIES_PACKET,
	BLOCK_HEADERS_PACKET,
	NEW_BLOCK_HASHES_PACKET,
	NEW_BLOCK_PACKET,
	PRIVATE_TRANSACTION_PACKET,
	RECEIPTS_PACKET,
	SIGNED_PRIVATE_TRANSACTION_PACKET,
	SNAPSHOT_DATA_PACKET,
	SNAPSHOT_MANIFEST_PACKET,
	STATUS_PACKET,
};

/// The Chain Sync Handler: handles responses from peers
pub struct SyncHandler;

impl SyncHandler {
	/// Handle incoming packet from peer
	pub fn on_packet(sync: &mut ChainSync, io: &mut SyncIo, peer: PeerId, packet_id: u8, data: &[u8]) {
		let rlp = Rlp::new(data);
		let result = match packet_id {
			STATUS_PACKET => SyncHandler::on_peer_status(sync, io, peer, &rlp),
			BLOCK_HEADERS_PACKET => SyncHandler::on_peer_block_headers(sync, io, peer, &rlp),
			BLOCK_BODIES_PACKET => SyncHandler::on_peer_block_bodies(sync, io, peer, &rlp),
			RECEIPTS_PACKET => SyncHandler::on_peer_block_receipts(sync, io, peer, &rlp),
			NEW_BLOCK_PACKET => SyncHandler::on_peer_new_block(sync, io, peer, &rlp),
			NEW_BLOCK_HASHES_PACKET => SyncHandler::on_peer_new_hashes(sync, io, peer, &rlp),
			SNAPSHOT_MANIFEST_PACKET => SyncHandler::on_snapshot_manifest(sync, io, peer, &rlp),
			SNAPSHOT_DATA_PACKET => SyncHandler::on_snapshot_data(sync, io, peer, &rlp),
			PRIVATE_TRANSACTION_PACKET => SyncHandler::on_private_transaction(sync, io, peer, &rlp),
			SIGNED_PRIVATE_TRANSACTION_PACKET => SyncHandler::on_signed_private_transaction(sync, io, peer, &rlp),
			_ => {
				debug!(target: "sync", "{}: Unknown packet {}", peer, packet_id);
				Ok(())
			}
		};

		match result {
			Err(DownloaderImportError::Invalid) => {
				debug!(target:"sync", "{} -> Invalid packet {}", peer, packet_id);
				io.disable_peer(peer);
				sync.deactivate_peer(io, peer);
			},
			Err(DownloaderImportError::Useless) => {
				sync.deactivate_peer(io, peer);
			},
			Ok(()) => {
				// give a task to the same peer first
				sync.sync_peer(io, peer, false);
			},
		}
	}

	/// Called when peer sends us new consensus packet
	pub fn on_consensus_packet(io: &mut SyncIo, peer_id: PeerId, r: &Rlp) {
		trace!(target: "sync", "Received consensus packet from {:?}", peer_id);
		io.chain().queue_consensus_message(r.as_raw().to_vec());
	}

	/// Called by peer when it is disconnecting
	pub fn on_peer_aborting(sync: &mut ChainSync, io: &mut SyncIo, peer_id: PeerId) {
		trace!(target: "sync", "== Disconnecting {}: {}", peer_id, io.peer_info(peer_id));
		sync.handshaking_peers.remove(&peer_id);
		if sync.peers.contains_key(&peer_id) {
			debug!(target: "sync", "Disconnected {}", peer_id);
			sync.clear_peer_download(peer_id);
			sync.peers.remove(&peer_id);
			sync.active_peers.remove(&peer_id);

			if sync.state == SyncState::SnapshotManifest {
				// Check if we are asking other peers for
				// the snapshot manifest as well.
				// If not, return to initial state
				let still_asking_manifest = sync.peers.iter()
					.filter(|&(id, p)| sync.active_peers.contains(id) && p.asking == PeerAsking::SnapshotManifest)
					.next().is_none();

				if still_asking_manifest {
					sync.state = ChainSync::get_init_state(sync.warp_sync, io.chain());
				}
			}
			sync.continue_sync(io);
		}
	}

	/// Called when a new peer is connected
	pub fn on_peer_connected(sync: &mut ChainSync, io: &mut SyncIo, peer: PeerId) {
		trace!(target: "sync", "== Connected {}: {}", peer, io.peer_info(peer));
		if let Err(e) = sync.send_status(io, peer) {
			debug!(target:"sync", "Error sending status request: {:?}", e);
			io.disconnect_peer(peer);
		} else {
			sync.handshaking_peers.insert(peer, Instant::now());
		}
	}

	/// Called by peer once it has new block bodies
	pub fn on_peer_new_block(sync: &mut ChainSync, io: &mut SyncIo, peer_id: PeerId, r: &Rlp) -> Result<(), DownloaderImportError> {
		if !sync.peers.get(&peer_id).map_or(false, |p| p.can_sync()) {
			trace!(target: "sync", "Ignoring new block from unconfirmed peer {}", peer_id);
			return Ok(());
		}
		let difficulty: U256 = r.val_at(1)?;
		if let Some(ref mut peer) = sync.peers.get_mut(&peer_id) {
			if peer.difficulty.map_or(true, |pd| difficulty > pd) {
				peer.difficulty = Some(difficulty);
			}
		}
		let block = Unverified::from_rlp(r.at(0)?.as_raw().to_vec())?;
		let hash = block.header.hash();
		let number = block.header.number();
		trace!(target: "sync", "{} -> NewBlock ({})", peer_id, hash);
		if number > sync.highest_block.unwrap_or(0) {
			sync.highest_block = Some(number);
		}
		let mut unknown = false;

		if let Some(ref mut peer) = sync.peers.get_mut(&peer_id) {
			peer.latest_hash = hash;
		}

		let last_imported_number = sync.new_blocks.last_imported_block_number();
		if last_imported_number > number && last_imported_number - number > MAX_NEW_BLOCK_AGE {
			trace!(target: "sync", "Ignored ancient new block {:?}", hash);
			return Err(DownloaderImportError::Invalid);
		}
		match io.chain().import_block(block) {
			Err(EthcoreError(EthcoreErrorKind::Import(ImportErrorKind::AlreadyInChain), _)) => {
				trace!(target: "sync", "New block already in chain {:?}", hash);
			},
			Err(EthcoreError(EthcoreErrorKind::Import(ImportErrorKind::AlreadyQueued), _)) => {
				trace!(target: "sync", "New block already queued {:?}", hash);
			},
			Ok(_) => {
				// abort current download of the same block
				sync.complete_sync(io);
				sync.new_blocks.mark_as_known(&hash, number);
				trace!(target: "sync", "New block queued {:?} ({})", hash, number);
			},
			Err(EthcoreError(EthcoreErrorKind::Block(BlockError::UnknownParent(p)), _)) => {
				unknown = true;
				trace!(target: "sync", "New block with unknown parent ({:?}) {:?}", p, hash);
			},
			Err(e) => {
				debug!(target: "sync", "Bad new block {:?} : {:?}", hash, e);
				return Err(DownloaderImportError::Invalid);
			}
		};
		if unknown {
			if sync.state != SyncState::Idle {
				trace!(target: "sync", "NewBlock ignored while seeking");
			} else {
				trace!(target: "sync", "New unknown block {:?}", hash);
				//TODO: handle too many unknown blocks
				sync.sync_peer(io, peer_id, true);
			}
		}
		Ok(())
	}

	/// Handles `NewHashes` packet. Initiates headers download for any unknown hashes.
	pub fn on_peer_new_hashes(sync: &mut ChainSync, io: &mut SyncIo, peer_id: PeerId, r: &Rlp) -> Result<(), DownloaderImportError> {
		if !sync.peers.get(&peer_id).map_or(false, |p| p.can_sync()) {
			trace!(target: "sync", "Ignoring new hashes from unconfirmed peer {}", peer_id);
			return Ok(());
		}
		let hashes: Vec<_> = r.iter().take(MAX_NEW_HASHES).map(|item| (item.val_at::<H256>(0), item.val_at::<BlockNumber>(1))).collect();
		if let Some(ref mut peer) = sync.peers.get_mut(&peer_id) {
			// Peer has new blocks with unknown difficulty
			peer.difficulty = None;
			if let Some(&(Ok(ref h), _)) = hashes.last() {
				peer.latest_hash = h.clone();
			}
		}
		if sync.state != SyncState::Idle {
			trace!(target: "sync", "Ignoring new hashes since we're already downloading.");
			let max = r.iter().take(MAX_NEW_HASHES).map(|item| item.val_at::<BlockNumber>(1).unwrap_or(0)).fold(0u64, cmp::max);
			if max > sync.highest_block.unwrap_or(0) {
				sync.highest_block = Some(max);
			}
			return Ok(());
		}
		trace!(target: "sync", "{} -> NewHashes ({} entries)", peer_id, r.item_count()?);
		let mut max_height: BlockNumber = 0;
		let mut new_hashes = Vec::new();
		let last_imported_number = sync.new_blocks.last_imported_block_number();
		for (rh, rn) in hashes {
			let hash = rh?;
			let number = rn?;
			if number > sync.highest_block.unwrap_or(0) {
				sync.highest_block = Some(number);
			}
			if sync.new_blocks.is_downloading(&hash) {
				continue;
			}
			if last_imported_number > number && last_imported_number - number > MAX_NEW_BLOCK_AGE {
				trace!(target: "sync", "Ignored ancient new block hash {:?}", hash);
				return Err(DownloaderImportError::Invalid);
			}
			match io.chain().block_status(BlockId::Hash(hash.clone())) {
				BlockStatus::InChain  => {
					trace!(target: "sync", "New block hash already in chain {:?}", hash);
				},
				BlockStatus::Queued => {
					trace!(target: "sync", "New hash block already queued {:?}", hash);
				},
				BlockStatus::Unknown => {
					new_hashes.push(hash.clone());
					if number > max_height {
						trace!(target: "sync", "New unknown block hash {:?}", hash);
						if let Some(ref mut peer) = sync.peers.get_mut(&peer_id) {
							peer.latest_hash = hash.clone();
						}
						max_height = number;
					}
				},
				BlockStatus::Bad => {
					debug!(target: "sync", "Bad new block hash {:?}", hash);
					return Err(DownloaderImportError::Invalid);
				}
			}
		};
		if max_height != 0 {
			trace!(target: "sync", "Downloading blocks for new hashes");
			sync.new_blocks.reset_to(new_hashes);
			sync.state = SyncState::NewBlocks;
			sync.sync_peer(io, peer_id, true);
		}
		Ok(())
	}

	/// Called by peer once it has new block bodies
	fn on_peer_block_bodies(sync: &mut ChainSync, io: &mut SyncIo, peer_id: PeerId, r: &Rlp) -> Result<(), DownloaderImportError> {
		sync.clear_peer_download(peer_id);
		let block_set = sync.peers.get(&peer_id)
			.and_then(|p| p.block_set)
			.unwrap_or(BlockSet::NewBlocks);
		let allowed = sync.peers.get(&peer_id).map(|p| p.is_allowed()).unwrap_or(false);

		if !sync.reset_peer_asking(peer_id, PeerAsking::BlockBodies) || !allowed {
			trace!(target: "sync", "{}: Ignored unexpected bodies", peer_id);
			return Ok(());
		}
		let expected_blocks = match sync.peers.get_mut(&peer_id) {
			Some(peer) => mem::replace(&mut peer.asking_blocks, Vec::new()),
			None => {
				trace!(target: "sync", "{}: Ignored unexpected bodies (peer not found)", peer_id);
				return Ok(());
			}
		};
		let item_count = r.item_count()?;
		trace!(target: "sync", "{} -> BlockBodies ({} entries), set = {:?}", peer_id, item_count, block_set);
		if item_count == 0 {
			Err(DownloaderImportError::Useless)
		} else if sync.state == SyncState::Waiting {
			trace!(target: "sync", "Ignored block bodies while waiting");
			Ok(())
		} else {
			{
				let downloader = match block_set {
					BlockSet::NewBlocks => &mut sync.new_blocks,
					BlockSet::OldBlocks => match sync.old_blocks {
						None => {
							trace!(target: "sync", "Ignored block headers while block download is inactive");
							return Ok(());
						},
						Some(ref mut blocks) => blocks,
					}
				};
				downloader.import_bodies(r, expected_blocks.as_slice())?;
			}
			sync.collect_blocks(io, block_set);
			Ok(())
		}
	}

	fn on_peer_fork_header(sync: &mut ChainSync, io: &mut SyncIo, peer_id: PeerId, r: &Rlp) -> Result<(), DownloaderImportError> {
		{
			let peer = sync.peers.get_mut(&peer_id).expect("Is only called when peer is present in peers");
			peer.asking = PeerAsking::Nothing;
			let item_count = r.item_count()?;
			let (fork_number, fork_hash) = sync.fork_block.expect("ForkHeader request is sent only fork block is Some; qed").clone();

			if item_count == 0 || item_count != 1 {
				trace!(target: "sync", "{}: Chain is too short to confirm the block", peer_id);
				peer.confirmation = ForkConfirmation::TooShort;

			} else {
				let header = r.at(0)?.as_raw();
				if keccak(&header) != fork_hash {
					trace!(target: "sync", "{}: Fork mismatch", peer_id);
					return Err(DownloaderImportError::Invalid);
				}

				trace!(target: "sync", "{}: Confirmed peer", peer_id);
				peer.confirmation = ForkConfirmation::Confirmed;

				if !io.chain_overlay().read().contains_key(&fork_number) {
					trace!(target: "sync", "Inserting (fork) block {} header", fork_number);
					io.chain_overlay().write().insert(fork_number, header.to_vec());
				}
			}
		}

		return Ok(());
	}

	/// Called by peer once it has new block headers during sync
	fn on_peer_block_headers(sync: &mut ChainSync, io: &mut SyncIo, peer_id: PeerId, r: &Rlp) -> Result<(), DownloaderImportError> {
		let is_fork_header_request = match sync.peers.get(&peer_id) {
			Some(peer) if peer.asking == PeerAsking::ForkHeader => true,
			_ => false,
		};

		if is_fork_header_request {
			return SyncHandler::on_peer_fork_header(sync, io, peer_id, r);
		}

		sync.clear_peer_download(peer_id);
		let expected_hash = sync.peers.get(&peer_id).and_then(|p| p.asking_hash);
		let allowed = sync.peers.get(&peer_id).map(|p| p.is_allowed()).unwrap_or(false);
		let block_set = sync.peers.get(&peer_id).and_then(|p| p.block_set).unwrap_or(BlockSet::NewBlocks);

		if !sync.reset_peer_asking(peer_id, PeerAsking::BlockHeaders) {
			debug!(target: "sync", "{}: Ignored unexpected headers", peer_id);
			return Ok(());
		}
		let expected_hash = match expected_hash {
			Some(hash) => hash,
			None => {
				debug!(target: "sync", "{}: Ignored unexpected headers (expected_hash is None)", peer_id);
				return Ok(());
			}
		};
		if !allowed {
			debug!(target: "sync", "{}: Ignored unexpected headers (peer not allowed)", peer_id);
			return Ok(());
		}

		let item_count = r.item_count()?;
		trace!(target: "sync", "{} -> BlockHeaders ({} entries), state = {:?}, set = {:?}", peer_id, item_count, sync.state, block_set);
		if (sync.state == SyncState::Idle || sync.state == SyncState::WaitingPeers) && sync.old_blocks.is_none() {
			trace!(target: "sync", "Ignored unexpected block headers");
			return Ok(());
		}
		if sync.state == SyncState::Waiting {
			trace!(target: "sync", "Ignored block headers while waiting");
			return Ok(());
		}

		let result = {
			let downloader = match block_set {
				BlockSet::NewBlocks => &mut sync.new_blocks,
				BlockSet::OldBlocks => {
					match sync.old_blocks {
						None => {
							trace!(target: "sync", "Ignored block headers while block download is inactive");
							return Ok(());
						},
						Some(ref mut blocks) => blocks,
					}
				}
			};
			downloader.import_headers(io, r, expected_hash)?
		};

		if result == DownloadAction::Reset {
			sync.reset_downloads(block_set);
		}

		sync.collect_blocks(io, block_set);
		Ok(())
	}

	/// Called by peer once it has new block receipts
	fn on_peer_block_receipts(sync: &mut ChainSync, io: &mut SyncIo, peer_id: PeerId, r: &Rlp) -> Result<(), DownloaderImportError> {
		sync.clear_peer_download(peer_id);
		let block_set = sync.peers.get(&peer_id).and_then(|p| p.block_set).unwrap_or(BlockSet::NewBlocks);
		let allowed = sync.peers.get(&peer_id).map(|p| p.is_allowed()).unwrap_or(false);
		if !sync.reset_peer_asking(peer_id, PeerAsking::BlockReceipts) || !allowed {
			trace!(target: "sync", "{}: Ignored unexpected receipts", peer_id);
			return Ok(());
		}
		let expected_blocks = match sync.peers.get_mut(&peer_id) {
			Some(peer) => mem::replace(&mut peer.asking_blocks, Vec::new()),
			None => {
				trace!(target: "sync", "{}: Ignored unexpected bodies (peer not found)", peer_id);
				return Ok(());
			}
		};
		let item_count = r.item_count()?;
		trace!(target: "sync", "{} -> BlockReceipts ({} entries)", peer_id, item_count);
		if item_count == 0 {
			Err(DownloaderImportError::Useless)
		} else if sync.state == SyncState::Waiting {
			trace!(target: "sync", "Ignored block receipts while waiting");
			Ok(())
		} else {
			{
				let downloader = match block_set {
					BlockSet::NewBlocks => &mut sync.new_blocks,
					BlockSet::OldBlocks => match sync.old_blocks {
						None => {
							trace!(target: "sync", "Ignored block headers while block download is inactive");
							return Ok(());
						},
						Some(ref mut blocks) => blocks,
					}
				};
				downloader.import_receipts(r, expected_blocks.as_slice())?;
			}
			sync.collect_blocks(io, block_set);
			Ok(())
		}
	}

	/// Called when snapshot manifest is downloaded from a peer.
	fn on_snapshot_manifest(sync: &mut ChainSync, io: &mut SyncIo, peer_id: PeerId, r: &Rlp) -> Result<(), DownloaderImportError> {
		if !sync.peers.get(&peer_id).map_or(false, |p| p.can_sync()) {
			trace!(target: "sync", "Ignoring snapshot manifest from unconfirmed peer {}", peer_id);
			return Ok(());
		}
		sync.clear_peer_download(peer_id);
		if !sync.reset_peer_asking(peer_id, PeerAsking::SnapshotManifest) || sync.state != SyncState::SnapshotManifest {
			trace!(target: "sync", "{}: Ignored unexpected/expired manifest", peer_id);
			return Ok(());
		}

		let manifest_rlp = r.at(0)?;
		let manifest = ManifestData::from_rlp(manifest_rlp.as_raw())?;

		let is_supported_version = io.snapshot_service().supported_versions()
			.map_or(false, |(l, h)| manifest.version >= l && manifest.version <= h);

		if !is_supported_version {
			trace!(target: "sync", "{}: Snapshot manifest version not supported: {}", peer_id, manifest.version);
			return Err(DownloaderImportError::Invalid);
		}
		sync.snapshot.reset_to(&manifest, &keccak(manifest_rlp.as_raw()));
		io.snapshot_service().begin_restore(manifest);
		sync.state = SyncState::SnapshotData;

		Ok(())
	}

	/// Called when snapshot data is downloaded from a peer.
	fn on_snapshot_data(sync: &mut ChainSync, io: &mut SyncIo, peer_id: PeerId, r: &Rlp) -> Result<(), DownloaderImportError> {
		if !sync.peers.get(&peer_id).map_or(false, |p| p.can_sync()) {
			trace!(target: "sync", "Ignoring snapshot data from unconfirmed peer {}", peer_id);
			return Ok(());
		}
		sync.clear_peer_download(peer_id);
		if !sync.reset_peer_asking(peer_id, PeerAsking::SnapshotData) || (sync.state != SyncState::SnapshotData && sync.state != SyncState::SnapshotWaiting) {
			trace!(target: "sync", "{}: Ignored unexpected snapshot data", peer_id);
			return Ok(());
		}

		// check service status
		let status = io.snapshot_service().status();
		match status {
			RestorationStatus::Inactive | RestorationStatus::Failed => {
				trace!(target: "sync", "{}: Snapshot restoration aborted", peer_id);
				sync.state = SyncState::WaitingPeers;

				// only note bad if restoration failed.
				if let (Some(hash), RestorationStatus::Failed) = (sync.snapshot.snapshot_hash(), status) {
					trace!(target: "sync", "Noting snapshot hash {} as bad", hash);
					sync.snapshot.note_bad(hash);
				}

				sync.snapshot.clear();
				return Ok(());
			},
			RestorationStatus::Initializing  { .. } => {
				trace!(target: "warp", "{}: Snapshot restoration is initializing", peer_id);
				return Ok(());
			}
			RestorationStatus::Ongoing { .. } => {
				trace!(target: "sync", "{}: Snapshot restoration is ongoing", peer_id);
			},
		}

		let snapshot_data: Bytes = r.val_at(0)?;
		match sync.snapshot.validate_chunk(&snapshot_data) {
			Ok(ChunkType::Block(hash)) => {
				trace!(target: "sync", "{}: Processing block chunk", peer_id);
				io.snapshot_service().restore_block_chunk(hash, snapshot_data);
			}
			Ok(ChunkType::State(hash)) => {
				trace!(target: "sync", "{}: Processing state chunk", peer_id);
				io.snapshot_service().restore_state_chunk(hash, snapshot_data);
			}
			Err(()) => {
				trace!(target: "sync", "{}: Got bad snapshot chunk", peer_id);
				io.disconnect_peer(peer_id);
				return Ok(());
			}
		}

		if sync.snapshot.is_complete() {
			// wait for snapshot restoration process to complete
			sync.state = SyncState::SnapshotWaiting;
		}

		Ok(())
	}

	/// Called by peer to report status
	fn on_peer_status(sync: &mut ChainSync, io: &mut SyncIo, peer_id: PeerId, r: &Rlp) -> Result<(), DownloaderImportError> {
		sync.handshaking_peers.remove(&peer_id);
		let protocol_version: u8 = r.val_at(0)?;
		let warp_protocol_version = io.protocol_version(&WARP_SYNC_PROTOCOL_ID, peer_id);
		let warp_protocol = warp_protocol_version != 0;
		let private_tx_protocol = warp_protocol_version >= PAR_PROTOCOL_VERSION_3.0;
		let peer = PeerInfo {
			protocol_version: protocol_version,
			network_id: r.val_at(1)?,
			difficulty: Some(r.val_at(2)?),
			latest_hash: r.val_at(3)?,
			genesis: r.val_at(4)?,
			asking: PeerAsking::Nothing,
			asking_blocks: Vec::new(),
			asking_hash: None,
			ask_time: Instant::now(),
			last_sent_transactions: Default::default(),
			last_sent_private_transactions: Default::default(),
			expired: false,
			confirmation: if sync.fork_block.is_none() { ForkConfirmation::Confirmed } else { ForkConfirmation::Unconfirmed },
			asking_snapshot_data: None,
			snapshot_hash: if warp_protocol { Some(r.val_at(5)?) } else { None },
			snapshot_number: if warp_protocol { Some(r.val_at(6)?) } else { None },
			block_set: None,
			private_tx_enabled: if private_tx_protocol { r.val_at(7).unwrap_or(false) } else { false },
		};

		trace!(target: "sync", "New peer {} (\
			protocol: {}, \
			network: {:?}, \
			difficulty: {:?}, \
			latest:{}, \
			genesis:{}, \
			snapshot:{:?}, \
			private_tx_enabled:{})",
			peer_id,
			peer.protocol_version,
			peer.network_id,
			peer.difficulty,
			peer.latest_hash,
			peer.genesis,
			peer.snapshot_number,
			peer.private_tx_enabled
		);
		if io.is_expired() {
			trace!(target: "sync", "Status packet from expired session {}:{}", peer_id, io.peer_info(peer_id));
			return Ok(());
		}

		if sync.peers.contains_key(&peer_id) {
			debug!(target: "sync", "Unexpected status packet from {}:{}", peer_id, io.peer_info(peer_id));
			return Ok(());
		}
		let chain_info = io.chain().chain_info();
		if peer.genesis != chain_info.genesis_hash {
			trace!(target: "sync", "Peer {} genesis hash mismatch (ours: {}, theirs: {})", peer_id, chain_info.genesis_hash, peer.genesis);
			return Err(DownloaderImportError::Invalid);
		}
		if peer.network_id != sync.network_id {
			trace!(target: "sync", "Peer {} network id mismatch (ours: {}, theirs: {})", peer_id, sync.network_id, peer.network_id);
			return Err(DownloaderImportError::Invalid);
		}

		if false
			|| (warp_protocol && (peer.protocol_version < PAR_PROTOCOL_VERSION_1.0 || peer.protocol_version > PAR_PROTOCOL_VERSION_3.0))
			|| (!warp_protocol && (peer.protocol_version < ETH_PROTOCOL_VERSION_62.0 || peer.protocol_version > ETH_PROTOCOL_VERSION_63.0))
		{
			trace!(target: "sync", "Peer {} unsupported eth protocol ({})", peer_id, peer.protocol_version);
			return Err(DownloaderImportError::Invalid);
		}

		if sync.sync_start_time.is_none() {
			sync.sync_start_time = Some(Instant::now());
		}

		sync.peers.insert(peer_id.clone(), peer);
		// Don't activate peer immediatelly when searching for common block.
		// Let the current sync round complete first.
		sync.active_peers.insert(peer_id.clone());
		debug!(target: "sync", "Connected {}:{}", peer_id, io.peer_info(peer_id));

		if let Some((fork_block, _)) = sync.fork_block {
			SyncRequester::request_fork_header(sync, io, peer_id, fork_block);
		}

		Ok(())
	}

	/// Called when peer sends us new transactions
	pub fn on_peer_transactions(sync: &ChainSync, io: &mut SyncIo, peer_id: PeerId, r: &Rlp) -> Result<(), PacketDecodeError> {
		// Accept transactions only when fully synced
		if !io.is_chain_queue_empty() || (sync.state != SyncState::Idle && sync.state != SyncState::NewBlocks) {
			trace!(target: "sync", "{} Ignoring transactions while syncing", peer_id);
			return Ok(());
		}
		if !sync.peers.get(&peer_id).map_or(false, |p| p.can_sync()) {
			trace!(target: "sync", "{} Ignoring transactions from unconfirmed/unknown peer", peer_id);
			return Ok(());
		}

		let item_count = r.item_count()?;
		trace!(target: "sync", "{:02} -> Transactions ({} entries)", peer_id, item_count);
		let mut transactions = Vec::with_capacity(item_count);
		for i in 0 .. item_count {
			let rlp = r.at(i)?;
			let tx = rlp.as_raw().to_vec();
			transactions.push(tx);
		}
		io.chain().queue_transactions(transactions, peer_id);
		Ok(())
	}

	/// Called when peer sends us signed private transaction packet
	fn on_signed_private_transaction(sync: &mut ChainSync, _io: &mut SyncIo, peer_id: PeerId, r: &Rlp) -> Result<(), DownloaderImportError> {
		if !sync.peers.get(&peer_id).map_or(false, |p| p.can_sync()) {
			trace!(target: "sync", "{} Ignoring packet from unconfirmed/unknown peer", peer_id);
			return Ok(());
		}
		let private_handler = match sync.private_tx_handler {
			Some(ref handler) => handler,
			None => {
				trace!(target: "sync", "{} Ignoring private tx packet from peer", peer_id);
				return Ok(());
			}
		};
		trace!(target: "sync", "Received signed private transaction packet from {:?}", peer_id);
		match private_handler.import_signed_private_transaction(r.as_raw()) {
			Ok(transaction_hash) => {
				//don't send the packet back
				if let Some(ref mut peer) = sync.peers.get_mut(&peer_id) {
					peer.last_sent_private_transactions.insert(transaction_hash);
				}
			},
			Err(e) => {
				trace!(target: "sync", "Ignoring the message, error queueing: {}", e);
			}
 		}
		Ok(())
	}

	/// Called when peer sends us new private transaction packet
	fn on_private_transaction(sync: &mut ChainSync, _io: &mut SyncIo, peer_id: PeerId, r: &Rlp) -> Result<(), DownloaderImportError> {
		if !sync.peers.get(&peer_id).map_or(false, |p| p.can_sync()) {
			trace!(target: "sync", "{} Ignoring packet from unconfirmed/unknown peer", peer_id);
			return Ok(());
		}
		let private_handler = match sync.private_tx_handler {
			Some(ref handler) => handler,
			None => {
				trace!(target: "sync", "{} Ignoring private tx packet from peer", peer_id);
				return Ok(());
			}
		};
		trace!(target: "sync", "Received private transaction packet from {:?}", peer_id);
		match private_handler.import_private_transaction(r.as_raw()) {
			Ok(transaction_hash) => {
				//don't send the packet back
				if let Some(ref mut peer) = sync.peers.get_mut(&peer_id) {
					peer.last_sent_private_transactions.insert(transaction_hash);
				}
			},
			Err(e) => {
				trace!(target: "sync", "Ignoring the message, error queueing: {}", e);
			}
 		}
		Ok(())
	}
}

#[cfg(test)]
mod tests {
	use ethcore::client::{ChainInfo, EachBlockWith, TestBlockChainClient};
	use parking_lot::RwLock;
	use rlp::{Rlp};
	use std::collections::{VecDeque};
	use tests::helpers::{TestIo};
	use tests::snapshot::TestSnapshotService;

	use super::*;
	use super::super::tests::{
		dummy_sync_with_peer,
		get_dummy_block,
		get_dummy_blocks,
		get_dummy_hashes,
	};

	#[test]
	fn handles_peer_new_hashes() {
		let mut client = TestBlockChainClient::new();
		client.add_blocks(10, EachBlockWith::Uncle);
		let queue = RwLock::new(VecDeque::new());
		let mut sync = dummy_sync_with_peer(client.block_hash_delta_minus(5), &client);
		let ss = TestSnapshotService::new();
		let mut io = TestIo::new(&mut client, &ss, &queue, None);

		let hashes_data = get_dummy_hashes();
		let hashes_rlp = Rlp::new(&hashes_data);

		let result = SyncHandler::on_peer_new_hashes(&mut sync, &mut io, 0, &hashes_rlp);

		assert!(result.is_ok());
	}

	#[test]
	fn handles_peer_new_block_malformed() {
		let mut client = TestBlockChainClient::new();
		client.add_blocks(10, EachBlockWith::Uncle);

		let block_data = get_dummy_block(11, client.chain_info().best_block_hash);

		let queue = RwLock::new(VecDeque::new());
		let mut sync = dummy_sync_with_peer(client.block_hash_delta_minus(5), &client);
		//sync.have_common_block = true;
		let ss = TestSnapshotService::new();
		let mut io = TestIo::new(&mut client, &ss, &queue, None);

		let block = Rlp::new(&block_data);

		let result = SyncHandler::on_peer_new_block(&mut sync, &mut io, 0, &block);

		assert!(result.is_err());
	}

	#[test]
	fn handles_peer_new_block() {
		let mut client = TestBlockChainClient::new();
		client.add_blocks(10, EachBlockWith::Uncle);

		let block_data = get_dummy_blocks(11, client.chain_info().best_block_hash);

		let queue = RwLock::new(VecDeque::new());
		let mut sync = dummy_sync_with_peer(client.block_hash_delta_minus(5), &client);
		let ss = TestSnapshotService::new();
		let mut io = TestIo::new(&mut client, &ss, &queue, None);

		let block = Rlp::new(&block_data);

		SyncHandler::on_peer_new_block(&mut sync, &mut io, 0, &block).expect("result to be ok");
	}

	#[test]
	fn handles_peer_new_block_empty() {
		let mut client = TestBlockChainClient::new();
		client.add_blocks(10, EachBlockWith::Uncle);
		let queue = RwLock::new(VecDeque::new());
		let mut sync = dummy_sync_with_peer(client.block_hash_delta_minus(5), &client);
		let ss = TestSnapshotService::new();
		let mut io = TestIo::new(&mut client, &ss, &queue, None);

		let empty_data = vec![];
		let block = Rlp::new(&empty_data);

		let result = SyncHandler::on_peer_new_block(&mut sync, &mut io, 0, &block);

		assert!(result.is_err());
	}

	#[test]
	fn handles_peer_new_hashes_empty() {
		let mut client = TestBlockChainClient::new();
		client.add_blocks(10, EachBlockWith::Uncle);
		let queue = RwLock::new(VecDeque::new());
		let mut sync = dummy_sync_with_peer(client.block_hash_delta_minus(5), &client);
		let ss = TestSnapshotService::new();
		let mut io = TestIo::new(&mut client, &ss, &queue, None);

		let empty_hashes_data = vec![];
		let hashes_rlp = Rlp::new(&empty_hashes_data);

		let result = SyncHandler::on_peer_new_hashes(&mut sync, &mut io, 0, &hashes_rlp);

		assert!(result.is_ok());
	}
}<|MERGE_RESOLUTION|>--- conflicted
+++ resolved
@@ -25,11 +25,6 @@
 use network::PeerId;
 use rlp::Rlp;
 use snapshot::ChunkType;
-<<<<<<< HEAD
-use std::cmp;
-use std::mem;
-=======
->>>>>>> ebd0fd01
 use std::time::Instant;
 use std::{mem, cmp};
 use sync_io::SyncIo;
