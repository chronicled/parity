// Copyright 2015-2020 Parity Technologies (UK) Ltd.
// This file is part of Parity Ethereum.

// Parity Ethereum is free software: you can redistribute it and/or modify
// it under the terms of the GNU General Public License as published by
// the Free Software Foundation, either version 3 of the License, or
// (at your option) any later version.

// Parity Ethereum is distributed in the hope that it will be useful,
// but WITHOUT ANY WARRANTY; without even the implied warranty of
// MERCHANTABILITY or FITNESS FOR A PARTICULAR PURPOSE.  See the
// GNU General Public License for more details.

// You should have received a copy of the GNU General Public License
// along with Parity Ethereum.  If not, see <http://www.gnu.org/licenses/>.

use std::time::Instant;
use std::{mem, cmp};

use crate::{
	snapshot_sync::ChunkType,
	sync_io::SyncIo,
	api::WARP_SYNC_PROTOCOL_ID,
	block_sync::{BlockDownloaderImportError as DownloaderImportError, DownloadAction},
	chain::{
		sync_packet::{
			PacketInfo,
			SyncPacket::{
				self, BlockBodiesPacket, BlockHeadersPacket, NewBlockHashesPacket, NewBlockPacket,
				PrivateStatePacket, PrivateTransactionPacket, ReceiptsPacket, SignedPrivateTransactionPacket,
				SnapshotDataPacket, SnapshotManifestPacket, StatusPacket,
			}
		},
		BlockSet, ChainSync, ForkConfirmation, PacketDecodeError, PeerAsking, PeerInfo, SyncRequester,
		SyncState, ETH_PROTOCOL_VERSION_62, ETH_PROTOCOL_VERSION_63, MAX_NEW_BLOCK_AGE, MAX_NEW_HASHES,
		PAR_PROTOCOL_VERSION_1, PAR_PROTOCOL_VERSION_3, PAR_PROTOCOL_VERSION_4,
	}
};

use bytes::Bytes;
use enum_primitive::FromPrimitive;
<<<<<<< HEAD
use ethcore::error::{Error as EthcoreError, ErrorKind as EthcoreErrorKind, ImportErrorKind, BlockError};
use ethcore::snapshot::{ManifestData, RestorationStatus};
use ethcore::verification::queue::kind::blocks::Unverified;
=======
>>>>>>> 41aee5aa
use ethereum_types::{H256, U256};
use keccak_hash::keccak;
use network::PeerId;
use network::client_version::ClientVersion;
<<<<<<< HEAD
use rlp::Rlp;
use snapshot::ChunkType;
use std::time::Instant;
use std::{mem, cmp};
use sync_io::SyncIo;
use types::BlockNumber;
use types::block_status::BlockStatus;
use types::ids::BlockId;

use super::sync_packet::{PacketInfo, SyncPacket};
use super::sync_packet::SyncPacket::{
	StatusPacket,
	NewBlockHashesPacket,
	BlockHeadersPacket,
	BlockBodiesPacket,
	NewBlockPacket,
	ReceiptsPacket,
	SnapshotManifestPacket,
	SnapshotDataPacket,
	PrivateTransactionPacket,
	SignedPrivateTransactionPacket,
};

use super::{
	BlockSet,
	ChainSync,
	ForkConfirmation,
	PacketDecodeError,
	PeerAsking,
	PeerInfo,
	SyncRequester,
	SyncState,
	ETH_PROTOCOL_VERSION_62,
	ETH_PROTOCOL_VERSION_63,
	MAX_NEW_BLOCK_AGE,
	MAX_NEW_HASHES,
	PAR_PROTOCOL_VERSION_1,
	PAR_PROTOCOL_VERSION_3,
=======
use log::{debug, trace, error, warn};
use rlp::Rlp;
use common_types::{
	BlockNumber,
	block_status::BlockStatus,
	ids::BlockId,
	errors::{EthcoreError, ImportError, BlockError},
	verification::Unverified,
	snapshot::{ManifestData, RestorationStatus},
>>>>>>> 41aee5aa
};


/// The Chain Sync Handler: handles responses from peers
pub struct SyncHandler;

impl SyncHandler {
	/// Handle incoming packet from peer
	pub fn on_packet(sync: &mut ChainSync, io: &mut dyn SyncIo, peer: PeerId, packet_id: u8, data: &[u8]) {
		let rlp = Rlp::new(data);
		if let Some(packet_id) = SyncPacket::from_u8(packet_id) {
			let result = match packet_id {
				StatusPacket => SyncHandler::on_peer_status(sync, io, peer, &rlp),
				BlockHeadersPacket => SyncHandler::on_peer_block_headers(sync, io, peer, &rlp),
				BlockBodiesPacket => SyncHandler::on_peer_block_bodies(sync, io, peer, &rlp),
				ReceiptsPacket => SyncHandler::on_peer_block_receipts(sync, io, peer, &rlp),
				NewBlockPacket => SyncHandler::on_peer_new_block(sync, io, peer, &rlp),
				NewBlockHashesPacket => SyncHandler::on_peer_new_hashes(sync, io, peer, &rlp),
				SnapshotManifestPacket => SyncHandler::on_snapshot_manifest(sync, io, peer, &rlp),
				SnapshotDataPacket => SyncHandler::on_snapshot_data(sync, io, peer, &rlp),
				PrivateTransactionPacket => SyncHandler::on_private_transaction(sync, io, peer, &rlp),
				SignedPrivateTransactionPacket => SyncHandler::on_signed_private_transaction(sync, io, peer, &rlp),
<<<<<<< HEAD
				_ => {
					debug!(target: "sync", "{}: Unknown packet {}", peer, packet_id.id());
=======
				PrivateStatePacket => SyncHandler::on_private_state_data(sync, io, peer, &rlp),
				_ => {
					trace!(target: "sync", "{}: Unknown packet {}", peer, packet_id.id());
>>>>>>> 41aee5aa
					Ok(())
				}
			};

			match result {
				Err(DownloaderImportError::Invalid) => {
<<<<<<< HEAD
					debug!(target:"sync", "{} -> Invalid packet {}", peer, packet_id.id());
=======
					trace!(target:"sync", "{} -> Invalid packet {}", peer, packet_id.id());
>>>>>>> 41aee5aa
					io.disable_peer(peer);
					sync.deactivate_peer(io, peer);
				},
				Err(DownloaderImportError::Useless) => {
					sync.deactivate_peer(io, peer);
				},
				Ok(()) => {
					// give a task to the same peer first
					sync.sync_peer(io, peer, false);
				},
			}
		} else {
<<<<<<< HEAD
			debug!(target: "sync", "{}: Unknown packet {}", peer, packet_id);
=======
			trace!(target: "sync", "{}: Unknown packet {}", peer, packet_id);
>>>>>>> 41aee5aa
		}
	}

	/// Called when peer sends us new consensus packet
	pub fn on_consensus_packet(io: &mut dyn SyncIo, peer_id: PeerId, r: &Rlp) {
		trace!(target: "sync", "Received consensus packet from {:?}", peer_id);
		io.chain().queue_consensus_message(r.as_raw().to_vec());
	}

	/// Called by peer when it is disconnecting
<<<<<<< HEAD
	pub fn on_peer_aborting(sync: &mut ChainSync, io: &mut SyncIo, peer_id: PeerId) {
=======
	pub fn on_peer_aborting(sync: &mut ChainSync, io: &mut dyn SyncIo, peer_id: PeerId) {
>>>>>>> 41aee5aa
		trace!(target: "sync", "== Disconnecting {}: {}", peer_id, io.peer_version(peer_id));
		sync.handshaking_peers.remove(&peer_id);
		if sync.peers.contains_key(&peer_id) {
			debug!(target: "sync", "Disconnected {}", peer_id);
			sync.clear_peer_download(peer_id);
			sync.peers.remove(&peer_id);
			sync.active_peers.remove(&peer_id);

			if sync.state == SyncState::SnapshotManifest {
				// Check if we are asking other peers for a snapshot manifest as well. If not,
				// set our state to initial state (`Idle` or `WaitingPeers`).
				let still_seeking_manifest = sync.peers.iter()
					.filter(|&(id, p)| sync.active_peers.contains(id) && p.asking == PeerAsking::SnapshotManifest)
					.next().is_some();

				if !still_seeking_manifest {
					warn!(target: "snapshot_sync", "The peer we were downloading a snapshot from ({}) went away. Retrying.", peer_id);
					sync.state = ChainSync::get_init_state(sync.warp_sync, io.chain());
				}
			}
			sync.continue_sync(io);
		}
	}

	/// Called when a new peer is connected
<<<<<<< HEAD
	pub fn on_peer_connected(sync: &mut ChainSync, io: &mut SyncIo, peer: PeerId) {
=======
	pub fn on_peer_connected(sync: &mut ChainSync, io: &mut dyn SyncIo, peer: PeerId) {
>>>>>>> 41aee5aa
		trace!(target: "sync", "== Connected {}: {}", peer, io.peer_version(peer));
		if let Err(e) = sync.send_status(io, peer) {
			debug!(target:"sync", "Error sending status request: {:?}", e);
			io.disconnect_peer(peer);
		} else {
			sync.handshaking_peers.insert(peer, Instant::now());
		}
	}

	/// Called by peer once it has new block bodies
	pub fn on_peer_new_block(sync: &mut ChainSync, io: &mut dyn SyncIo, peer_id: PeerId, r: &Rlp) -> Result<(), DownloaderImportError> {
		if !sync.peers.get(&peer_id).map_or(false, |p| p.can_sync()) {
			trace!(target: "sync", "Ignoring new block from unconfirmed peer {}", peer_id);
			return Ok(());
		}
		let difficulty: U256 = r.val_at(1)?;
		if let Some(ref mut peer) = sync.peers.get_mut(&peer_id) {
			if peer.difficulty.map_or(true, |pd| difficulty > pd) {
				peer.difficulty = Some(difficulty);
			}
		}
		let block = Unverified::from_rlp(r.at(0)?.as_raw().to_vec())?;
		let hash = block.header.hash();
		let number = block.header.number();
		trace!(target: "sync", "{} -> NewBlock ({})", peer_id, hash);
		if number > sync.highest_block.unwrap_or(0) {
			sync.highest_block = Some(number);
		}
		let mut unknown = false;

		if let Some(ref mut peer) = sync.peers.get_mut(&peer_id) {
			peer.latest_hash = hash;
		}

		let last_imported_number = sync.new_blocks.last_imported_block_number();
		if last_imported_number > number && last_imported_number - number > MAX_NEW_BLOCK_AGE {
			trace!(target: "sync", "Ignored ancient new block {:?}", hash);
			return Err(DownloaderImportError::Invalid);
		}
		match io.chain().import_block(block) {
			Err(EthcoreError::Import(ImportError::AlreadyInChain)) => {
				trace!(target: "sync", "New block already in chain {:?}", hash);
			},
			Err(EthcoreError::Import(ImportError::AlreadyQueued)) => {
				trace!(target: "sync", "New block already queued {:?}", hash);
			},
			Ok(_) => {
				// abort current download of the same block
				sync.complete_sync(io);
				sync.new_blocks.mark_as_known(&hash, number);
				trace!(target: "sync", "New block queued {:?} ({})", hash, number);
			},
			Err(EthcoreError::Block(BlockError::UnknownParent(p))) => {
				unknown = true;
				trace!(target: "sync", "New block with unknown parent ({:?}) {:?}", p, hash);
			},
			Err(e) => {
				debug!(target: "sync", "Bad new block {:?} : {:?}", hash, e);
				return Err(DownloaderImportError::Invalid);
			}
		};
		if unknown {
			if sync.state != SyncState::Idle {
				trace!(target: "sync", "NewBlock ignored while seeking");
			} else {
				trace!(target: "sync", "New unknown block {:?}", hash);
				//TODO: handle too many unknown blocks
				sync.sync_peer(io, peer_id, true);
			}
		}
		Ok(())
	}

	/// Handles `NewHashes` packet. Initiates headers download for any unknown hashes.
	pub fn on_peer_new_hashes(sync: &mut ChainSync, io: &mut dyn SyncIo, peer_id: PeerId, r: &Rlp) -> Result<(), DownloaderImportError> {
		if !sync.peers.get(&peer_id).map_or(false, |p| p.can_sync()) {
			trace!(target: "sync", "Ignoring new hashes from unconfirmed peer {}", peer_id);
			return Ok(());
		}
		let hashes: Vec<_> = r.iter().take(MAX_NEW_HASHES).map(|item| (item.val_at::<H256>(0), item.val_at::<BlockNumber>(1))).collect();
		if let Some(ref mut peer) = sync.peers.get_mut(&peer_id) {
			// Peer has new blocks with unknown difficulty
			peer.difficulty = None;
			if let Some(&(Ok(ref h), _)) = hashes.last() {
				peer.latest_hash = h.clone();
			}
		}
		if sync.state != SyncState::Idle {
			trace!(target: "sync", "Ignoring new hashes since we're already downloading.");
			let max = r.iter().take(MAX_NEW_HASHES).map(|item| item.val_at::<BlockNumber>(1).unwrap_or(0)).fold(0u64, cmp::max);
			if max > sync.highest_block.unwrap_or(0) {
				sync.highest_block = Some(max);
			}
			return Ok(());
		}
		trace!(target: "sync", "{} -> NewHashes ({} entries)", peer_id, r.item_count()?);
		let mut max_height: BlockNumber = 0;
		let mut new_hashes = Vec::new();
		let last_imported_number = sync.new_blocks.last_imported_block_number();
		for (rh, rn) in hashes {
			let hash = rh?;
			let number = rn?;
			if number > sync.highest_block.unwrap_or(0) {
				sync.highest_block = Some(number);
			}
			if sync.new_blocks.is_downloading(&hash) {
				continue;
			}
			if last_imported_number > number && last_imported_number - number > MAX_NEW_BLOCK_AGE {
				trace!(target: "sync", "Ignored ancient new block hash {:?}", hash);
				return Err(DownloaderImportError::Invalid);
			}
			match io.chain().block_status(BlockId::Hash(hash.clone())) {
				BlockStatus::InChain => {
					trace!(target: "sync", "New block hash already in chain {:?}", hash);
				},
				BlockStatus::Queued => {
					trace!(target: "sync", "New hash block already queued {:?}", hash);
				},
				BlockStatus::Unknown => {
					new_hashes.push(hash.clone());
					if number > max_height {
						trace!(target: "sync", "New unknown block hash {:?}", hash);
						if let Some(ref mut peer) = sync.peers.get_mut(&peer_id) {
							peer.latest_hash = hash.clone();
						}
						max_height = number;
					}
				},
				BlockStatus::Bad => {
					debug!(target: "sync", "Bad new block hash {:?}", hash);
					return Err(DownloaderImportError::Invalid);
				}
			}
		};
		if max_height != 0 {
			trace!(target: "sync", "Downloading blocks for new hashes");
			sync.new_blocks.reset_to(new_hashes);
			sync.state = SyncState::NewBlocks;
			sync.sync_peer(io, peer_id, true);
		}
		Ok(())
	}

	/// Called by peer once it has new block bodies
	fn on_peer_block_bodies(sync: &mut ChainSync, io: &mut dyn SyncIo, peer_id: PeerId, r: &Rlp) -> Result<(), DownloaderImportError> {
		sync.clear_peer_download(peer_id);
		let block_set = sync.peers.get(&peer_id)
			.and_then(|p| p.block_set)
			.unwrap_or(BlockSet::NewBlocks);
		let allowed = sync.peers.get(&peer_id).map(|p| p.is_allowed()).unwrap_or(false);

		if !sync.reset_peer_asking(peer_id, PeerAsking::BlockBodies) || !allowed {
			trace!(target: "sync", "{}: Ignored unexpected bodies", peer_id);
			return Ok(());
		}
		let expected_blocks = match sync.peers.get_mut(&peer_id) {
			Some(peer) => mem::replace(&mut peer.asking_blocks, Vec::new()),
			None => {
				trace!(target: "sync", "{}: Ignored unexpected bodies (peer not found)", peer_id);
				return Ok(());
			}
		};
		let item_count = r.item_count()?;
		trace!(target: "sync", "{} -> BlockBodies ({} entries), set = {:?}", peer_id, item_count, block_set);
		if item_count == 0 {
			Err(DownloaderImportError::Useless)
		} else if sync.state == SyncState::Waiting {
			trace!(target: "sync", "Ignored block bodies while waiting");
			Ok(())
		} else {
			{
				let downloader = match block_set {
					BlockSet::NewBlocks => &mut sync.new_blocks,
					BlockSet::OldBlocks => match sync.old_blocks {
						None => {
							trace!(target: "sync", "Ignored block headers while block download is inactive");
							return Ok(());
						},
						Some(ref mut blocks) => blocks,
					}
				};
				downloader.import_bodies(r, expected_blocks.as_slice())?;
			}
			sync.collect_blocks(io, block_set);
			Ok(())
		}
	}

	fn on_peer_fork_header(sync: &mut ChainSync, io: &mut dyn SyncIo, peer_id: PeerId, r: &Rlp) -> Result<(), DownloaderImportError> {
		{
			let peer = sync.peers.get_mut(&peer_id).expect("Is only called when peer is present in peers");
			peer.asking = PeerAsking::Nothing;
			let item_count = r.item_count()?;
			let (fork_number, fork_hash) = sync.fork_block.expect("ForkHeader request is sent only fork block is Some; qed").clone();

			if item_count == 0 || item_count != 1 {
				trace!(target: "sync", "{}: Chain is too short to confirm the block", peer_id);
				peer.confirmation = ForkConfirmation::TooShort;

			} else {
				let header = r.at(0)?.as_raw();
				if keccak(&header) != fork_hash {
					trace!(target: "sync", "{}: Fork mismatch", peer_id);
					return Err(DownloaderImportError::Invalid);
				}

				trace!(target: "sync", "{}: Confirmed peer", peer_id);
				peer.confirmation = ForkConfirmation::Confirmed;

				if !io.chain_overlay().read().contains_key(&fork_number) {
					trace!(target: "sync", "Inserting (fork) block {} header", fork_number);
					io.chain_overlay().write().insert(fork_number, header.to_vec());
				}
			}
		}

		return Ok(());
	}

	/// Called by peer once it has new block headers during sync
	fn on_peer_block_headers(sync: &mut ChainSync, io: &mut dyn SyncIo, peer_id: PeerId, r: &Rlp) -> Result<(), DownloaderImportError> {
		let is_fork_header_request = match sync.peers.get(&peer_id) {
			Some(peer) if peer.asking == PeerAsking::ForkHeader => true,
			_ => false,
		};

		if is_fork_header_request {
			return SyncHandler::on_peer_fork_header(sync, io, peer_id, r);
		}

		sync.clear_peer_download(peer_id);
		let expected_hash = sync.peers.get(&peer_id).and_then(|p| p.asking_hash);
		let allowed = sync.peers.get(&peer_id).map(|p| p.is_allowed()).unwrap_or(false);
		let block_set = sync.peers.get(&peer_id).and_then(|p| p.block_set).unwrap_or(BlockSet::NewBlocks);

		if !sync.reset_peer_asking(peer_id, PeerAsking::BlockHeaders) {
			trace!(target: "sync", "{}: Ignored unexpected headers", peer_id);
			return Ok(());
		}
		let expected_hash = match expected_hash {
			Some(hash) => hash,
			None => {
				trace!(target: "sync", "{}: Ignored unexpected headers (expected_hash is None)", peer_id);
				return Ok(());
			}
		};
		if !allowed {
			trace!(target: "sync", "{}: Ignored unexpected headers (peer not allowed)", peer_id);
			return Ok(());
		}

		let item_count = r.item_count()?;
		trace!(target: "sync", "{} -> BlockHeaders ({} entries), state = {:?}, set = {:?}", peer_id, item_count, sync.state, block_set);
		if (sync.state == SyncState::Idle || sync.state == SyncState::WaitingPeers) && sync.old_blocks.is_none() {
			trace!(target: "sync", "Ignored unexpected block headers");
			return Ok(());
		}
		if sync.state == SyncState::Waiting {
			trace!(target: "sync", "Ignored block headers while waiting");
			return Ok(());
		}

		let result = {
			let downloader = match block_set {
				BlockSet::NewBlocks => &mut sync.new_blocks,
				BlockSet::OldBlocks => {
					match sync.old_blocks {
						None => {
							trace!(target: "sync", "Ignored block headers while block download is inactive");
							return Ok(());
						},
						Some(ref mut blocks) => blocks,
					}
				}
			};
			downloader.import_headers(io, r, expected_hash)?
		};

		if result == DownloadAction::Reset {
			sync.reset_downloads(block_set);
		}

		sync.collect_blocks(io, block_set);
		Ok(())
	}

	/// Called by peer once it has new block receipts
	fn on_peer_block_receipts(sync: &mut ChainSync, io: &mut dyn SyncIo, peer_id: PeerId, r: &Rlp) -> Result<(), DownloaderImportError> {
		sync.clear_peer_download(peer_id);
		let block_set = sync.peers.get(&peer_id).and_then(|p| p.block_set).unwrap_or(BlockSet::NewBlocks);
		let allowed = sync.peers.get(&peer_id).map(|p| p.is_allowed()).unwrap_or(false);
		if !sync.reset_peer_asking(peer_id, PeerAsking::BlockReceipts) || !allowed {
			trace!(target: "sync", "{}: Ignored unexpected receipts", peer_id);
			return Ok(());
		}
		let expected_blocks = match sync.peers.get_mut(&peer_id) {
			Some(peer) => mem::replace(&mut peer.asking_blocks, Vec::new()),
			None => {
				trace!(target: "sync", "{}: Ignored unexpected bodies (peer not found)", peer_id);
				return Ok(());
			}
		};
		let item_count = r.item_count()?;
		trace!(target: "sync", "{} -> BlockReceipts ({} entries)", peer_id, item_count);
		if item_count == 0 {
			Err(DownloaderImportError::Useless)
		} else if sync.state == SyncState::Waiting {
			trace!(target: "sync", "Ignored block receipts while waiting");
			Ok(())
		} else {
			{
				let downloader = match block_set {
					BlockSet::NewBlocks => &mut sync.new_blocks,
					BlockSet::OldBlocks => match sync.old_blocks {
						None => {
							trace!(target: "sync", "Ignored block headers while block download is inactive");
							return Ok(());
						},
						Some(ref mut blocks) => blocks,
					}
				};
				downloader.import_receipts(r, expected_blocks.as_slice())?;
			}
			sync.collect_blocks(io, block_set);
			Ok(())
		}
	}

	/// Called when snapshot manifest is downloaded from a peer.
	fn on_snapshot_manifest(sync: &mut ChainSync, io: &mut dyn SyncIo, peer_id: PeerId, r: &Rlp) -> Result<(), DownloaderImportError> {
		if !sync.peers.get(&peer_id).map_or(false, |p| p.can_sync()) {
			trace!(target: "snapshot_sync", "Ignoring snapshot manifest from unconfirmed peer {}", peer_id);
			return Ok(());
		}
		sync.clear_peer_download(peer_id);
		if !sync.reset_peer_asking(peer_id, PeerAsking::SnapshotManifest) || sync.state != SyncState::SnapshotManifest {
			trace!(target: "snapshot_sync", "{}: Ignored unexpected/expired manifest", peer_id);
			return Ok(());
		}

		let manifest_rlp = r.at(0)?;
		let manifest = ManifestData::from_rlp(manifest_rlp.as_raw())?;

		let is_supported_version = io.snapshot_service().supported_versions()
			.map_or(false, |(l, h)| manifest.version >= l && manifest.version <= h);

		if !is_supported_version {
			warn!(target: "snapshot_sync", "{}: Snapshot manifest version not supported: {}", peer_id, manifest.version);
			return Err(DownloaderImportError::Invalid);
		}
		sync.snapshot.reset_to(&manifest, &keccak(manifest_rlp.as_raw()));
		debug!(target: "snapshot_sync", "{}: Peer sent a snapshot manifest we can use. Block number #{}, block chunks: {}, state chunks: {}",
			peer_id, manifest.block_number, manifest.block_hashes.len(), manifest.state_hashes.len());
		io.snapshot_service().begin_restore(manifest);
		sync.state = SyncState::SnapshotData;

		Ok(())
	}

	/// Called when snapshot data is downloaded from a peer.
	fn on_snapshot_data(sync: &mut ChainSync, io: &mut dyn SyncIo, peer_id: PeerId, r: &Rlp) -> Result<(), DownloaderImportError> {
		if !sync.peers.get(&peer_id).map_or(false, |p| p.can_sync()) {
			trace!(target: "snapshot_sync", "Ignoring snapshot data from unconfirmed peer {}", peer_id);
			return Ok(());
		}
		sync.clear_peer_download(peer_id);
		if !sync.reset_peer_asking(peer_id, PeerAsking::SnapshotData) || (sync.state != SyncState::SnapshotData && sync.state != SyncState::SnapshotWaiting) {
			trace!(target: "snapshot_sync", "{}: Ignored unexpected snapshot data", peer_id);
			return Ok(());
		}

		// check service status
		let status = io.snapshot_service().status();
		match status {
			RestorationStatus::Inactive | RestorationStatus::Failed => {
				trace!(target: "snapshot_sync", "{}: Snapshot restoration status: {:?}", peer_id, status);
				sync.state = SyncState::WaitingPeers;

				// only note bad if restoration failed.
				if let (Some(hash), RestorationStatus::Failed) = (sync.snapshot.snapshot_hash(), status) {
					debug!(target: "snapshot_sync", "Marking snapshot manifest hash {} as bad", hash);
					sync.snapshot.note_bad(hash);
				}

				sync.snapshot.clear();
				return Ok(());
			},
			RestorationStatus::Initializing { .. } => {
				trace!(target: "snapshot_sync", "{}: Snapshot restoration is initializing. Can't accept data right now.", peer_id);
				return Ok(());
			}
			RestorationStatus::Finalizing => {
				trace!(target: "snapshot_sync", "{}: Snapshot finalizing restoration. Can't accept data right now.", peer_id);
				return Ok(());
			}
			RestorationStatus::Ongoing { .. } => {
				trace!(target: "snapshot_sync", "{}: Snapshot restoration is ongoing", peer_id);
			},
		}

		let snapshot_data: Bytes = r.val_at(0)?;
		match sync.snapshot.validate_chunk(&snapshot_data) {
			Ok(ChunkType::Block(hash)) => {
				trace!(target: "snapshot_sync", "{}: Processing block chunk", peer_id);
				io.snapshot_service().restore_block_chunk(hash, snapshot_data);
			}
			Ok(ChunkType::State(hash)) => {
				trace!(target: "snapshot_sync", "{}: Processing state chunk", peer_id);
				io.snapshot_service().restore_state_chunk(hash, snapshot_data);
			}
			Err(()) => {
				trace!(target: "snapshot_sync", "{}: Got bad snapshot chunk", peer_id);
				io.disconnect_peer(peer_id);
				return Ok(());
			}
		}

		if sync.snapshot.is_complete() {
			// wait for snapshot restoration process to complete
			sync.state = SyncState::SnapshotWaiting;
		}

		Ok(())
	}

	/// Called by peer to report status
	fn on_peer_status(sync: &mut ChainSync, io: &mut dyn SyncIo, peer_id: PeerId, r: &Rlp) -> Result<(), DownloaderImportError> {
		sync.handshaking_peers.remove(&peer_id);
		let protocol_version: u8 = r.val_at(0)?;
		let warp_protocol_version = io.protocol_version(&WARP_SYNC_PROTOCOL_ID, peer_id);
		let warp_protocol = warp_protocol_version != 0;
		let private_tx_protocol = warp_protocol_version >= PAR_PROTOCOL_VERSION_3.0;
		let peer = PeerInfo {
			protocol_version,
			network_id: r.val_at(1)?,
			difficulty: Some(r.val_at(2)?),
			latest_hash: r.val_at(3)?,
			genesis: r.val_at(4)?,
			asking: PeerAsking::Nothing,
			asking_blocks: Vec::new(),
			asking_hash: None,
			asking_private_state: None,
			ask_time: Instant::now(),
			last_sent_transactions: Default::default(),
			last_sent_private_transactions: Default::default(),
			expired: false,
			confirmation: if sync.fork_block.is_none() { ForkConfirmation::Confirmed } else { ForkConfirmation::Unconfirmed },
			asking_snapshot_data: None,
			snapshot_hash: if warp_protocol { Some(r.val_at(5)?) } else { None },
			snapshot_number: if warp_protocol { Some(r.val_at(6)?) } else { None },
			block_set: None,
			private_tx_enabled: if private_tx_protocol { r.val_at(7).unwrap_or(false) } else { false },
			client_version: ClientVersion::from(io.peer_version(peer_id)),
		};

		trace!(target: "sync", "New peer {} (\
			protocol: {}, \
			network: {:?}, \
			difficulty: {:?}, \
			latest:{}, \
			genesis:{}, \
			snapshot:{:?}, \
			private_tx_enabled:{}, \
			client_version: {})",
			peer_id,
			peer.protocol_version,
			peer.network_id,
			peer.difficulty,
			peer.latest_hash,
			peer.genesis,
			peer.snapshot_number,
			peer.private_tx_enabled,
			peer.client_version,
		);
		if io.is_expired() {
			trace!(target: "sync", "Status packet from expired session {}:{}", peer_id, io.peer_version(peer_id));
			return Ok(());
		}

		if sync.peers.contains_key(&peer_id) {
			debug!(target: "sync", "Unexpected status packet from {}:{}", peer_id, io.peer_version(peer_id));
			return Ok(());
		}
		let chain_info = io.chain().chain_info();
		if peer.genesis != chain_info.genesis_hash {
			trace!(target: "sync", "Peer {} genesis hash mismatch (ours: {}, theirs: {})", peer_id, chain_info.genesis_hash, peer.genesis);
			return Err(DownloaderImportError::Invalid);
		}
		if peer.network_id != sync.network_id {
			trace!(target: "sync", "Peer {} network id mismatch (ours: {}, theirs: {})", peer_id, sync.network_id, peer.network_id);
			return Err(DownloaderImportError::Invalid);
		}

		if false
			|| (warp_protocol && (peer.protocol_version < PAR_PROTOCOL_VERSION_1.0 || peer.protocol_version > PAR_PROTOCOL_VERSION_4.0))
			|| (!warp_protocol && (peer.protocol_version < ETH_PROTOCOL_VERSION_62.0 || peer.protocol_version > ETH_PROTOCOL_VERSION_63.0))
		{
			trace!(target: "sync", "Peer {} unsupported eth protocol ({})", peer_id, peer.protocol_version);
			return Err(DownloaderImportError::Invalid);
		}

		if sync.sync_start_time.is_none() {
			sync.sync_start_time = Some(Instant::now());
		}

		sync.peers.insert(peer_id.clone(), peer);
		// Don't activate peer immediatelly when searching for common block.
		// Let the current sync round complete first.
		sync.active_peers.insert(peer_id.clone());
		debug!(target: "sync", "Connected {}:{}", peer_id, io.peer_version(peer_id));

		if let Some((fork_block, _)) = sync.fork_block {
			SyncRequester::request_fork_header(sync, io, peer_id, fork_block);
		}

		Ok(())
	}

	/// Called when peer sends us new transactions
	pub fn on_peer_transactions(sync: &ChainSync, io: &mut dyn SyncIo, peer_id: PeerId, r: &Rlp) -> Result<(), PacketDecodeError> {
		// Accept transactions only when fully synced
		if !io.is_chain_queue_empty() || (sync.state != SyncState::Idle && sync.state != SyncState::NewBlocks) {
			trace!(target: "sync", "{} Ignoring transactions while syncing", peer_id);
			return Ok(());
		}
		if !sync.peers.get(&peer_id).map_or(false, |p| p.can_sync()) {
			trace!(target: "sync", "{} Ignoring transactions from unconfirmed/unknown peer", peer_id);
			return Ok(());
		}

		let item_count = r.item_count()?;
		trace!(target: "sync", "{:02} -> Transactions ({} entries)", peer_id, item_count);
		let mut transactions = Vec::with_capacity(item_count);
		for i in 0 .. item_count {
			let rlp = r.at(i)?;
			let tx = rlp.as_raw().to_vec();
			transactions.push(tx);
		}
		io.chain().queue_transactions(transactions, peer_id);
		Ok(())
	}

	/// Called when peer sends us signed private transaction packet
	fn on_signed_private_transaction(sync: &mut ChainSync, _io: &mut dyn SyncIo, peer_id: PeerId, r: &Rlp) -> Result<(), DownloaderImportError> {
		if !sync.peers.get(&peer_id).map_or(false, |p| p.can_sync()) {
			trace!(target: "sync", "{} Ignoring packet from unconfirmed/unknown peer", peer_id);
			return Ok(());
		}
		let private_handler = match sync.private_tx_handler {
			Some(ref handler) => handler,
			None => {
				trace!(target: "sync", "{} Ignoring private tx packet from peer", peer_id);
				return Ok(());
			}
		};
		trace!(target: "privatetx", "Received signed private transaction packet from {:?}", peer_id);
		match private_handler.import_signed_private_transaction(r.as_raw()) {
			Ok(transaction_hash) => {
				//don't send the packet back
				if let Some(ref mut peer) = sync.peers.get_mut(&peer_id) {
					peer.last_sent_private_transactions.insert(transaction_hash);
				}
			},
			Err(e) => {
				trace!(target: "privatetx", "Ignoring the message, error queueing: {}", e);
			}
		}
		Ok(())
	}

	/// Called when peer sends us new private transaction packet
	fn on_private_transaction(sync: &mut ChainSync, _io: &mut dyn SyncIo, peer_id: PeerId, r: &Rlp) -> Result<(), DownloaderImportError> {
		if !sync.peers.get(&peer_id).map_or(false, |p| p.can_sync()) {
			trace!(target: "sync", "{} Ignoring packet from unconfirmed/unknown peer", peer_id);
			return Ok(());
		}
		let private_handler = match sync.private_tx_handler {
			Some(ref handler) => handler,
			None => {
				trace!(target: "sync", "{} Ignoring private tx packet from peer", peer_id);
				return Ok(());
			}
		};
		trace!(target: "privatetx", "Received private transaction packet from {:?}", peer_id);
		match private_handler.import_private_transaction(r.as_raw()) {
			Ok(transaction_hash) => {
				//don't send the packet back
				if let Some(ref mut peer) = sync.peers.get_mut(&peer_id) {
					peer.last_sent_private_transactions.insert(transaction_hash);
				}
			},
			Err(e) => {
				trace!(target: "privatetx", "Ignoring the message, error queueing: {}", e);
			}
		}
		Ok(())
	}

	fn on_private_state_data(sync: &mut ChainSync, io: &mut dyn SyncIo, peer_id: PeerId, r: &Rlp) -> Result<(), DownloaderImportError> {
		if !sync.peers.get(&peer_id).map_or(false, |p| p.can_sync()) {
			trace!(target: "sync", "{} Ignoring packet from unconfirmed/unknown peer", peer_id);
			return Ok(());
		}
		if !sync.reset_peer_asking(peer_id, PeerAsking::PrivateState) {
			trace!(target: "sync", "{}: Ignored unexpected private state data", peer_id);
			return Ok(());
		}
		let requested_hash = sync.peers.get(&peer_id).and_then(|p| p.asking_private_state);
		let requested_hash = match requested_hash {
			Some(hash) => hash,
			None => {
				debug!(target: "sync", "{}: Ignored unexpected private state (requested_hash is None)", peer_id);
				return Ok(());
			}
		};
		let private_handler = match sync.private_tx_handler {
			Some(ref handler) => handler,
			None => {
				trace!(target: "sync", "{} Ignoring private tx packet from peer", peer_id);
				return Ok(());
			}
		};
		trace!(target: "privatetx", "Received private state data packet from {:?}", peer_id);
		let private_state_data: Bytes = r.val_at(0)?;
		match io.private_state() {
			Some(db) => {
				// Check hash of the rececived data before submitting it to DB
				let received_hash = db.state_hash(&private_state_data).unwrap_or_default();
				if received_hash != requested_hash {
					trace!(target: "sync", "{} Ignoring private state data with unexpected hash from peer", peer_id);
					return Ok(());
				}
				match db.save_state(&private_state_data) {
					Ok(hash) => {
						if let Err(err) = private_handler.private_state_synced(&hash) {
							trace!(target: "privatetx", "Ignoring received private state message, error queueing: {}", err);
						}
					}
					Err(e) => {
						error!(target: "privatetx", "Cannot save received private state {:?}", e);
					}
				}
			}
			None => {
				trace!(target: "sync", "{} Ignoring private tx packet from peer", peer_id);
			}
		};
		Ok(())
	}
}

#[cfg(test)]
mod tests {
	use std::collections::VecDeque;

	use super::{
		super::tests::{dummy_sync_with_peer, get_dummy_block, get_dummy_blocks, get_dummy_hashes},
		SyncHandler
	};

	use crate::tests::{helpers::TestIo, snapshot::TestSnapshotService};

	use client_traits::ChainInfo;
	use ethcore::test_helpers::{EachBlockWith, TestBlockChainClient};
	use parking_lot::RwLock;
	use rlp::Rlp;

	#[test]
	fn handles_peer_new_hashes() {
		let mut client = TestBlockChainClient::new();
		client.add_blocks(10, EachBlockWith::Uncle);
		let queue = RwLock::new(VecDeque::new());
		let mut sync = dummy_sync_with_peer(client.block_hash_delta_minus(5), &client);
		let ss = TestSnapshotService::new();
		let mut io = TestIo::new(&mut client, &ss, &queue, None, None);

		let hashes_data = get_dummy_hashes();
		let hashes_rlp = Rlp::new(&hashes_data);

		let result = SyncHandler::on_peer_new_hashes(&mut sync, &mut io, 0, &hashes_rlp);

		assert!(result.is_ok());
	}

	#[test]
	fn handles_peer_new_block_malformed() {
		let mut client = TestBlockChainClient::new();
		client.add_blocks(10, EachBlockWith::Uncle);

		let block_data = get_dummy_block(11, client.chain_info().best_block_hash);

		let queue = RwLock::new(VecDeque::new());
		let mut sync = dummy_sync_with_peer(client.block_hash_delta_minus(5), &client);
		//sync.have_common_block = true;
		let ss = TestSnapshotService::new();
		let mut io = TestIo::new(&mut client, &ss, &queue, None, None);

		let block = Rlp::new(&block_data);

		let result = SyncHandler::on_peer_new_block(&mut sync, &mut io, 0, &block);

		assert!(result.is_err());
	}

	#[test]
	fn handles_peer_new_block() {
		let mut client = TestBlockChainClient::new();
		client.add_blocks(10, EachBlockWith::Uncle);

		let block_data = get_dummy_blocks(11, client.chain_info().best_block_hash);

		let queue = RwLock::new(VecDeque::new());
		let mut sync = dummy_sync_with_peer(client.block_hash_delta_minus(5), &client);
		let ss = TestSnapshotService::new();
		let mut io = TestIo::new(&mut client, &ss, &queue, None, None);

		let block = Rlp::new(&block_data);

		SyncHandler::on_peer_new_block(&mut sync, &mut io, 0, &block).expect("result to be ok");
	}

	#[test]
	fn handles_peer_new_block_empty() {
		let mut client = TestBlockChainClient::new();
		client.add_blocks(10, EachBlockWith::Uncle);
		let queue = RwLock::new(VecDeque::new());
		let mut sync = dummy_sync_with_peer(client.block_hash_delta_minus(5), &client);
		let ss = TestSnapshotService::new();
		let mut io = TestIo::new(&mut client, &ss, &queue, None, None);

		let empty_data = vec![];
		let block = Rlp::new(&empty_data);

		let result = SyncHandler::on_peer_new_block(&mut sync, &mut io, 0, &block);

		assert!(result.is_err());
	}

	#[test]
	fn handles_peer_new_hashes_empty() {
		let mut client = TestBlockChainClient::new();
		client.add_blocks(10, EachBlockWith::Uncle);
		let queue = RwLock::new(VecDeque::new());
		let mut sync = dummy_sync_with_peer(client.block_hash_delta_minus(5), &client);
		let ss = TestSnapshotService::new();
		let mut io = TestIo::new(&mut client, &ss, &queue, None, None);

		let empty_hashes_data = vec![];
		let hashes_rlp = Rlp::new(&empty_hashes_data);

		let result = SyncHandler::on_peer_new_hashes(&mut sync, &mut io, 0, &hashes_rlp);

		assert!(result.is_ok());
	}
}<|MERGE_RESOLUTION|>--- conflicted
+++ resolved
@@ -39,56 +39,10 @@
 
 use bytes::Bytes;
 use enum_primitive::FromPrimitive;
-<<<<<<< HEAD
-use ethcore::error::{Error as EthcoreError, ErrorKind as EthcoreErrorKind, ImportErrorKind, BlockError};
-use ethcore::snapshot::{ManifestData, RestorationStatus};
-use ethcore::verification::queue::kind::blocks::Unverified;
-=======
->>>>>>> 41aee5aa
 use ethereum_types::{H256, U256};
 use keccak_hash::keccak;
 use network::PeerId;
 use network::client_version::ClientVersion;
-<<<<<<< HEAD
-use rlp::Rlp;
-use snapshot::ChunkType;
-use std::time::Instant;
-use std::{mem, cmp};
-use sync_io::SyncIo;
-use types::BlockNumber;
-use types::block_status::BlockStatus;
-use types::ids::BlockId;
-
-use super::sync_packet::{PacketInfo, SyncPacket};
-use super::sync_packet::SyncPacket::{
-	StatusPacket,
-	NewBlockHashesPacket,
-	BlockHeadersPacket,
-	BlockBodiesPacket,
-	NewBlockPacket,
-	ReceiptsPacket,
-	SnapshotManifestPacket,
-	SnapshotDataPacket,
-	PrivateTransactionPacket,
-	SignedPrivateTransactionPacket,
-};
-
-use super::{
-	BlockSet,
-	ChainSync,
-	ForkConfirmation,
-	PacketDecodeError,
-	PeerAsking,
-	PeerInfo,
-	SyncRequester,
-	SyncState,
-	ETH_PROTOCOL_VERSION_62,
-	ETH_PROTOCOL_VERSION_63,
-	MAX_NEW_BLOCK_AGE,
-	MAX_NEW_HASHES,
-	PAR_PROTOCOL_VERSION_1,
-	PAR_PROTOCOL_VERSION_3,
-=======
 use log::{debug, trace, error, warn};
 use rlp::Rlp;
 use common_types::{
@@ -98,7 +52,6 @@
 	errors::{EthcoreError, ImportError, BlockError},
 	verification::Unverified,
 	snapshot::{ManifestData, RestorationStatus},
->>>>>>> 41aee5aa
 };
 
 
@@ -121,25 +74,16 @@
 				SnapshotDataPacket => SyncHandler::on_snapshot_data(sync, io, peer, &rlp),
 				PrivateTransactionPacket => SyncHandler::on_private_transaction(sync, io, peer, &rlp),
 				SignedPrivateTransactionPacket => SyncHandler::on_signed_private_transaction(sync, io, peer, &rlp),
-<<<<<<< HEAD
-				_ => {
-					debug!(target: "sync", "{}: Unknown packet {}", peer, packet_id.id());
-=======
 				PrivateStatePacket => SyncHandler::on_private_state_data(sync, io, peer, &rlp),
 				_ => {
 					trace!(target: "sync", "{}: Unknown packet {}", peer, packet_id.id());
->>>>>>> 41aee5aa
 					Ok(())
 				}
 			};
 
 			match result {
 				Err(DownloaderImportError::Invalid) => {
-<<<<<<< HEAD
-					debug!(target:"sync", "{} -> Invalid packet {}", peer, packet_id.id());
-=======
 					trace!(target:"sync", "{} -> Invalid packet {}", peer, packet_id.id());
->>>>>>> 41aee5aa
 					io.disable_peer(peer);
 					sync.deactivate_peer(io, peer);
 				},
@@ -152,11 +96,7 @@
 				},
 			}
 		} else {
-<<<<<<< HEAD
-			debug!(target: "sync", "{}: Unknown packet {}", peer, packet_id);
-=======
 			trace!(target: "sync", "{}: Unknown packet {}", peer, packet_id);
->>>>>>> 41aee5aa
 		}
 	}
 
@@ -167,11 +107,7 @@
 	}
 
 	/// Called by peer when it is disconnecting
-<<<<<<< HEAD
-	pub fn on_peer_aborting(sync: &mut ChainSync, io: &mut SyncIo, peer_id: PeerId) {
-=======
 	pub fn on_peer_aborting(sync: &mut ChainSync, io: &mut dyn SyncIo, peer_id: PeerId) {
->>>>>>> 41aee5aa
 		trace!(target: "sync", "== Disconnecting {}: {}", peer_id, io.peer_version(peer_id));
 		sync.handshaking_peers.remove(&peer_id);
 		if sync.peers.contains_key(&peer_id) {
@@ -197,11 +133,7 @@
 	}
 
 	/// Called when a new peer is connected
-<<<<<<< HEAD
-	pub fn on_peer_connected(sync: &mut ChainSync, io: &mut SyncIo, peer: PeerId) {
-=======
 	pub fn on_peer_connected(sync: &mut ChainSync, io: &mut dyn SyncIo, peer: PeerId) {
->>>>>>> 41aee5aa
 		trace!(target: "sync", "== Connected {}: {}", peer, io.peer_version(peer));
 		if let Err(e) = sync.send_status(io, peer) {
 			debug!(target:"sync", "Error sending status request: {:?}", e);
