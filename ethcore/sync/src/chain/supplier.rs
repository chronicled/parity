// Copyright 2015-2019 Parity Technologies (UK) Ltd.
// This file is part of Parity Ethereum.

// Parity Ethereum is free software: you can redistribute it and/or modify
// it under the terms of the GNU General Public License as published by
// the Free Software Foundation, either version 3 of the License, or
// (at your option) any later version.

// Parity Ethereum is distributed in the hope that it will be useful,
// but WITHOUT ANY WARRANTY; without even the implied warranty of
// MERCHANTABILITY or FITNESS FOR A PARTICULAR PURPOSE.  See the
// GNU General Public License for more details.

// You should have received a copy of the GNU General Public License
// along with Parity Ethereum.  If not, see <http://www.gnu.org/licenses/>.

use bytes::Bytes;
use ethereum_types::H256;
use network::{self, PeerId};
use parking_lot::RwLock;
use rlp::{Rlp, RlpStream};
use std::cmp;
use types::BlockNumber;
use types::ids::BlockId;

use sync_io::SyncIo;

use super::{
	ChainSync,
	SyncHandler,
	RlpResponseResult,
	PacketDecodeError,
	BLOCK_BODIES_PACKET,
	BLOCK_HEADERS_PACKET,
	CONSENSUS_DATA_PACKET,
	GET_BLOCK_BODIES_PACKET,
	GET_BLOCK_HEADERS_PACKET,
	GET_NODE_DATA_PACKET,
	GET_RECEIPTS_PACKET,
	GET_SNAPSHOT_DATA_PACKET,
	GET_SNAPSHOT_MANIFEST_PACKET,
	MAX_BODIES_TO_SEND,
	MAX_HEADERS_TO_SEND,
	MAX_NODE_DATA_TO_SEND,
	MAX_RECEIPTS_HEADERS_TO_SEND,
	NODE_DATA_PACKET,
	RECEIPTS_PACKET,
	SNAPSHOT_DATA_PACKET,
	SNAPSHOT_MANIFEST_PACKET,
	STATUS_PACKET,
	TRANSACTIONS_PACKET,
};

/// The Chain Sync Supplier: answers requests from peers with available data
pub struct SyncSupplier;

impl SyncSupplier {
	/// Dispatch incoming requests and responses
	pub fn dispatch_packet(sync: &RwLock<ChainSync>, io: &mut SyncIo, peer: PeerId, packet_id: u8, data: &[u8]) {
		let rlp = Rlp::new(data);

		let result = match packet_id {
			GET_BLOCK_BODIES_PACKET => SyncSupplier::return_rlp(io, &rlp, peer,
				SyncSupplier::return_block_bodies,
				|e| format!("Error sending block bodies: {:?}", e)),

			GET_BLOCK_HEADERS_PACKET => SyncSupplier::return_rlp(io, &rlp, peer,
				SyncSupplier::return_block_headers,
				|e| format!("Error sending block headers: {:?}", e)),

			GET_RECEIPTS_PACKET => SyncSupplier::return_rlp(io, &rlp, peer,
				SyncSupplier::return_receipts,
				|e| format!("Error sending receipts: {:?}", e)),

			GET_NODE_DATA_PACKET => SyncSupplier::return_rlp(io, &rlp, peer,
				SyncSupplier::return_node_data,
				|e| format!("Error sending nodes: {:?}", e)),

			GET_SNAPSHOT_MANIFEST_PACKET => SyncSupplier::return_rlp(io, &rlp, peer,
				SyncSupplier::return_snapshot_manifest,
				|e| format!("Error sending snapshot manifest: {:?}", e)),

			GET_SNAPSHOT_DATA_PACKET => SyncSupplier::return_rlp(io, &rlp, peer,
				SyncSupplier::return_snapshot_data,
				|e| format!("Error sending snapshot data: {:?}", e)),

			STATUS_PACKET => {
				sync.write().on_packet(io, peer, packet_id, data);
				Ok(())
			},
			// Packets that require the peer to be confirmed
			_ => {
				if !sync.read().peers.contains_key(&peer) {
					debug!(target:"sync", "Unexpected packet {} from unregistered peer: {}:{}", packet_id, peer, io.peer_info(peer));
					return;
				}
				debug!(target: "sync", "{} -> Dispatching packet: {}", peer, packet_id);

				match packet_id {
					CONSENSUS_DATA_PACKET => {
						SyncHandler::on_consensus_packet(io, peer, &rlp)
					},
					TRANSACTIONS_PACKET => {
						let res = {
							let sync_ro = sync.read();
							SyncHandler::on_peer_transactions(&*sync_ro, io, peer, &rlp)
						};
						if res.is_err() {
							// peer sent invalid data, disconnect.
							io.disable_peer(peer);
							sync.write().deactivate_peer(io, peer);
						}
					},
					_ => {
						sync.write().on_packet(io, peer, packet_id, data);
					}
				}

				Ok(())
			}
		};
		result.unwrap_or_else(|e| {
			debug!(target:"sync", "{} -> Malformed packet {} : {}", peer, packet_id, e);
		})
	}

	/// Respond to GetBlockHeaders request
	fn return_block_headers(io: &SyncIo, r: &Rlp, peer_id: PeerId) -> RlpResponseResult {
		let payload_soft_limit = io.payload_soft_limit();
		// Packet layout:
		// [ block: { P , B_32 }, maxHeaders: P, skip: P, reverse: P in { 0 , 1 } ]
		let max_headers: usize = r.val_at(1)?;
		let skip: usize = r.val_at(2)?;
		let reverse: bool = r.val_at(3)?;
		let last = io.chain().chain_info().best_block_number;
		let number = if r.at(0)?.size() == 32 {
			// id is a hash
			let hash: H256 = r.val_at(0)?;
			trace!(target: "sync", "{} -> GetBlockHeaders (hash: {}, max: {}, skip: {}, reverse:{})", peer_id, hash, max_headers, skip, reverse);
			match io.chain().block_header(BlockId::Hash(hash)) {
				Some(hdr) => {
					let number = hdr.number().into();
					debug_assert_eq!(hdr.hash(), hash);

					if max_headers == 1 || io.chain().block_hash(BlockId::Number(number)) != Some(hash) {
						// Non canonical header or single header requested
						// TODO: handle single-step reverse hashchains of non-canon hashes
						trace!(target:"sync", "Returning single header: {:?}", hash);
						let mut rlp = RlpStream::new_list(1);
						rlp.append_raw(&hdr.into_inner(), 1);
						return Ok(Some((BLOCK_HEADERS_PACKET, rlp)));
					}
					number
				}
				None => return Ok(Some((BLOCK_HEADERS_PACKET, RlpStream::new_list(0)))) //no such header, return nothing
			}
		} else {
			let number = r.val_at::<BlockNumber>(0)?;
			trace!(target: "sync", "{} -> GetBlockHeaders (number: {}, max: {}, skip: {}, reverse:{})", peer_id, number, max_headers, skip, reverse);
			number
		};

		let mut number = if reverse {
			cmp::min(last, number)
		} else {
			cmp::max(0, number)
		};
		let max_count = cmp::min(MAX_HEADERS_TO_SEND, max_headers);
		let mut count = 0;
		let mut data = Bytes::new();
		let inc = skip.saturating_add(1) as BlockNumber;
		let overlay = io.chain_overlay().read();

		// We are checking the `overlay` as well since it's where the ForkBlock
		// header is cached : so peers can confirm we are on the right fork,
		// even if we are not synced until the fork block
		while (number <= last || overlay.contains_key(&number)) && count < max_count {
			if let Some(hdr) = overlay.get(&number) {
				trace!(target: "sync", "{}: Returning cached fork header", peer_id);
				data.extend_from_slice(hdr);
				count += 1;
			} else if let Some(hdr) = io.chain().block_header(BlockId::Number(number)) {
				data.append(&mut hdr.into_inner());
				count += 1;
				// Check that the packet won't be oversized
				if data.len() > payload_soft_limit {
					break;
				}
			} else {
				// No required block.
				break;
			}
			if reverse {
				if number <= inc || number == 0 {
					break;
				}
				number = number.saturating_sub(inc);
			} else {
				number = number.saturating_add(inc);
			}
		}
		let mut rlp = RlpStream::new_list(count as usize);
		rlp.append_raw(&data, count as usize);
		trace!(target: "sync", "{} -> GetBlockHeaders: returned {} entries", peer_id, count);
		Ok(Some((BLOCK_HEADERS_PACKET, rlp)))
	}

	/// Respond to GetBlockBodies request
	fn return_block_bodies(io: &SyncIo, r: &Rlp, peer_id: PeerId) -> RlpResponseResult {
		let payload_soft_limit = io.payload_soft_limit();
		let mut count = r.item_count().unwrap_or(0);
		if count == 0 {
			debug!(target: "sync", "Empty GetBlockBodies request, ignoring.");
			return Ok(None);
		}
		count = cmp::min(count, MAX_BODIES_TO_SEND);
		let mut added = 0usize;
		let mut data = Bytes::new();
		for i in 0..count {
			if let Some(body) = io.chain().block_body(BlockId::Hash(r.val_at::<H256>(i)?)) {
				data.append(&mut body.into_inner());
				added += 1;
				// Check that the packet won't be oversized
				if data.len() > payload_soft_limit {
					break;
				}
			}
		}
		let mut rlp = RlpStream::new_list(added);
		rlp.append_raw(&data, added);
		trace!(target: "sync", "{} -> GetBlockBodies: returned {} entries", peer_id, added);
		Ok(Some((BLOCK_BODIES_PACKET, rlp)))
	}

	/// Respond to GetNodeData request
	fn return_node_data(io: &SyncIo, r: &Rlp, peer_id: PeerId) -> RlpResponseResult {
		let payload_soft_limit = io.payload_soft_limit();
		let mut count = r.item_count().unwrap_or(0);
		trace!(target: "sync", "{} -> GetNodeData: {} entries", peer_id, count);
		if count == 0 {
			debug!(target: "sync", "Empty GetNodeData request, ignoring.");
			return Ok(None);
		}
		count = cmp::min(count, MAX_NODE_DATA_TO_SEND);
		let mut added = 0usize;
		let mut data = Vec::new();
		let mut total_bytes = 0;
		for i in 0..count {
			if let Some(node) = io.chain().state_data(&r.val_at::<H256>(i)?) {
				total_bytes += node.len();
				// Check that the packet won't be oversized
				if total_bytes > payload_soft_limit {
					break;
				}
				data.push(node);
				added += 1;
			}
		}
		trace!(target: "sync", "{} -> GetNodeData: return {} entries", peer_id, added);
		let mut rlp = RlpStream::new_list(added);
		for d in data {
			rlp.append(&d);
		}
		Ok(Some((NODE_DATA_PACKET, rlp)))
	}

	fn return_receipts(io: &SyncIo, rlp: &Rlp, peer_id: PeerId) -> RlpResponseResult {
		let payload_soft_limit = io.payload_soft_limit();
		let mut count = rlp.item_count().unwrap_or(0);
		trace!(target: "sync", "{} -> GetReceipts: {} entries", peer_id, count);
		if count == 0 {
			debug!(target: "sync", "Empty GetReceipts request, ignoring.");
			return Ok(None);
		}
		count = cmp::min(count, MAX_RECEIPTS_HEADERS_TO_SEND);
		let mut added_headers = 0usize;
		let mut data = Bytes::new();
		let mut total_bytes = 0;
		for i in 0..count {
			if let Some(receipts) = io.chain().block_receipts(&rlp.val_at::<H256>(i)?) {
				let mut receipts_bytes = ::rlp::encode(&receipts);
<<<<<<< HEAD
=======
				total_bytes += receipts_bytes.len();
				if total_bytes > payload_soft_limit { break; }
>>>>>>> ebd0fd01
				data.append(&mut receipts_bytes);
				added_headers += 1;
			}
		}
		let mut rlp_result = RlpStream::new_list(added_headers);
		rlp_result.append_raw(&data, added_headers);
		Ok(Some((RECEIPTS_PACKET, rlp_result)))
	}

	/// Respond to GetSnapshotManifest request
	fn return_snapshot_manifest(io: &SyncIo, r: &Rlp, peer_id: PeerId) -> RlpResponseResult {
		let count = r.item_count().unwrap_or(0);
		trace!(target: "warp", "{} -> GetSnapshotManifest", peer_id);
		if count != 0 {
			debug!(target: "warp", "Invalid GetSnapshotManifest request, ignoring.");
			return Ok(None);
		}
		let rlp = match io.snapshot_service().manifest() {
			Some(manifest) => {
				trace!(target: "warp", "{} <- SnapshotManifest", peer_id);
				let mut rlp = RlpStream::new_list(1);
				rlp.append_raw(&manifest.into_rlp(), 1);
				rlp
			},
			None => {
				trace!(target: "warp", "{}: No snapshot manifest to return", peer_id);
				RlpStream::new_list(0)
			}
		};
		Ok(Some((SNAPSHOT_MANIFEST_PACKET, rlp)))
	}

	/// Respond to GetSnapshotData request
	fn return_snapshot_data(io: &SyncIo, r: &Rlp, peer_id: PeerId) -> RlpResponseResult {
		let hash: H256 = r.val_at(0)?;
		trace!(target: "warp", "{} -> GetSnapshotData {:?}", peer_id, hash);
		let rlp = match io.snapshot_service().chunk(hash) {
			Some(data) => {
				let mut rlp = RlpStream::new_list(1);
				trace!(target: "warp", "{} <- SnapshotData", peer_id);
				rlp.append(&data);
				rlp
			},
			None => {
				trace!(target: "warp", "{}: No snapshot data to return", peer_id);
				RlpStream::new_list(0)
			}
		};
		Ok(Some((SNAPSHOT_DATA_PACKET, rlp)))
	}

	fn return_rlp<FRlp, FError>(io: &mut SyncIo, rlp: &Rlp, peer: PeerId, rlp_func: FRlp, error_func: FError) -> Result<(), PacketDecodeError>
		where FRlp : Fn(&SyncIo, &Rlp, PeerId) -> RlpResponseResult,
			FError : FnOnce(network::Error) -> String
	{
		let response = rlp_func(io, rlp, peer);
		match response {
			Err(e) => Err(e),
			Ok(Some((packet_id, rlp_stream))) => {
				io.respond(packet_id, rlp_stream.out()).unwrap_or_else(
					|e| debug!(target: "sync", "{:?}", error_func(e)));
				Ok(())
			}
			_ => Ok(())
		}
	}
}

#[cfg(test)]
mod test {
	use std::collections::{VecDeque};
	use tests::helpers::{TestIo};
	use tests::snapshot::TestSnapshotService;
	use ethereum_types::{H256};
	use parking_lot::RwLock;
	use bytes::Bytes;
	use rlp::{Rlp, RlpStream};
	use super::{*, super::tests::*};
	use blocks::SyncHeader;
	use ethcore::client::{BlockChainClient, EachBlockWith, TestBlockChainClient};

	#[test]
	fn return_block_headers() {
		fn make_hash_req(h: &H256, count: usize, skip: usize, reverse: bool) -> Bytes {
			let mut rlp = RlpStream::new_list(4);
			rlp.append(h);
			rlp.append(&count);
			rlp.append(&skip);
			rlp.append(&if reverse {1u32} else {0u32});
			rlp.out()
		}

		fn make_num_req(n: usize, count: usize, skip: usize, reverse: bool) -> Bytes {
			let mut rlp = RlpStream::new_list(4);
			rlp.append(&n);
			rlp.append(&count);
			rlp.append(&skip);
			rlp.append(&if reverse {1u32} else {0u32});
			rlp.out()
		}
		fn to_header_vec(rlp: ::chain::RlpResponseResult) -> Vec<SyncHeader> {
			Rlp::new(&rlp.unwrap().unwrap().1.out()).iter().map(|r| SyncHeader::from_rlp(r.as_raw().to_vec()).unwrap()).collect()
		}

		let mut client = TestBlockChainClient::new();
		client.add_blocks(100, EachBlockWith::Nothing);
		let blocks: Vec<_> = (0 .. 100)
			.map(|i| (&client as &BlockChainClient).block(BlockId::Number(i as BlockNumber)).map(|b| b.into_inner()).unwrap()).collect();
		let headers: Vec<_> = blocks.iter().map(|b| SyncHeader::from_rlp(Rlp::new(b).at(0).unwrap().as_raw().to_vec()).unwrap()).collect();
		let hashes: Vec<_> = headers.iter().map(|h| h.header.hash()).collect();

		let queue = RwLock::new(VecDeque::new());
		let ss = TestSnapshotService::new();
		let io = TestIo::new(&mut client, &ss, &queue, None);

		let unknown: H256 = H256::new();
		let result = SyncSupplier::return_block_headers(&io, &Rlp::new(&make_hash_req(&unknown, 1, 0, false)), 0);
		assert!(to_header_vec(result).is_empty());
		let result = SyncSupplier::return_block_headers(&io, &Rlp::new(&make_hash_req(&unknown, 1, 0, true)), 0);
		assert!(to_header_vec(result).is_empty());

		let result = SyncSupplier::return_block_headers(&io, &Rlp::new(&make_hash_req(&hashes[2], 1, 0, true)), 0);
		assert_eq!(to_header_vec(result), vec![headers[2].clone()]);

		let result = SyncSupplier::return_block_headers(&io, &Rlp::new(&make_hash_req(&hashes[2], 1, 0, false)), 0);
		assert_eq!(to_header_vec(result), vec![headers[2].clone()]);

		let result = SyncSupplier::return_block_headers(&io, &Rlp::new(&make_hash_req(&hashes[50], 3, 5, false)), 0);
		assert_eq!(to_header_vec(result), vec![headers[50].clone(), headers[56].clone(), headers[62].clone()]);

		let result = SyncSupplier::return_block_headers(&io, &Rlp::new(&make_hash_req(&hashes[50], 3, 5, true)), 0);
		assert_eq!(to_header_vec(result), vec![headers[50].clone(), headers[44].clone(), headers[38].clone()]);

		let result = SyncSupplier::return_block_headers(&io, &Rlp::new(&make_num_req(2, 1, 0, true)), 0);
		assert_eq!(to_header_vec(result), vec![headers[2].clone()]);

		let result = SyncSupplier::return_block_headers(&io, &Rlp::new(&make_num_req(2, 1, 0, false)), 0);
		assert_eq!(to_header_vec(result), vec![headers[2].clone()]);

		let result = SyncSupplier::return_block_headers(&io, &Rlp::new(&make_num_req(50, 3, 5, false)), 0);
		assert_eq!(to_header_vec(result), vec![headers[50].clone(), headers[56].clone(), headers[62].clone()]);

		let result = SyncSupplier::return_block_headers(&io, &Rlp::new(&make_num_req(50, 3, 5, true)), 0);
		assert_eq!(to_header_vec(result), vec![headers[50].clone(), headers[44].clone(), headers[38].clone()]);
	}

	#[test]
	fn respect_packet_limit() {
		let small_num_blocks = 10;
		let large_num_blocks = 50;
		let tx_per_block = 100;

		let mut client = TestBlockChainClient::new();
		client.add_blocks(large_num_blocks, EachBlockWith::Transactions(tx_per_block));

		let mut small_rlp_request = RlpStream::new_list(small_num_blocks);
		let mut large_rlp_request = RlpStream::new_list(large_num_blocks);

		for i in 0..small_num_blocks {
			let hash: H256 = client.block_hash(BlockId::Number(i as u64)).unwrap();
			small_rlp_request.append(&hash);
			large_rlp_request.append(&hash);
		}

		for i in small_num_blocks..large_num_blocks {
			let hash: H256 = client.block_hash(BlockId::Number(i as u64)).unwrap();
			large_rlp_request.append(&hash);
		}

		let queue = RwLock::new(VecDeque::new());
		let ss = TestSnapshotService::new();
		let io = TestIo::new(&mut client, &ss, &queue, None);

		let small_result = SyncSupplier::return_block_bodies(&io, &Rlp::new(&small_rlp_request.out()), 0);
		let small_result = small_result.unwrap().unwrap().1;
		assert_eq!(Rlp::new(&small_result.out()).item_count().unwrap(), small_num_blocks);

		let large_result = SyncSupplier::return_block_bodies(&io, &Rlp::new(&large_rlp_request.out()), 0);
		let large_result = large_result.unwrap().unwrap().1;
		assert!(Rlp::new(&large_result.out()).item_count().unwrap() < large_num_blocks);
	}

	#[test]
	fn return_nodes() {
		let mut client = TestBlockChainClient::new();
		let queue = RwLock::new(VecDeque::new());
		let sync = dummy_sync_with_peer(H256::new(), &client);
		let ss = TestSnapshotService::new();
		let mut io = TestIo::new(&mut client, &ss, &queue, None);

		let mut node_list = RlpStream::new_list(3);
		node_list.append(&H256::from("0000000000000000000000000000000000000000000000005555555555555555"));
		node_list.append(&H256::from("ffffffffffffffffffffffffffffffffffffffffffffaaaaaaaaaaaaaaaaaaaa"));
		node_list.append(&H256::from("aff0000000000000000000000000000000000000000000000000000000000000"));

		let node_request = node_list.out();
		// it returns rlp ONLY for hashes started with "f"
		let result = SyncSupplier::return_node_data(&io, &Rlp::new(&node_request.clone()), 0);

		assert!(result.is_ok());
		let rlp_result = result.unwrap();
		assert!(rlp_result.is_some());

		// the length of one rlp-encoded hashe
		let rlp = rlp_result.unwrap().1.out();
		let rlp = Rlp::new(&rlp);
		assert_eq!(Ok(1), rlp.item_count());

		io.sender = Some(2usize);

		SyncSupplier::dispatch_packet(&RwLock::new(sync), &mut io, 0usize, GET_NODE_DATA_PACKET, &node_request);
		assert_eq!(1, io.packets.len());
	}

	#[test]
	fn return_receipts_empty() {
		let mut client = TestBlockChainClient::new();
		let queue = RwLock::new(VecDeque::new());
		let ss = TestSnapshotService::new();
		let io = TestIo::new(&mut client, &ss, &queue, None);

		let result = SyncSupplier::return_receipts(&io, &Rlp::new(&[0xc0]), 0);

		assert!(result.is_ok());
	}

	#[test]
	fn return_receipts() {
		let mut client = TestBlockChainClient::new();
		let queue = RwLock::new(VecDeque::new());
		let sync = dummy_sync_with_peer(H256::new(), &client);
		let ss = TestSnapshotService::new();
		let mut io = TestIo::new(&mut client, &ss, &queue, None);

		let mut receipt_list = RlpStream::new_list(4);
		receipt_list.append(&H256::from("0000000000000000000000000000000000000000000000005555555555555555"));
		receipt_list.append(&H256::from("ff00000000000000000000000000000000000000000000000000000000000000"));
		receipt_list.append(&H256::from("fff0000000000000000000000000000000000000000000000000000000000000"));
		receipt_list.append(&H256::from("aff0000000000000000000000000000000000000000000000000000000000000"));

		let receipts_request = receipt_list.out();
		// it returns rlp ONLY for hashes started with "f"
		let result = SyncSupplier::return_receipts(&io, &Rlp::new(&receipts_request.clone()), 0);

		assert!(result.is_ok());
		let rlp_result = result.unwrap();
		assert!(rlp_result.is_some());

		// the length of two rlp-encoded receipts
		assert_eq!(603, rlp_result.unwrap().1.out().len());

		io.sender = Some(2usize);
		SyncSupplier::dispatch_packet(&RwLock::new(sync), &mut io, 0usize, GET_RECEIPTS_PACKET, &receipts_request);
		assert_eq!(1, io.packets.len());
	}
}<|MERGE_RESOLUTION|>--- conflicted
+++ resolved
@@ -279,11 +279,8 @@
 		for i in 0..count {
 			if let Some(receipts) = io.chain().block_receipts(&rlp.val_at::<H256>(i)?) {
 				let mut receipts_bytes = ::rlp::encode(&receipts);
-<<<<<<< HEAD
-=======
 				total_bytes += receipts_bytes.len();
 				if total_bytes > payload_soft_limit { break; }
->>>>>>> ebd0fd01
 				data.append(&mut receipts_bytes);
 				added_headers += 1;
 			}
