--- conflicted
+++ resolved
@@ -16,15 +16,9 @@
 
 use std::sync::Arc;
 use std::collections::HashMap;
-<<<<<<< HEAD
-use chain::sync_packet::{PacketInfo, SyncPacket};
-use network::{NetworkContext, PeerId, PacketId, Error, SessionInfo, ProtocolId};
-use network::client_version::ClientVersion;
-=======
 
 use crate::chain::sync_packet::{PacketInfo, SyncPacket};
 
->>>>>>> 41aee5aa
 use bytes::Bytes;
 use client_traits::BlockChainClient;
 use ethcore_private_tx::PrivateStateDB;
@@ -49,22 +43,15 @@
 	/// Get the blockchain
 	fn chain(&self) -> &dyn BlockChainClient;
 	/// Get the snapshot service.
-<<<<<<< HEAD
-	fn snapshot_service(&self) -> &SnapshotService;
-=======
 	fn snapshot_service(&self) -> &dyn SnapshotService;
 	/// Get the private state wrapper
 	fn private_state(&self) -> Option<Arc<PrivateStateDB>>;
->>>>>>> 41aee5aa
 	/// Returns peer version identifier
 	fn peer_version(&self, peer_id: PeerId) -> ClientVersion {
 		ClientVersion::from(peer_id.to_string())
 	}
-<<<<<<< HEAD
-=======
 	/// Returns the peer enode string
 	fn peer_enode(&self, peer_id: PeerId) -> Option<String>;
->>>>>>> 41aee5aa
 	/// Returns information on p2p session
 	fn peer_session_info(&self, peer_id: PeerId) -> Option<SessionInfo>;
 	/// Maximum mutually supported ETH protocol version
@@ -124,13 +111,10 @@
 
 	fn send(&mut self, peer_id: PeerId, packet_id: SyncPacket, data: Vec<u8>) -> Result<(), Error>{
 		self.network.send_protocol(packet_id.protocol(), peer_id, packet_id.id(), data)
-<<<<<<< HEAD
-=======
 	}
 
 	fn chain(&self) -> &dyn BlockChainClient {
 		self.chain
->>>>>>> 41aee5aa
 	}
 
 	fn snapshot_service(&self) -> &dyn SnapshotService {
@@ -165,17 +149,12 @@
 		self.network.protocol_version(*protocol, peer_id).unwrap_or(0)
 	}
 
-<<<<<<< HEAD
-	fn peer_version(&self, peer_id: PeerId) -> ClientVersion {
-		self.network.peer_client_version(peer_id)
-=======
 	fn is_expired(&self) -> bool {
 		self.network.is_expired()
 	}
 
 	fn chain_overlay(&self) -> &RwLock<HashMap<BlockNumber, Bytes>> {
 		self.chain_overlay
->>>>>>> 41aee5aa
 	}
 
 	fn payload_soft_limit(&self) -> usize {
