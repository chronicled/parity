--- conflicted
+++ resolved
@@ -36,35 +36,12 @@
 use bytes::Bytes;
 use client_traits::{BlockChainClient, ChainNotify};
 use devp2p::NetworkService;
-<<<<<<< HEAD
-use network::{NetworkProtocolHandler, NetworkContext, PeerId, ProtocolId,
-	NetworkConfiguration as BasicNetworkConfiguration, NonReservedPeerMode, Error, ErrorKind,
-	ConnectionFilter};
-use network::client_version::ClientVersion;
-
-use types::pruning_info::PruningInfo;
-use ethereum_types::{H256, H512, U256};
-use io::{TimerToken};
-use ethkey::Secret;
-use ethcore::client::{BlockChainClient, ChainNotify, NewBlocks, ChainMessageType};
-use ethcore::snapshot::SnapshotService;
-use types::BlockNumber;
-use sync_io::NetSyncIo;
-use chain::{ChainSyncApi, SyncStatus as EthSyncStatus};
-use std::net::{SocketAddr, AddrParseError};
-use std::str::FromStr;
-use parking_lot::{RwLock, Mutex};
-use chain::{ETH_PROTOCOL_VERSION_63, ETH_PROTOCOL_VERSION_62,
-	PAR_PROTOCOL_VERSION_1, PAR_PROTOCOL_VERSION_2, PAR_PROTOCOL_VERSION_3};
-use chain::sync_packet::SyncPacket::{PrivateTransactionPacket, SignedPrivateTransactionPacket};
-=======
 use ethcore_io::TimerToken;
 use ethcore_private_tx::PrivateStateDB;
 use ethereum_types::{H256, H512, U256};
 use parity_crypto::publickey::Secret;
 use futures::sync::mpsc as futures_mpsc;
 use futures::Stream;
->>>>>>> 41aee5aa
 use light::client::AsLightClient;
 use light::Provider;
 use light::net::{
@@ -91,8 +68,6 @@
 };
 
 
-use super::light_sync::SyncInfo;
-
 /// Parity sync protocol
 pub const WARP_SYNC_PROTOCOL_ID: ProtocolId = *b"par";
 /// Ethereum sync protocol
@@ -662,11 +637,8 @@
 					self.eth_handler.sync.write().propagate_private_transaction(&mut sync_io, transaction_hash, PrivateTransactionPacket, message),
 				ChainMessageType::SignedPrivateTransaction(transaction_hash, message) =>
 					self.eth_handler.sync.write().propagate_private_transaction(&mut sync_io, transaction_hash, SignedPrivateTransactionPacket, message),
-<<<<<<< HEAD
-=======
 				ChainMessageType::PrivateStateRequest(hash) =>
 					self.eth_handler.sync.write().request_private_state(&mut sync_io, &hash),
->>>>>>> 41aee5aa
 			}
 		});
 	}
@@ -914,11 +886,7 @@
 /// Execute a closure with a protocol context.
 pub trait LightNetworkDispatcher {
 	/// Execute a closure with a protocol context.
-<<<<<<< HEAD
-	fn with_context<F, T>(&self, f: F) -> Option<T> where F: FnOnce(&::light::net::BasicContext) -> T;
-=======
 	fn with_context<F, T>(&self, f: F) -> Option<T> where F: FnOnce(&dyn (::light::net::BasicContext)) -> T;
->>>>>>> 41aee5aa
 }
 
 /// Configuration for the light sync.
@@ -938,12 +906,7 @@
 /// Service for light synchronization.
 pub struct LightSync {
 	proto: Arc<LightProtocol>,
-<<<<<<< HEAD
-	sync: Arc<SyncInfo + Sync + Send>,
-	attached_protos: Vec<AttachedProtocol>,
-=======
 	sync: Arc<dyn SyncInfo + Sync + Send>,
->>>>>>> 41aee5aa
 	network: NetworkService,
 	subprotocol_name: [u8; 3],
 	network_id: u64,
@@ -992,26 +955,6 @@
 		})
 	}
 
-<<<<<<< HEAD
-}
-
-impl ::std::ops::Deref for LightSync {
-	type Target = ::light_sync::SyncInfo;
-
-	fn deref(&self) -> &Self::Target { &*self.sync }
-}
-
-
-impl LightNetworkDispatcher for LightSync {
-	fn with_context<F, T>(&self, f: F) -> Option<T> where F: FnOnce(&::light::net::BasicContext) -> T {
-		self.network.with_context_eval(
-			self.subprotocol_name,
-			move |ctx| self.proto.with_context(&ctx, f),
-		)
-	}
-}
-
-=======
 }
 
 impl std::ops::Deref for LightSync {
@@ -1030,7 +973,6 @@
 	}
 }
 
->>>>>>> 41aee5aa
 impl ManageNetwork for LightSync {
 	fn accept_unreserved_peers(&self) {
 		self.network.set_non_reserved_mode(NonReservedPeerMode::Accept);
