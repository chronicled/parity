--- conflicted
+++ resolved
@@ -43,10 +43,6 @@
 	/// for caching jump destinations.
 	pub fn new(cache_size: usize) -> Self {
 		Factory {
-<<<<<<< HEAD
-			evm,
-=======
->>>>>>> 41aee5aa
 			evm_cache: Arc::new(SharedCache::new(cache_size)),
 		}
 	}
