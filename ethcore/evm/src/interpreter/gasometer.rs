// Copyright 2015-2020 Parity Technologies (UK) Ltd.
// This file is part of Parity Ethereum.

// Parity Ethereum is free software: you can redistribute it and/or modify
// it under the terms of the GNU General Public License as published by
// the Free Software Foundation, either version 3 of the License, or
// (at your option) any later version.

// Parity Ethereum is distributed in the hope that it will be useful,
// but WITHOUT ANY WARRANTY; without even the implied warranty of
// MERCHANTABILITY or FITNESS FOR A PARTICULAR PURPOSE.  See the
// GNU General Public License for more details.

// You should have received a copy of the GNU General Public License
// along with Parity Ethereum.  If not, see <http://www.gnu.org/licenses/>.

use std::cmp;
use ethereum_types::{BigEndianHash, U256};
use super::u256_to_address;

use {evm, vm};
use instructions::{self, Instruction, InstructionInfo};
use interpreter::stack::Stack;
use vm::Schedule;

macro_rules! overflowing {
	($x: expr) => {{
		let (v, overflow) = $x;
		if overflow { return Err(vm::Error::OutOfGas); }
		v
	}}
}

enum Request<Cost: ::evm::CostType> {
	Gas(Cost),
	GasMem(Cost, Cost),
	GasMemProvide(Cost, Cost, Option<U256>),
	GasMemCopy(Cost, Cost, Cost)
}

pub struct InstructionRequirements<Cost> {
	pub gas_cost: Cost,
	pub provide_gas: Option<Cost>,
	pub memory_total_gas: Cost,
	pub memory_required_size: usize,
}

pub struct Gasometer<Gas> {
	pub current_gas: Gas,
	pub current_mem_gas: Gas,
}

impl<Gas: evm::CostType> Gasometer<Gas> {

	pub fn new(current_gas: Gas) -> Self {
		Gasometer {
			current_gas: current_gas,
			current_mem_gas: Gas::from(0),
		}
	}

	pub fn verify_gas(&self, gas_cost: &Gas) -> vm::Result<()> {
		match &self.current_gas < gas_cost {
			true => Err(vm::Error::OutOfGas),
			false => Ok(())
		}
	}

	/// How much gas is provided to a CALL/CREATE, given that we need to deduct `needed` for this operation
	/// and that we `requested` some.
	pub fn gas_provided(&self, schedule: &Schedule, needed: Gas, requested: Option<U256>) -> vm::Result<Gas> {
		// Try converting requested gas to `Gas` (`U256/u64`)
		// but in EIP150 even if we request more we should never fail from OOG
		let requested = requested.map(Gas::from_u256);

		match schedule.sub_gas_cap_divisor {
			Some(cap_divisor) if self.current_gas >= needed => {
				let gas_remaining = self.current_gas - needed;
				let max_gas_provided = match cap_divisor {
					64 => gas_remaining - (gas_remaining >> 6),
					cap_divisor => gas_remaining - gas_remaining / Gas::from(cap_divisor),
				};

				if let Some(Ok(r)) = requested {
					Ok(cmp::min(r, max_gas_provided))
				} else {
					Ok(max_gas_provided)
				}
			},
			_ => {
				if let Some(r) = requested {
					r
				} else if self.current_gas >= needed {
					Ok(self.current_gas - needed)
				} else {
					Ok(0.into())
				}
			},
		}
	}

	/// Determine how much gas is used by the given instruction, given the machine's state.
	///
	/// We guarantee that the final element of the returned tuple (`provided`) will be `Some`
	/// iff the `instruction` is one of `CREATE`, or any of the `CALL` variants. In this case,
	/// it will be the amount of gas that the current context provides to the child context.
	pub fn requirements(
		&mut self,
		ext: &dyn vm::Ext,
		instruction: Instruction,
		info: &InstructionInfo,
		stack: &dyn Stack<U256>,
		current_mem_size: usize,
	) -> vm::Result<InstructionRequirements<Gas>> {
		let schedule = ext.schedule();
		let tier = info.tier.idx();
		let default_gas = Gas::from(schedule.tier_step_gas[tier]);

		let cost = match instruction {
			instructions::JUMPDEST => {
				Request::Gas(Gas::from(1))
			},
			instructions::SSTORE => {
				if schedule.eip1706 && self.current_gas <= Gas::from(schedule.call_stipend) {
					return Err(vm::Error::OutOfGas);
				}
<<<<<<< HEAD
				let address = H256::from(stack.peek(0));
=======

				let address = BigEndianHash::from_uint(stack.peek(0));
>>>>>>> 41aee5aa
				let newval = stack.peek(1);
				let val = ext.storage_at(&address)?.into_uint();

				let gas = if schedule.eip1283 {
					let orig = ext.initial_storage_at(&address)?.into_uint();
					calculate_eip1283_sstore_gas(schedule, &orig, &val, &newval)
				} else {
					if val.is_zero() && !newval.is_zero() {
						schedule.sstore_set_gas
					} else {
						// Refund for below case is added when actually executing sstore
						// !is_zero(&val) && is_zero(newval)
						schedule.sstore_reset_gas
					}
				};
				Request::Gas(Gas::from(gas))
			},
			instructions::SLOAD => {
				Request::Gas(Gas::from(schedule.sload_gas))
			},
			instructions::BALANCE => {
				Request::Gas(Gas::from(schedule.balance_gas))
			},
			instructions::EXTCODESIZE => {
				Request::Gas(Gas::from(schedule.extcodesize_gas))
			},
			instructions::EXTCODEHASH => {
				Request::Gas(Gas::from(schedule.extcodehash_gas))
			},
			instructions::SUICIDE => {
				let mut gas = Gas::from(schedule.suicide_gas);

				let is_value_transfer = !ext.origin_balance()?.is_zero();
				let address = u256_to_address(stack.peek(0));
				if (
					!schedule.no_empty && !ext.exists(&address)?
				) || (
					schedule.no_empty && is_value_transfer && !ext.exists_and_not_null(&address)?
				) {
					gas = overflowing!(gas.overflow_add(schedule.suicide_to_new_account_cost.into()));
				}

				Request::Gas(gas)
			},
			instructions::MSTORE | instructions::MLOAD => {
				Request::GasMem(default_gas, mem_needed_const(stack.peek(0), 32)?)
			},
			instructions::MSTORE8 => {
				Request::GasMem(default_gas, mem_needed_const(stack.peek(0), 1)?)
			},
			instructions::RETURN | instructions::REVERT => {
				Request::GasMem(default_gas, mem_needed(stack.peek(0), stack.peek(1))?)
			},
			instructions::SHA3 => {
				let words = overflowing!(to_word_size(Gas::from_u256(*stack.peek(1))?));
				let gas = overflowing!(Gas::from(schedule.sha3_gas).overflow_add(overflowing!(Gas::from(schedule.sha3_word_gas).overflow_mul(words))));
				Request::GasMem(gas, mem_needed(stack.peek(0), stack.peek(1))?)
			},
			instructions::CALLDATACOPY | instructions::CODECOPY | instructions::RETURNDATACOPY => {
				Request::GasMemCopy(default_gas, mem_needed(stack.peek(0), stack.peek(2))?, Gas::from_u256(*stack.peek(2))?)
			},
			instructions::EXTCODECOPY => {
				Request::GasMemCopy(schedule.extcodecopy_base_gas.into(), mem_needed(stack.peek(1), stack.peek(3))?, Gas::from_u256(*stack.peek(3))?)
			},
			instructions::LOG0 | instructions::LOG1 | instructions::LOG2 | instructions::LOG3 | instructions::LOG4 => {
				let no_of_topics = instruction.log_topics().expect("log_topics always return some for LOG* instructions; qed");
				let log_gas = schedule.log_gas + schedule.log_topic_gas * no_of_topics;

				let data_gas = overflowing!(Gas::from_u256(*stack.peek(1))?.overflow_mul(Gas::from(schedule.log_data_gas)));
				let gas = overflowing!(data_gas.overflow_add(Gas::from(log_gas)));
				Request::GasMem(gas, mem_needed(stack.peek(0), stack.peek(1))?)
			},
			instructions::CALL | instructions::CALLCODE => {
				let mut gas = Gas::from(schedule.call_gas);
				let mem = cmp::max(
					mem_needed(stack.peek(5), stack.peek(6))?,
					mem_needed(stack.peek(3), stack.peek(4))?
				);

				let address = u256_to_address(stack.peek(1));
				let is_value_transfer = !stack.peek(2).is_zero();

				if instruction == instructions::CALL && (
					(!schedule.no_empty && !ext.exists(&address)?)
					||
					(schedule.no_empty && is_value_transfer && !ext.exists_and_not_null(&address)?)
				) {
					gas = overflowing!(gas.overflow_add(schedule.call_new_account_gas.into()));
				}

				if is_value_transfer {
					gas = overflowing!(gas.overflow_add(schedule.call_value_transfer_gas.into()));
				}

				let requested = *stack.peek(0);

				Request::GasMemProvide(gas, mem, Some(requested))
			},
			instructions::DELEGATECALL | instructions::STATICCALL => {
				let gas = Gas::from(schedule.call_gas);
				let mem = cmp::max(
					mem_needed(stack.peek(4), stack.peek(5))?,
					mem_needed(stack.peek(2), stack.peek(3))?
				);
				let requested = *stack.peek(0);

				Request::GasMemProvide(gas, mem, Some(requested))
			},
			instructions::CREATE => {
				let start = stack.peek(1);
				let len = stack.peek(2);

				let gas = Gas::from(schedule.create_gas);
				let mem = mem_needed(start, len)?;

				Request::GasMemProvide(gas, mem, None)
			},
			instructions::CREATE2 => {
				let start = stack.peek(1);
				let len = stack.peek(2);

				let base = Gas::from(schedule.create_gas);
				let word = overflowing!(to_word_size(Gas::from_u256(*len)?));
				let word_gas = overflowing!(Gas::from(schedule.sha3_word_gas).overflow_mul(word));
				let gas = overflowing!(base.overflow_add(word_gas));
				let mem = mem_needed(start, len)?;

				Request::GasMemProvide(gas, mem, None)
			},
			instructions::EXP => {
				let expon = stack.peek(1);
				let bytes = ((expon.bits() + 7) / 8) as usize;
				let gas = Gas::from(schedule.exp_gas + schedule.exp_byte_gas * bytes);
				Request::Gas(gas)
			},
			instructions::BLOCKHASH => {
				Request::Gas(Gas::from(schedule.blockhash_gas))
			},
			_ => Request::Gas(default_gas),
		};

		Ok(match cost {
			Request::Gas(gas) => {
				InstructionRequirements {
					gas_cost: gas,
					provide_gas: None,
					memory_required_size: 0,
					memory_total_gas: self.current_mem_gas,
				}
			},
			Request::GasMem(gas, mem_size) => {
				let (mem_gas_cost, new_mem_gas, new_mem_size) = self.mem_gas_cost(schedule, current_mem_size, &mem_size)?;
				let gas = overflowing!(gas.overflow_add(mem_gas_cost));
				InstructionRequirements {
					gas_cost: gas,
					provide_gas: None,
					memory_required_size: new_mem_size,
					memory_total_gas: new_mem_gas,
				}
			},
			Request::GasMemProvide(gas, mem_size, requested) => {
				let (mem_gas_cost, new_mem_gas, new_mem_size) = self.mem_gas_cost(schedule, current_mem_size, &mem_size)?;
				let gas = overflowing!(gas.overflow_add(mem_gas_cost));
				let provided = self.gas_provided(schedule, gas, requested)?;
				let total_gas = overflowing!(gas.overflow_add(provided));

				InstructionRequirements {
					gas_cost: total_gas,
					provide_gas: Some(provided),
					memory_required_size: new_mem_size,
					memory_total_gas: new_mem_gas,
				}
			},
			Request::GasMemCopy(gas, mem_size, copy) => {
				let (mem_gas_cost, new_mem_gas, new_mem_size) = self.mem_gas_cost(schedule, current_mem_size, &mem_size)?;
				let copy = overflowing!(to_word_size(copy));
				let copy_gas = overflowing!(Gas::from(schedule.copy_gas).overflow_mul(copy));
				let gas = overflowing!(gas.overflow_add(copy_gas));
				let gas = overflowing!(gas.overflow_add(mem_gas_cost));

				InstructionRequirements {
					gas_cost: gas,
					provide_gas: None,
					memory_required_size: new_mem_size,
					memory_total_gas: new_mem_gas,
				}
			},
		})
	}

	fn mem_gas_cost(&self, schedule: &Schedule, current_mem_size: usize, mem_size: &Gas) -> vm::Result<(Gas, Gas, usize)> {
		let gas_for_mem = |mem_size: Gas| {
			let s = mem_size >> 5;
			// s * memory_gas + s * s / quad_coeff_div
			let a = overflowing!(s.overflow_mul(Gas::from(schedule.memory_gas)));

			// Calculate s*s/quad_coeff_div
			assert_eq!(schedule.quad_coeff_div, 512);
			let b = overflowing!(s.overflow_mul_shr(s, 9));
			Ok(overflowing!(a.overflow_add(b)))
		};

		let current_mem_size = Gas::from(current_mem_size);
		let req_mem_size_rounded = overflowing!(to_word_size(*mem_size)) << 5;

		let (mem_gas_cost, new_mem_gas) = if req_mem_size_rounded > current_mem_size {
			let new_mem_gas = gas_for_mem(req_mem_size_rounded)?;
			(new_mem_gas - self.current_mem_gas, new_mem_gas)
		} else {
			(Gas::from(0), self.current_mem_gas)
		};

		Ok((mem_gas_cost, new_mem_gas, req_mem_size_rounded.as_usize()))
	}
}

#[inline]
fn mem_needed_const<Gas: evm::CostType>(mem: &U256, add: usize) -> vm::Result<Gas> {
	Gas::from_u256(overflowing!(mem.overflowing_add(U256::from(add))))
}

#[inline]
fn mem_needed<Gas: evm::CostType>(offset: &U256, size: &U256) -> vm::Result<Gas> {
	if size.is_zero() {
		return Ok(Gas::from(0));
	}

	Gas::from_u256(overflowing!(offset.overflowing_add(*size)))
}

#[inline]
fn add_gas_usize<Gas: evm::CostType>(value: Gas, num: usize) -> (Gas, bool) {
	value.overflow_add(Gas::from(num))
}

#[inline]
fn to_word_size<Gas: evm::CostType>(value: Gas) -> (Gas, bool) {
	let (gas, overflow) = add_gas_usize(value, 31);
	if overflow {
		return (gas, overflow);
	}

	(gas >> 5, false)
}

#[inline]
fn calculate_eip1283_sstore_gas<Gas: evm::CostType>(schedule: &Schedule, original: &U256, current: &U256, new: &U256) -> Gas {
	Gas::from(
		if current == new {
			// 1. If current value equals new value (this is a no-op), `SSTORE_DIRTY_GAS`
			// (or if not set, `SLOAD_GAS`) is deducted.
			schedule.sstore_dirty_gas.unwrap_or(schedule.sload_gas)
		} else {
			// 2. If current value does not equal new value
			if original == current {
				// 2.1. If original value equals current value (this storage slot has not
				// been changed by the current execution context)
				if original.is_zero() {
					// 2.1.1. If original value is 0, `SSTORE_SET_GAS` is deducted.
					schedule.sstore_set_gas
				} else {
					// 2.1.2. Otherwise, `SSTORE_RESET_GAS` gas is deducted.
					schedule.sstore_reset_gas

					// 2.1.2.1. If new value is 0, add `SSTORE_CLEARS_SCHEDULE` to refund counter.
				}
			} else {
				// 2.2. If original value does not equal current value (this storage slot is
				// dirty), `SSTORE_DIRTY_GAS` (or if not set, `SLOAD_GAS`) is deducted.
				// Apply both of the following clauses.
				schedule.sstore_dirty_gas.unwrap_or(schedule.sload_gas)

				// 2.2.1. If original value is not 0
				// 2.2.1.1. If current value is 0 (also means that new value is not 0), remove
				// `SSTORE_SET_GAS - SSTORE_DIRTY_GAS` from refund counter.
				// 2.2.1.2. If new value is 0 (also means that current value is not 0), add
				// `SSTORE_CLEARS_SCHEDULE` to refund counter.

				// 2.2.2. If original value equals new value (this storage slot is reset)
				// 2.2.2.1. If original value is 0, add `SSTORE_SET_GAS - SSTORE_DIRTY_GAS`
				// to refund counter.
				// 2.2.2.2. Otherwise, add `SSTORE_RESET_GAS - SSTORE_DIRTY_GAS`
				// to refund counter.
			}
		}
	)
}

pub fn handle_eip1283_sstore_clears_refund(ext: &mut dyn vm::Ext, original: &U256, current: &U256, new: &U256) {
	let sstore_clears_schedule = ext.schedule().sstore_refund_gas;

	if current == new {
		// 1. If current value equals new value (this is a no-op), `SSTORE_DIRTY_GAS`
		// (or if not set, `SLOAD_GAS`) is deducted.
	} else {
		// 2. If current value does not equal new value
		if original == current {
			// 2.1. If original value equals current value (this storage slot has not
			// been changed by the current execution context)
			if original.is_zero() {
				// 2.1.1. If original value is 0, `SSTORE_SET_GAS` is deducted.
			} else {
				// 2.1.2. Otherwise, `SSTORE_RESET_GAS` gas is deducted.
				if new.is_zero() {
					// 2.1.2.1. If new value is 0, add `SSTORE_CLEARS_SCHEDULE` to refund counter.
					ext.add_sstore_refund(sstore_clears_schedule);
				}
			}
		} else {
			// 2.2. If original value does not equal current value (this storage slot is
			// dirty), `SSTORE_DIRTY_GAS` (or if not set, `SLOAD_GAS`) is deducted.
			// Apply both of the following clauses.

			if !original.is_zero() {
				// 2.2.1. If original value is not 0
				if current.is_zero() {
					// 2.2.1.1. If current value is 0 (also means that new value is not 0), remove
					// `SSTORE_SET_GAS - SSTORE_DIRTY_GAS` from refund counter.
					ext.sub_sstore_refund(sstore_clears_schedule);
				} else if new.is_zero() {
					// 2.2.1.2. If new value is 0 (also means that current value is not 0), add
					// `SSTORE_CLEARS_SCHEDULE` to refund counter.
					ext.add_sstore_refund(sstore_clears_schedule);
				}
			}

			if original == new {
				// 2.2.2. If original value equals new value (this storage slot is reset)
				if original.is_zero() {
					// 2.2.2.1. If original value is 0, add `SSTORE_SET_GAS - SSTORE_DIRTY_GAS`
					// to refund counter.
					let refund = ext.schedule().sstore_set_gas
						- ext.schedule().sstore_dirty_gas.unwrap_or(ext.schedule().sload_gas);
					ext.add_sstore_refund(refund);
				} else {
					// 2.2.2.2. Otherwise, add `SSTORE_RESET_GAS - SSTORE_DIRTY_GAS`
					// to refund counter.
					let refund = ext.schedule().sstore_reset_gas
						- ext.schedule().sstore_dirty_gas.unwrap_or(ext.schedule().sload_gas);
					ext.add_sstore_refund(refund);
				}
			}
		}
	}
}

#[test]
fn test_mem_gas_cost() {
	// given
	let gasometer = Gasometer::<U256>::new(U256::zero());
	let schedule = Schedule::default();
	let current_mem_size = 5;
	let mem_size = !U256::zero();

	// when
	let result = gasometer.mem_gas_cost(&schedule, current_mem_size, &mem_size);

	// then
	if result.is_ok() {
		assert!(false, "Should fail with OutOfGas");
	}
}

#[test]
fn test_calculate_mem_cost() {
	// given
	let gasometer = Gasometer::<usize>::new(0);
	let schedule = Schedule::default();
	let current_mem_size = 0;
	let mem_size = 5;

	// when
	let (mem_cost, new_mem_gas, mem_size) = gasometer.mem_gas_cost(&schedule, current_mem_size, &mem_size).unwrap();

	// then
	assert_eq!(mem_cost, 3);
	assert_eq!(new_mem_gas, 3);
	assert_eq!(mem_size, 32);
}<|MERGE_RESOLUTION|>--- conflicted
+++ resolved
@@ -124,12 +124,8 @@
 				if schedule.eip1706 && self.current_gas <= Gas::from(schedule.call_stipend) {
 					return Err(vm::Error::OutOfGas);
 				}
-<<<<<<< HEAD
-				let address = H256::from(stack.peek(0));
-=======
 
 				let address = BigEndianHash::from_uint(stack.peek(0));
->>>>>>> 41aee5aa
 				let newval = stack.peek(1);
 				let val = ext.storage_at(&address)?.into_uint();
 
