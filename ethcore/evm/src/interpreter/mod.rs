// Copyright 2015-2020 Parity Technologies (UK) Ltd.
// This file is part of Parity Ethereum.

// Parity Ethereum is free software: you can redistribute it and/or modify
// it under the terms of the GNU General Public License as published by
// the Free Software Foundation, either version 3 of the License, or
// (at your option) any later version.

// Parity Ethereum is distributed in the hope that it will be useful,
// but WITHOUT ANY WARRANTY; without even the implied warranty of
// MERCHANTABILITY or FITNESS FOR A PARTICULAR PURPOSE.  See the
// GNU General Public License for more details.

// You should have received a copy of the GNU General Public License
// along with Parity Ethereum.  If not, see <http://www.gnu.org/licenses/>.

//! Rust VM implementation

#[macro_use]
mod informant;
mod gasometer;
mod stack;
mod memory;
mod shared_cache;

use std::marker::PhantomData;
use std::{cmp, mem};
use std::sync::Arc;
use std::convert::TryFrom;
use hash::keccak;
use bytes::Bytes;
<<<<<<< HEAD
use ethereum_types::{U256, H256, Address};
use num_bigint::BigUint;
=======
use ethereum_types::{U256, U512, H256, Address, BigEndianHash};

>>>>>>> 41aee5aa

use vm::{
	self, ActionParams, ParamsType, ActionValue, ActionType, MessageCallResult,
	ContractCreateResult, CreateContractAddress, ReturnData, GasLeft, Schedule,
	TrapKind, TrapError
};

use evm::CostType;
use instructions::{self, Instruction, InstructionInfo};

use self::gasometer::Gasometer;
use self::stack::{Stack, VecStack};
use self::memory::Memory;
pub use self::shared_cache::SharedCache;

use bit_set::BitSet;

const GASOMETER_PROOF: &str = "If gasometer is None, Err is immediately returned in step; this function is only called by step; qed";

type ProgramCounter = usize;

const ONE: U256 = U256([1, 0, 0, 0]);
const TWO: U256 = U256([2, 0, 0, 0]);
const TWO_POW_5: U256 = U256([0x20, 0, 0, 0]);
const TWO_POW_8: U256 = U256([0x100, 0, 0, 0]);
const TWO_POW_16: U256 = U256([0x10000, 0, 0, 0]);
const TWO_POW_24: U256 = U256([0x1000000, 0, 0, 0]);
const TWO_POW_64: U256 = U256([0, 0x1, 0, 0]); // 0x1 00000000 00000000
const TWO_POW_96: U256 = U256([0, 0x100000000, 0, 0]); //0x1 00000000 00000000 00000000
const TWO_POW_224: U256 = U256([0, 0, 0, 0x100000000]); //0x1 00000000 00000000 00000000 00000000 00000000 00000000 00000000
const TWO_POW_248: U256 = U256([0, 0, 0, 0x100000000000000]); //0x1 00000000 00000000 00000000 00000000 00000000 00000000 00000000 000000

fn to_biguint(x: U256) -> BigUint {
	let mut bytes = [0u8; 32];
	x.to_little_endian(&mut bytes);
	BigUint::from_bytes_le(&bytes)
}

fn from_biguint(x: BigUint) -> U256 {
	let bytes = x.to_bytes_le();
	U256::from_little_endian(&bytes)
}

/// Abstraction over raw vector of Bytes. Easier state management of PC.
struct CodeReader {
	position: ProgramCounter,
	code: Arc<Bytes>,
}

impl CodeReader {
	/// Create new code reader - starting at position 0.
	fn new(code: Arc<Bytes>) -> Self {
		CodeReader {
			code,
			position: 0,
		}
	}

	/// Get `no_of_bytes` from code and convert to U256. Move PC
	fn read(&mut self, no_of_bytes: usize) -> U256 {
		let pos = self.position;
		self.position += no_of_bytes;
		let max = cmp::min(pos + no_of_bytes, self.code.len());
		U256::from(&self.code[pos..max])
	}

	fn len(&self) -> usize {
		self.code.len()
	}
}

enum InstructionResult<Gas> {
	Ok,
	UnusedGas(Gas),
	JumpToPosition(U256),
	StopExecutionNeedsReturn {
		/// Gas left.
		gas: Gas,
		/// Return data offset.
		init_off: U256,
		/// Return data size.
		init_size: U256,
		/// Apply or revert state changes.
		apply: bool,
	},
	StopExecution,
	Trap(TrapKind),
}

/// ActionParams without code, so that it can be feed into CodeReader.
#[derive(Debug)]
struct InterpreterParams {
	/// Address of currently executed code.
	pub code_address: Address,
	/// Hash of currently executed code.
	pub code_hash: Option<H256>,
	/// Code version.
	pub code_version: U256,
	/// Receive address. Usually equal to code_address,
	/// except when called using CALLCODE.
	pub address: Address,
	/// Sender of current part of the transaction.
	pub sender: Address,
	/// Transaction initiator.
	pub origin: Address,
	/// Gas paid up front for transaction execution
	pub gas: U256,
	/// Gas price.
	pub gas_price: U256,
	/// Transaction value.
	pub value: ActionValue,
	/// Input data.
	pub data: Option<Bytes>,
	/// Type of action
	pub action_type: ActionType,
	/// Param types encoding
	pub params_type: ParamsType,
}

impl From<ActionParams> for InterpreterParams {
	fn from(params: ActionParams) -> Self {
		InterpreterParams {
			code_address: params.code_address,
			code_hash: params.code_hash,
			code_version: params.code_version,
			address: params.address,
			sender: params.sender,
			origin: params.origin,
			gas: params.gas,
			gas_price: params.gas_price,
			value: params.value,
			data: params.data,
			action_type: params.action_type,
			params_type: params.params_type,
		}
	}
}

/// Stepping result returned by interpreter.
pub enum InterpreterResult {
	/// The VM has already stopped.
	Stopped,
	/// The VM has just finished execution in the current step.
	Done(vm::Result<GasLeft>),
	/// The VM can continue to run.
	Continue,
	Trap(TrapKind),
}

/// Intepreter EVM implementation
pub struct Interpreter<Cost: CostType> {
	mem: Vec<u8>,
	cache: Arc<SharedCache>,
	params: InterpreterParams,
	reader: CodeReader,
	return_data: ReturnData,
	informant: informant::EvmInformant,
	do_trace: bool,
	done: bool,
	valid_jump_destinations: Option<Arc<BitSet>>,
	gasometer: Option<Gasometer<Cost>>,
	stack: VecStack<U256>,
	resume_output_range: Option<(U256, U256)>,
	resume_result: Option<InstructionResult<Cost>>,
	last_stack_ret_len: usize,
	_type: PhantomData<Cost>,
}

impl<Cost: 'static + CostType> vm::Exec for Interpreter<Cost> {
	fn exec(mut self: Box<Self>, ext: &mut dyn vm::Ext) -> vm::ExecTrapResult<GasLeft> {
		loop {
			let result = self.step(ext);
			match result {
				InterpreterResult::Continue => {},
				InterpreterResult::Done(value) => return Ok(value),
				InterpreterResult::Trap(trap) => match trap {
					TrapKind::Call(params) => {
						return Err(TrapError::Call(params, self));
					},
					TrapKind::Create(params, address) => {
						return Err(TrapError::Create(params, address, self));
					},
				},
				InterpreterResult::Stopped => panic!("Attempted to execute an already stopped VM.")
			}
		}
	}
}

impl<Cost: 'static + CostType> vm::ResumeCall for Interpreter<Cost> {
	fn resume_call(mut self: Box<Self>, result: MessageCallResult) -> Box<dyn vm::Exec> {
		{
			let this = &mut *self;
			let (out_off, out_size) = this.resume_output_range.take().expect("Box<ResumeCall> is obtained from a call opcode; resume_output_range is always set after those opcodes are executed; qed");

			match result {
				MessageCallResult::Success(gas_left, data) => {
					let output = this.mem.writeable_slice(out_off, out_size);
					let len = cmp::min(output.len(), data.len());
					(&mut output[..len]).copy_from_slice(&data[..len]);

					this.return_data = data;
					this.stack.push(U256::one());
					this.resume_result = Some(InstructionResult::UnusedGas(Cost::from_u256(gas_left).expect("Gas left cannot be greater than current one")));
				},
				MessageCallResult::Reverted(gas_left, data) => {
					let output = this.mem.writeable_slice(out_off, out_size);
					let len = cmp::min(output.len(), data.len());
					(&mut output[..len]).copy_from_slice(&data[..len]);

					this.return_data = data;
					this.stack.push(U256::zero());
					this.resume_result = Some(InstructionResult::UnusedGas(Cost::from_u256(gas_left).expect("Gas left cannot be greater than current one")));
				},
				MessageCallResult::Failed => {
					this.stack.push(U256::zero());
					this.resume_result = Some(InstructionResult::Ok);
				},
			}
		}
		self
	}
}

impl<Cost: 'static + CostType> vm::ResumeCreate for Interpreter<Cost> {
	fn resume_create(mut self: Box<Self>, result: ContractCreateResult) -> Box<dyn vm::Exec> {
		match result {
			ContractCreateResult::Created(address, gas_left) => {
				self.stack.push(address_to_u256(address));
				self.resume_result = Some(InstructionResult::UnusedGas(Cost::from_u256(gas_left).expect("Gas left cannot be greater.")));
			},
			ContractCreateResult::Reverted(gas_left, return_data) => {
				self.stack.push(U256::zero());
				self.return_data = return_data;
				self.resume_result = Some(InstructionResult::UnusedGas(Cost::from_u256(gas_left).expect("Gas left cannot be greater.")));
			},
			ContractCreateResult::Failed => {
				self.stack.push(U256::zero());
				self.resume_result = Some(InstructionResult::Ok);
			},
		}
		self
	}
}

impl<Cost: CostType> Interpreter<Cost> {
	/// Create a new `Interpreter` instance with shared cache.
	pub fn new(mut params: ActionParams, cache: Arc<SharedCache>, schedule: &Schedule, depth: usize) -> Interpreter<Cost> {
		let reader = CodeReader::new(params.code.take().expect("VM always called with code; qed"));
		let params = InterpreterParams::from(params);
		let informant = informant::EvmInformant::new(depth);
		let valid_jump_destinations = None;
		let gasometer = Cost::from_u256(params.gas).ok().map(|gas| Gasometer::<Cost>::new(gas));
		let stack = VecStack::with_capacity(schedule.stack_limit, U256::zero());

		Interpreter {
			cache, params, reader, informant,
			valid_jump_destinations, gasometer, stack,
			done: false,
			// Overridden in `step_inner` based on
			// the result of `ext.trace_next_instruction`.
			do_trace: true,
			mem: Vec::new(),
			return_data: ReturnData::empty(),
			last_stack_ret_len: 0,
			resume_output_range: None,
			resume_result: None,
			_type: PhantomData,
		}
	}

	/// Execute a single step on the VM.
	#[inline(always)]
	pub fn step(&mut self, ext: &mut dyn vm::Ext) -> InterpreterResult {
		if self.done {
			return InterpreterResult::Stopped;
		}

		let result = if self.gasometer.is_none() {
			InterpreterResult::Done(Err(vm::Error::OutOfGas))
		} else if self.reader.len() == 0 {
			let current_gas = self.gasometer
				.as_ref()
				.expect("Gasometer None case is checked above; qed")
				.current_gas
				.as_u256();
			InterpreterResult::Done(Ok(GasLeft::Known(current_gas)))
		} else {
			self.step_inner(ext)
		};

		if let &InterpreterResult::Done(_) = &result {
			self.done = true;
			self.informant.done();
		}
		result
	}

	/// Inner helper function for step.
	#[inline(always)]
	fn step_inner(&mut self, ext: &mut dyn vm::Ext) -> InterpreterResult {
		let result = match self.resume_result.take() {
			Some(result) => result,
			None => {
				let opcode = self.reader.code[self.reader.position];
				let instruction = Instruction::from_u8(opcode);
				self.reader.position += 1;

				// TODO: make compile-time removable if too much of a performance hit.
				self.do_trace = self.do_trace && ext.trace_next_instruction(
					self.reader.position - 1, opcode, self.gasometer.as_mut().expect(GASOMETER_PROOF).current_gas.as_u256(),
				);

				let instruction = match instruction {
					Some(i) => i,
					None => return InterpreterResult::Done(Err(vm::Error::BadInstruction {
						instruction: opcode
					})),
				};

				let info = instruction.info();
				self.last_stack_ret_len = info.ret;
				if let Err(e) = self.verify_instruction(ext, instruction, info) {
					return InterpreterResult::Done(Err(e));
				};

				// Calculate gas cost
				let requirements = match self.gasometer.as_mut().expect(GASOMETER_PROOF).requirements(ext, instruction, info, &self.stack, self.mem.size()) {
					Ok(t) => t,
					Err(e) => return InterpreterResult::Done(Err(e)),
				};
				if self.do_trace {
					ext.trace_prepare_execute(self.reader.position - 1, opcode, requirements.gas_cost.as_u256(), Self::mem_written(instruction, &self.stack), Self::store_written(instruction, &self.stack));
				}
				if let Err(e) = self.gasometer.as_mut().expect(GASOMETER_PROOF).verify_gas(&requirements.gas_cost) {
					if self.do_trace {
						ext.trace_failed();
					}
					return InterpreterResult::Done(Err(e));
				}
				self.mem.expand(requirements.memory_required_size);
				self.gasometer.as_mut().expect(GASOMETER_PROOF).current_mem_gas = requirements.memory_total_gas;
				self.gasometer.as_mut().expect(GASOMETER_PROOF).current_gas = self.gasometer.as_mut().expect(GASOMETER_PROOF).current_gas - requirements.gas_cost;

				evm_debug!({ self.informant.before_instruction(self.reader.position, instruction, info, &self.gasometer.as_mut().expect(GASOMETER_PROOF).current_gas, &self.stack) });

				// Execute instruction
				let current_gas = self.gasometer.as_mut().expect(GASOMETER_PROOF).current_gas;
				let result = match self.exec_instruction(
					current_gas, ext, instruction, requirements.provide_gas
				) {
					Err(x) => {
						if self.do_trace {
							ext.trace_failed();
						}
						return InterpreterResult::Done(Err(x));
					},
					Ok(x) => x,
				};
				evm_debug!({ self.informant.after_instruction(instruction) });
				result
			},
		};

		if let InstructionResult::Trap(trap) = result {
			return InterpreterResult::Trap(trap);
		}

		if let InstructionResult::UnusedGas(ref gas) = result {
			self.gasometer.as_mut().expect(GASOMETER_PROOF).current_gas = self.gasometer.as_mut().expect(GASOMETER_PROOF).current_gas + *gas;
		}

		if self.do_trace {
			ext.trace_executed(
				self.gasometer.as_mut().expect(GASOMETER_PROOF).current_gas.as_u256(),
				self.stack.peek_top(self.last_stack_ret_len),
				&self.mem,
			);
		}

		// Advance
		match result {
			InstructionResult::JumpToPosition(position) => {
				if self.valid_jump_destinations.is_none() {
					self.valid_jump_destinations = Some(self.cache.jump_destinations(&self.params.code_hash, &self.reader.code));
				}
				let jump_destinations = self.valid_jump_destinations.as_ref().expect("jump_destinations are initialized on first jump; qed");
				let pos = match self.verify_jump(position, jump_destinations) {
					Ok(x) => x,
					Err(e) => return InterpreterResult::Done(Err(e))
				};
				self.reader.position = pos;
			},
			InstructionResult::StopExecutionNeedsReturn {gas, init_off, init_size, apply} => {
				let mem = mem::replace(&mut self.mem, Vec::new());
				return InterpreterResult::Done(Ok(GasLeft::NeedsReturn {
					gas_left: gas.as_u256(),
					data: mem.into_return_data(init_off, init_size),
					apply_state: apply
				}));
			},
			InstructionResult::StopExecution => {
				return InterpreterResult::Done(Ok(GasLeft::Known(self.gasometer.as_mut().expect(GASOMETER_PROOF).current_gas.as_u256())));
			},
			_ => {},
		}

		if self.reader.position >= self.reader.len() {
			return InterpreterResult::Done(Ok(GasLeft::Known(self.gasometer.as_mut().expect(GASOMETER_PROOF).current_gas.as_u256())));
		}

		InterpreterResult::Continue
	}

	fn verify_instruction(&self, ext: &dyn vm::Ext, instruction: Instruction, info: &InstructionInfo) -> vm::Result<()> {
		let schedule = ext.schedule();

		if (instruction == instructions::DELEGATECALL && !schedule.have_delegate_call) ||
			(instruction == instructions::CREATE2 && !schedule.have_create2) ||
			(instruction == instructions::STATICCALL && !schedule.have_static_call) ||
			((instruction == instructions::RETURNDATACOPY || instruction == instructions::RETURNDATASIZE) && !schedule.have_return_data) ||
			(instruction == instructions::REVERT && !schedule.have_revert) ||
			((instruction == instructions::SHL || instruction == instructions::SHR || instruction == instructions::SAR) && !schedule.have_bitwise_shifting) ||
			(instruction == instructions::EXTCODEHASH && !schedule.have_extcodehash) ||
			(instruction == instructions::CHAINID && !schedule.have_chain_id) ||
			(instruction == instructions::SELFBALANCE && !schedule.have_selfbalance)
		{
			return Err(vm::Error::BadInstruction {
				instruction: instruction as u8
			});
		}

		if !self.stack.has(info.args) {
			Err(vm::Error::StackUnderflow {
				instruction: info.name,
				wanted: info.args,
				on_stack: self.stack.size()
			})
		} else if self.stack.size() - info.args + info.ret > schedule.stack_limit {
			Err(vm::Error::OutOfStack {
				instruction: info.name,
				wanted: info.ret - info.args,
				limit: schedule.stack_limit
			})
		} else {
			Ok(())
		}
	}

	fn mem_written(
		instruction: Instruction,
		stack: &dyn Stack<U256>
	) -> Option<(usize, usize)> {
		let read = |pos| stack.peek(pos).low_u64() as usize;
		let written = match instruction {
			instructions::MSTORE | instructions::MLOAD => Some((read(0), 32)),
			instructions::MSTORE8 => Some((read(0), 1)),
			instructions::CALLDATACOPY | instructions::CODECOPY | instructions::RETURNDATACOPY => Some((read(0), read(2))),
			instructions::EXTCODECOPY => Some((read(1), read(3))),
			instructions::CALL | instructions::CALLCODE => Some((read(5), read(6))),
			instructions::DELEGATECALL | instructions::STATICCALL => Some((read(4), read(5))),
			_ => None,
		};

		match written {
			Some((offset, size)) if !memory::is_valid_range(offset, size) => None,
			written => written,
		}
	}

	fn store_written(
		instruction: Instruction,
		stack: &dyn Stack<U256>
	) -> Option<(U256, U256)> {
		match instruction {
			instructions::SSTORE => Some((stack.peek(0).clone(), stack.peek(1).clone())),
			_ => None,
		}
	}

	fn exec_instruction(
		&mut self,
		gas: Cost,
		ext: &mut dyn vm::Ext,
		instruction: Instruction,
		provided: Option<Cost>
	) -> vm::Result<InstructionResult<Cost>> {
		match instruction {
			instructions::JUMP => {
				let jump = self.stack.pop_back();
				return Ok(InstructionResult::JumpToPosition(
					jump
				));
			},
			instructions::JUMPI => {
				let jump = self.stack.pop_back();
				let condition = self.stack.pop_back();
				if !condition.is_zero() {
					return Ok(InstructionResult::JumpToPosition(
						jump
					));
				}
			},
			instructions::JUMPDEST => {
				// ignore
			},
			instructions::CREATE | instructions::CREATE2 => {
				let endowment = self.stack.pop_back();
				let init_off = self.stack.pop_back();
				let init_size = self.stack.pop_back();
				let address_scheme = match instruction {
					instructions::CREATE => CreateContractAddress::FromSenderAndNonce,
					instructions::CREATE2 => CreateContractAddress::FromSenderSaltAndCodeHash(
						BigEndianHash::from_uint(&self.stack.pop_back())
					),
					_ => unreachable!("instruction can only be CREATE/CREATE2 checked above; qed"),
				};

				let create_gas = provided.expect("`provided` comes through Self::exec from `Gasometer::get_gas_cost_mem`; `gas_gas_mem_cost` guarantees `Some` when instruction is `CALL`/`CALLCODE`/`DELEGATECALL`/`CREATE`; this is `CREATE`; qed");

				if ext.is_static() {
					return Err(vm::Error::MutableCallInStaticContext);
				}

				// clear return data buffer before creating new call frame.
				self.return_data = ReturnData::empty();

				let can_create = ext.balance(&self.params.address)? >= endowment && ext.depth() < ext.schedule().max_depth;
				if !can_create {
					self.stack.push(U256::zero());
					return Ok(InstructionResult::UnusedGas(create_gas));
				}

				let contract_code = self.mem.read_slice(init_off, init_size);

				let create_result = ext.create(
					&create_gas.as_u256(), 
					&endowment, 
					contract_code, 
					&self.params.code_version, 
					address_scheme, 
					true,
				);
				return match create_result {
					Ok(ContractCreateResult::Created(address, gas_left)) => {
						self.stack.push(address_to_u256(address));
						Ok(InstructionResult::UnusedGas(Cost::from_u256(gas_left).expect("Gas left cannot be greater.")))
					},
					Ok(ContractCreateResult::Reverted(gas_left, return_data)) => {
						self.stack.push(U256::zero());
						self.return_data = return_data;
						Ok(InstructionResult::UnusedGas(Cost::from_u256(gas_left).expect("Gas left cannot be greater.")))
					},
					Ok(ContractCreateResult::Failed) => {
						self.stack.push(U256::zero());
						Ok(InstructionResult::Ok)
					},
					Err(trap) => {
						Ok(InstructionResult::Trap(trap))
					},
				};
			},
			instructions::CALL | instructions::CALLCODE | instructions::DELEGATECALL | instructions::STATICCALL => {
				assert!(ext.schedule().call_value_transfer_gas > ext.schedule().call_stipend, "overflow possible");

				self.stack.pop_back();
				let call_gas = provided.expect("`provided` comes through Self::exec from `Gasometer::get_gas_cost_mem`; `gas_gas_mem_cost` guarantees `Some` when instruction is `CALL`/`CALLCODE`/`DELEGATECALL`/`CREATE`; this is one of `CALL`/`CALLCODE`/`DELEGATECALL`; qed");
				let code_address = self.stack.pop_back();
				let code_address = u256_to_address(&code_address);

				let value = if instruction == instructions::DELEGATECALL {
					None
				} else if instruction == instructions::STATICCALL {
					Some(U256::zero())
				} else {
					Some(self.stack.pop_back())
				};

				let in_off = self.stack.pop_back();
				let in_size = self.stack.pop_back();
				let out_off = self.stack.pop_back();
				let out_size = self.stack.pop_back();

				// Add stipend (only CALL|CALLCODE when value > 0)
				let call_gas = call_gas.overflow_add(value.map_or_else(|| Cost::from(0), |val| match val.is_zero() {
					false => Cost::from(ext.schedule().call_stipend),
					true => Cost::from(0),
				})).0;

				// Get sender & receive addresses, check if we have balance
				let (sender_address, receive_address, has_balance, call_type) = match instruction {
					instructions::CALL => {
						if ext.is_static() && value.map_or(false, |v| !v.is_zero()) {
							return Err(vm::Error::MutableCallInStaticContext);
						}
						let has_balance = ext.balance(&self.params.address)? >= value.expect("value set for all but delegate call; qed");
						(&self.params.address, &code_address, has_balance, ActionType::Call)
					},
					instructions::CALLCODE => {
						let has_balance = ext.balance(&self.params.address)? >= value.expect("value set for all but delegate call; qed");
						(&self.params.address, &self.params.address, has_balance, ActionType::CallCode)
					},
					instructions::DELEGATECALL => (&self.params.sender, &self.params.address, true, ActionType::DelegateCall),
					instructions::STATICCALL => (&self.params.address, &code_address, true, ActionType::StaticCall),
					_ => panic!(format!("Unexpected instruction {:?} in CALL branch.", instruction))
				};

				// clear return data buffer before creating new call frame.
				self.return_data = ReturnData::empty();

				let can_call = has_balance && ext.depth() < ext.schedule().max_depth;
				if !can_call {
					self.stack.push(U256::zero());
					return Ok(InstructionResult::UnusedGas(call_gas));
				}

				let call_result = {
					let input = self.mem.read_slice(in_off, in_size);
					ext.call(&call_gas.as_u256(), sender_address, receive_address, value, input, &code_address, call_type, true)
				};

				self.resume_output_range = Some((out_off, out_size));

				return match call_result {
					Ok(MessageCallResult::Success(gas_left, data)) => {
						let output = self.mem.writeable_slice(out_off, out_size);
						let len = cmp::min(output.len(), data.len());
						(&mut output[..len]).copy_from_slice(&data[..len]);

						self.stack.push(U256::one());
						self.return_data = data;
						Ok(InstructionResult::UnusedGas(Cost::from_u256(gas_left).expect("Gas left cannot be greater than current one")))
					},
					Ok(MessageCallResult::Reverted(gas_left, data)) => {
						let output = self.mem.writeable_slice(out_off, out_size);
						let len = cmp::min(output.len(), data.len());
						(&mut output[..len]).copy_from_slice(&data[..len]);

						self.stack.push(U256::zero());
						self.return_data = data;
						Ok(InstructionResult::UnusedGas(Cost::from_u256(gas_left).expect("Gas left cannot be greater than current one")))
					},
					Ok(MessageCallResult::Failed) => {
						self.stack.push(U256::zero());
						Ok(InstructionResult::Ok)
					},
					Err(trap) => {
						Ok(InstructionResult::Trap(trap))
					},
				};
			},
			instructions::RETURN => {
				let init_off = self.stack.pop_back();
				let init_size = self.stack.pop_back();

				return Ok(InstructionResult::StopExecutionNeedsReturn {gas: gas, init_off: init_off, init_size: init_size, apply: true})
			},
			instructions::REVERT => {
				let init_off = self.stack.pop_back();
				let init_size = self.stack.pop_back();

				return Ok(InstructionResult::StopExecutionNeedsReturn {gas: gas, init_off: init_off, init_size: init_size, apply: false})
			},
			instructions::STOP => {
				return Ok(InstructionResult::StopExecution);
			},
			instructions::SUICIDE => {
				let address = self.stack.pop_back();
				ext.suicide(&u256_to_address(&address))?;
				return Ok(InstructionResult::StopExecution);
			},
			instructions::LOG0 | instructions::LOG1 | instructions::LOG2 | instructions::LOG3 | instructions::LOG4 => {
				let no_of_topics = instruction.log_topics().expect("log_topics always return some for LOG* instructions; qed");

				let offset = self.stack.pop_back();
				let size = self.stack.pop_back();
				let topics = self.stack.pop_n(no_of_topics)
					.iter()
					.map(BigEndianHash::from_uint)
					.collect();
				ext.log(topics, self.mem.read_slice(offset, size))?;
			},
			instructions::PUSH1 | instructions::PUSH2 | instructions::PUSH3 | instructions::PUSH4 |
			instructions::PUSH5 | instructions::PUSH6 | instructions::PUSH7 | instructions::PUSH8 |
			instructions::PUSH9 | instructions::PUSH10 | instructions::PUSH11 | instructions::PUSH12 |
			instructions::PUSH13 | instructions::PUSH14 | instructions::PUSH15 | instructions::PUSH16 |
			instructions::PUSH17 | instructions::PUSH18 | instructions::PUSH19 | instructions::PUSH20 |
			instructions::PUSH21 | instructions::PUSH22 | instructions::PUSH23 | instructions::PUSH24 |
			instructions::PUSH25 | instructions::PUSH26 | instructions::PUSH27 | instructions::PUSH28 |
			instructions::PUSH29 | instructions::PUSH30 | instructions::PUSH31 | instructions::PUSH32 => {
				let bytes = instruction.push_bytes().expect("push_bytes always return some for PUSH* instructions");
				let val = self.reader.read(bytes);
				self.stack.push(val);
			},
			instructions::MLOAD => {
				let word = self.mem.read(self.stack.pop_back());
				self.stack.push(U256::from(word));
			},
			instructions::MSTORE => {
				let offset = self.stack.pop_back();
				let word = self.stack.pop_back();
				Memory::write(&mut self.mem, offset, word);
			},
			instructions::MSTORE8 => {
				let offset = self.stack.pop_back();
				let byte = self.stack.pop_back();
				self.mem.write_byte(offset, byte);
			},
			instructions::MSIZE => {
				self.stack.push(U256::from(self.mem.size()));
			},
			instructions::SHA3 => {
				let offset = self.stack.pop_back();
				let size = self.stack.pop_back();
				let k = keccak(self.mem.read_slice(offset, size));
				self.stack.push(k.into_uint());
			},
			instructions::SLOAD => {
				let key = BigEndianHash::from_uint(&self.stack.pop_back());
				let word = ext.storage_at(&key)?.into_uint();
				self.stack.push(word);
			},
			instructions::SSTORE => {
				let address = BigEndianHash::from_uint(&self.stack.pop_back());
				let val = self.stack.pop_back();

				let current_val = ext.storage_at(&address)?.into_uint();
				// Increase refund for clear
				if ext.schedule().eip1283 {
					let original_val = ext.initial_storage_at(&address)?.into_uint();
					gasometer::handle_eip1283_sstore_clears_refund(ext, &original_val, &current_val, &val);
				} else {
					if !current_val.is_zero() && val.is_zero() {
						let sstore_clears_schedule = ext.schedule().sstore_refund_gas;
						ext.add_sstore_refund(sstore_clears_schedule);
					}
				}
				ext.set_storage(address, BigEndianHash::from_uint(&val))?;
			},
			instructions::PC => {
				self.stack.push(U256::from(self.reader.position - 1));
			},
			instructions::GAS => {
				self.stack.push(gas.as_u256());
			},
			instructions::ADDRESS => {
				self.stack.push(address_to_u256(self.params.address.clone()));
			},
			instructions::ORIGIN => {
				self.stack.push(address_to_u256(self.params.origin.clone()));
			},
			instructions::BALANCE => {
				let address = u256_to_address(&self.stack.pop_back());
				let balance = ext.balance(&address)?;
				self.stack.push(balance);
			},
			instructions::CALLER => {
				self.stack.push(address_to_u256(self.params.sender.clone()));
			},
			instructions::CALLVALUE => {
				self.stack.push(match self.params.value {
					ActionValue::Transfer(val) | ActionValue::Apparent(val) => val
				});
			},
			instructions::CALLDATALOAD => {
				let big_id = self.stack.pop_back();
				let id = big_id.low_u64() as usize;
				let max = id.wrapping_add(32);
				if let Some(data) = self.params.data.as_ref() {
					let bound = cmp::min(data.len(), max);
					if id < bound && big_id < U256::from(data.len()) {
						let mut v = [0u8; 32];
						v[0..bound-id].clone_from_slice(&data[id..bound]);
						self.stack.push(U256::from(&v[..]))
					} else {
						self.stack.push(U256::zero())
					}
				} else {
					self.stack.push(U256::zero())
				}
			},
			instructions::CALLDATASIZE => {
				self.stack.push(U256::from(self.params.data.as_ref().map_or(0, |l| l.len())));
			},
			instructions::CODESIZE => {
				self.stack.push(U256::from(self.reader.len()));
			},
			instructions::RETURNDATASIZE => {
				self.stack.push(U256::from(self.return_data.len()))
			},
			instructions::EXTCODESIZE => {
				let address = u256_to_address(&self.stack.pop_back());
				let len = ext.extcodesize(&address)?.unwrap_or(0);
				self.stack.push(U256::from(len));
			},
			instructions::EXTCODEHASH => {
				let address = u256_to_address(&self.stack.pop_back());
				let hash = ext.extcodehash(&address)?.unwrap_or_else(H256::zero);
				self.stack.push(hash.into_uint());
			},
			instructions::CALLDATACOPY => {
				Self::copy_data_to_memory(&mut self.mem, &mut self.stack, &self.params.data.as_ref().map_or_else(|| &[] as &[u8], |d| &*d as &[u8]));
			},
			instructions::RETURNDATACOPY => {
				{
					let source_offset = self.stack.peek(1);
					let size = self.stack.peek(2);
					let return_data_len = U256::from(self.return_data.len());
					if source_offset.saturating_add(*size) > return_data_len {
						return Err(vm::Error::OutOfBounds);
					}
				}
				Self::copy_data_to_memory(&mut self.mem, &mut self.stack, &*self.return_data);
			},
			instructions::CODECOPY => {
				Self::copy_data_to_memory(&mut self.mem, &mut self.stack, &self.reader.code);
			},
			instructions::EXTCODECOPY => {
				let address = u256_to_address(&self.stack.pop_back());
				let code = ext.extcode(&address)?;
				Self::copy_data_to_memory(
					&mut self.mem,
					&mut self.stack,
					code.as_ref().map(|c| &(*c)[..]).unwrap_or(&[])
				);
			},
			instructions::GASPRICE => {
				self.stack.push(self.params.gas_price.clone());
			},
			instructions::BLOCKHASH => {
				let block_number = self.stack.pop_back();
				let block_hash = ext.blockhash(&block_number);
				self.stack.push(block_hash.into_uint());
			},
			instructions::COINBASE => {
				self.stack.push(address_to_u256(ext.env_info().author.clone()));
			},
			instructions::TIMESTAMP => {
				self.stack.push(U256::from(ext.env_info().timestamp));
			},
			instructions::NUMBER => {
				self.stack.push(U256::from(ext.env_info().number));
			},
			instructions::DIFFICULTY => {
				self.stack.push(ext.env_info().difficulty.clone());
			},
			instructions::GASLIMIT => {
				self.stack.push(ext.env_info().gas_limit.clone());
			},
			instructions::CHAINID => {
				self.stack.push(ext.chain_id().into())
			},
			instructions::SELFBALANCE => {
				self.stack.push(ext.balance(&self.params.address)?);
			}

			// Stack instructions

			instructions::DUP1 | instructions::DUP2 | instructions::DUP3 | instructions::DUP4 |
			instructions::DUP5 | instructions::DUP6 | instructions::DUP7 | instructions::DUP8 |
			instructions::DUP9 | instructions::DUP10 | instructions::DUP11 | instructions::DUP12 |
			instructions::DUP13 | instructions::DUP14 | instructions::DUP15 | instructions::DUP16 => {
				let position = instruction.dup_position().expect("dup_position always return some for DUP* instructions");
				let val = self.stack.peek(position).clone();
				self.stack.push(val);
			},
			instructions::SWAP1 | instructions::SWAP2 | instructions::SWAP3 | instructions::SWAP4 |
			instructions::SWAP5 | instructions::SWAP6 | instructions::SWAP7 | instructions::SWAP8 |
			instructions::SWAP9 | instructions::SWAP10 | instructions::SWAP11 | instructions::SWAP12 |
			instructions::SWAP13 | instructions::SWAP14 | instructions::SWAP15 | instructions::SWAP16 => {
				let position = instruction.swap_position().expect("swap_position always return some for SWAP* instructions");
				self.stack.swap_with_top(position)
			},
			instructions::POP => {
				self.stack.pop_back();
			},
			instructions::ADD => {
				let a = self.stack.pop_back();
				let b = self.stack.pop_back();
				self.stack.push(a.overflowing_add(b).0);
			},
			instructions::MUL => {
				let a = self.stack.pop_back();
				let b = self.stack.pop_back();
				self.stack.push(a.overflowing_mul(b).0);
			},
			instructions::SUB => {
				let a = self.stack.pop_back();
				let b = self.stack.pop_back();
				self.stack.push(a.overflowing_sub(b).0);
			},
			instructions::DIV => {
				let a = self.stack.pop_back();
				let b = self.stack.pop_back();
				self.stack.push(if !b.is_zero() {
					match b {
						ONE => a,
						TWO => a >> 1,
						TWO_POW_5 => a >> 5,
						TWO_POW_8 => a >> 8,
						TWO_POW_16 => a >> 16,
						TWO_POW_24 => a >> 24,
						TWO_POW_64 => a >> 64,
						TWO_POW_96 => a >> 96,
						TWO_POW_224 => a >> 224,
						TWO_POW_248 => a >> 248,
						_ => a / b,
					}
				} else {
					U256::zero()
				});
			},
			instructions::MOD => {
				let a = self.stack.pop_back();
				let b = self.stack.pop_back();
				self.stack.push(if !b.is_zero() {
					a % b
				} else {
					U256::zero()
				});
			},
			instructions::SDIV => {
				let (a, sign_a) = get_and_reset_sign(self.stack.pop_back());
				let (b, sign_b) = get_and_reset_sign(self.stack.pop_back());

				// -2^255
				let min = (U256::one() << 255) - U256::one();
				self.stack.push(if b.is_zero() {
					U256::zero()
				} else if a == min && b == !U256::zero() {
					min
				} else {
					let c = a / b;
					set_sign(c, sign_a ^ sign_b)
				});
			},
			instructions::SMOD => {
				let ua = self.stack.pop_back();
				let ub = self.stack.pop_back();
				let (a, sign_a) = get_and_reset_sign(ua);
				let b = get_and_reset_sign(ub).0;

				self.stack.push(if !b.is_zero() {
					let c = a % b;
					set_sign(c, sign_a)
				} else {
					U256::zero()
				});
			},
			instructions::EXP => {
				let base = self.stack.pop_back();
				let expon = self.stack.pop_back();
				let res = base.overflowing_pow(expon).0;
				self.stack.push(res);
			},
			instructions::NOT => {
				let a = self.stack.pop_back();
				self.stack.push(!a);
			},
			instructions::LT => {
				let a = self.stack.pop_back();
				let b = self.stack.pop_back();
				self.stack.push(Self::bool_to_u256(a < b));
			},
			instructions::SLT => {
				let (a, neg_a) = get_and_reset_sign(self.stack.pop_back());
				let (b, neg_b) = get_and_reset_sign(self.stack.pop_back());

				let is_positive_lt = a < b && !(neg_a | neg_b);
				let is_negative_lt = a > b && (neg_a & neg_b);
				let has_different_signs = neg_a && !neg_b;

				self.stack.push(Self::bool_to_u256(is_positive_lt | is_negative_lt | has_different_signs));
			},
			instructions::GT => {
				let a = self.stack.pop_back();
				let b = self.stack.pop_back();
				self.stack.push(Self::bool_to_u256(a > b));
			},
			instructions::SGT => {
				let (a, neg_a) = get_and_reset_sign(self.stack.pop_back());
				let (b, neg_b) = get_and_reset_sign(self.stack.pop_back());

				let is_positive_gt = a > b && !(neg_a | neg_b);
				let is_negative_gt = a < b && (neg_a & neg_b);
				let has_different_signs = !neg_a && neg_b;

				self.stack.push(Self::bool_to_u256(is_positive_gt | is_negative_gt | has_different_signs));
			},
			instructions::EQ => {
				let a = self.stack.pop_back();
				let b = self.stack.pop_back();
				self.stack.push(Self::bool_to_u256(a == b));
			},
			instructions::ISZERO => {
				let a = self.stack.pop_back();
				self.stack.push(Self::bool_to_u256(a.is_zero()));
			},
			instructions::AND => {
				let a = self.stack.pop_back();
				let b = self.stack.pop_back();
				self.stack.push(a & b);
			},
			instructions::OR => {
				let a = self.stack.pop_back();
				let b = self.stack.pop_back();
				self.stack.push(a | b);
			},
			instructions::XOR => {
				let a = self.stack.pop_back();
				let b = self.stack.pop_back();
				self.stack.push(a ^ b);
			},
			instructions::BYTE => {
				let word = self.stack.pop_back();
				let val = self.stack.pop_back();
				let byte = match word < U256::from(32) {
					true => (val >> (8 * (31 - word.low_u64() as usize))) & U256::from(0xff),
					false => U256::zero()
				};
				self.stack.push(byte);
			},
			instructions::ADDMOD => {
				let a = self.stack.pop_back();
				let b = self.stack.pop_back();
				let c = self.stack.pop_back();

				self.stack.push(if !c.is_zero() {
<<<<<<< HEAD
					let a_num = to_biguint(a);
					let b_num = to_biguint(b);
					let c_num = to_biguint(c);
					let res = a_num + b_num;
					let x = res % c_num;
					from_biguint(x)
=======
					let a_512 = U512::from(a);
					let b_512 = U512::from(b);
					let c_512 = U512::from(c);
					let res = a_512 + b_512;
					let x = res % c_512;
					U256::try_from(x).expect("U512 % U256 fits U256; qed")
>>>>>>> 41aee5aa
				} else {
					U256::zero()
				});
			},
			instructions::MULMOD => {
				let a = self.stack.pop_back();
				let b = self.stack.pop_back();
				let c = self.stack.pop_back();

				self.stack.push(if !c.is_zero() {
<<<<<<< HEAD
					let a_num = to_biguint(a);
					let b_num = to_biguint(b);
					let c_num = to_biguint(c);
					let res = a_num * b_num;
					let x = res % c_num;
					from_biguint(x)
=======
					let a_512 = U512::from(a);
					let b_512 = U512::from(b);
					let c_512 = U512::from(c);
					let res = a_512 * b_512;
					let x = res % c_512;
					U256::try_from(x).expect("U512 % U256 fits U256; qed")
>>>>>>> 41aee5aa
				} else {
					U256::zero()
				});
			},
			instructions::SIGNEXTEND => {
				let bit = self.stack.pop_back();
				if bit < U256::from(32) {
					let number = self.stack.pop_back();
					let bit_position = (bit.low_u64() * 8 + 7) as usize;

					let bit = number.bit(bit_position);
					let mask = (U256::one() << bit_position) - U256::one();
					self.stack.push(if bit {
						number | !mask
					} else {
						number & mask
					});
				}
			},
			instructions::SHL => {
				const CONST_256: U256 = U256([256, 0, 0, 0]);

				let shift = self.stack.pop_back();
				let value = self.stack.pop_back();

				let result = if shift >= CONST_256 {
					U256::zero()
				} else {
					value << (shift.as_u32() as usize)
				};
				self.stack.push(result);
			},
			instructions::SHR => {
				const CONST_256: U256 = U256([256, 0, 0, 0]);

				let shift = self.stack.pop_back();
				let value = self.stack.pop_back();

				let result = if shift >= CONST_256 {
					U256::zero()
				} else {
					value >> (shift.as_u32() as usize)
				};
				self.stack.push(result);
			},
			instructions::SAR => {
				// We cannot use get_and_reset_sign/set_sign here, because the rounding looks different.

				const CONST_256: U256 = U256([256, 0, 0, 0]);
				const CONST_HIBIT: U256 = U256([0, 0, 0, 0x8000000000000000]);

				let shift = self.stack.pop_back();
				let value = self.stack.pop_back();
				let sign = value & CONST_HIBIT != U256::zero();

				let result = if shift >= CONST_256 {
					if sign {
						U256::max_value()
					} else {
						U256::zero()
					}
				} else {
					let shift = shift.as_u32() as usize;
					let mut shifted = value >> shift;
					if sign {
						shifted = shifted | (U256::max_value() << (256 - shift));
					}
					shifted
				};
				self.stack.push(result);
			},
		};
		Ok(InstructionResult::Ok)
	}

	fn copy_data_to_memory(mem: &mut Vec<u8>, stack: &mut dyn Stack<U256>, source: &[u8]) {
		let dest_offset = stack.pop_back();
		let source_offset = stack.pop_back();
		let size = stack.pop_back();
		let source_size = U256::from(source.len());

		let output_end = match source_offset > source_size || size > source_size || source_offset + size > source_size {
			true => {
				let zero_slice = if source_offset > source_size {
					mem.writeable_slice(dest_offset, size)
				} else {
					mem.writeable_slice(dest_offset + source_size - source_offset, source_offset + size - source_size)
				};
				for i in zero_slice.iter_mut() {
					*i = 0;
				}
				source.len()
			},
			false => (size.low_u64() + source_offset.low_u64()) as usize
		};

		if source_offset < source_size {
			let output_begin = source_offset.low_u64() as usize;
			mem.write_slice(dest_offset, &source[output_begin..output_end]);
		}
	}

	fn verify_jump(&self, jump_u: U256, valid_jump_destinations: &BitSet) -> vm::Result<usize> {
		let jump = jump_u.low_u64() as usize;

		if valid_jump_destinations.contains(jump) && U256::from(jump) == jump_u {
			Ok(jump)
		} else {
			Err(vm::Error::BadJumpDestination {
				destination: jump
			})
		}
	}

	fn bool_to_u256(val: bool) -> U256 {
		if val {
			U256::one()
		} else {
			U256::zero()
		}
	}
}

fn get_and_reset_sign(value: U256) -> (U256, bool) {
	let U256(arr) = value;
	let sign = arr[3].leading_zeros() == 0;
	(set_sign(value, sign), sign)
}

fn set_sign(value: U256, sign: bool) -> U256 {
	if sign {
		(!U256::zero() ^ value).overflowing_add(U256::one()).0
	} else {
		value
	}
}

#[inline]
fn u256_to_address(value: &U256) -> Address {
	let addr: H256 = BigEndianHash::from_uint(value);
	Address::from(addr)
}

#[inline]
fn address_to_u256(value: Address) -> U256 {
	H256::from(value).into_uint()
}

#[cfg(test)]
mod tests {
	use std::sync::Arc;
	use rustc_hex::FromHex;
	use factory::Factory;
	use vm::{self, Exec, ActionParams, ActionValue};
	use vm::tests::{FakeExt, test_finalize};
	use ethereum_types::Address;

	fn interpreter(params: ActionParams, ext: &dyn vm::Ext) -> Box<dyn Exec> {
		Factory::new(1).create(params, ext.schedule(), ext.depth())
	}

	#[test]
	fn should_not_fail_on_tracing_mem() {
		let code = "7feeffffffffffffffffffffffffffffffffffffffffffffffffffffffffffff006000527faaffffffffffffffffffffffffffffffffffffffffffffffffffffffffffffaa6020526000620f120660406000601773945304eb96065b2a98b57a48a06ae28d285a71b56101f4f1600055".from_hex().unwrap();

		let mut params = ActionParams::default();
		params.address = Address::from_low_u64_be(5);
		params.gas = 300_000.into();
		params.gas_price = 1.into();
		params.value = ActionValue::Transfer(100_000.into());
		params.code = Some(Arc::new(code));
		let mut ext = FakeExt::new();
		ext.balances.insert(Address::from_low_u64_be(5), 1_000_000_000.into());
		ext.tracing = true;

		let gas_left = {
			let vm = interpreter(params, &ext);
			test_finalize(vm.exec(&mut ext).ok().unwrap()).unwrap()
		};

		assert_eq!(ext.calls.len(), 1);
		assert_eq!(gas_left, 248_212.into());
	}

	#[test]
	fn should_not_overflow_returndata() {
		let code = "6001600160000360003e00".from_hex().unwrap();

		let mut params = ActionParams::default();
		params.address = Address::from_low_u64_be(5);
		params.gas = 300_000.into();
		params.gas_price = 1.into();
		params.code = Some(Arc::new(code));
		let mut ext = FakeExt::new_byzantium();
		ext.balances.insert(Address::from_low_u64_be(5), 1_000_000_000.into());
		ext.tracing = true;

		let err = {
			let vm = interpreter(params, &ext);
			test_finalize(vm.exec(&mut ext).ok().unwrap()).err().unwrap()
		};

		assert_eq!(err, ::vm::Error::OutOfBounds);
	}
}<|MERGE_RESOLUTION|>--- conflicted
+++ resolved
@@ -29,13 +29,8 @@
 use std::convert::TryFrom;
 use hash::keccak;
 use bytes::Bytes;
-<<<<<<< HEAD
-use ethereum_types::{U256, H256, Address};
-use num_bigint::BigUint;
-=======
 use ethereum_types::{U256, U512, H256, Address, BigEndianHash};
 
->>>>>>> 41aee5aa
 
 use vm::{
 	self, ActionParams, ParamsType, ActionValue, ActionType, MessageCallResult,
@@ -67,17 +62,6 @@
 const TWO_POW_96: U256 = U256([0, 0x100000000, 0, 0]); //0x1 00000000 00000000 00000000
 const TWO_POW_224: U256 = U256([0, 0, 0, 0x100000000]); //0x1 00000000 00000000 00000000 00000000 00000000 00000000 00000000
 const TWO_POW_248: U256 = U256([0, 0, 0, 0x100000000000000]); //0x1 00000000 00000000 00000000 00000000 00000000 00000000 00000000 000000
-
-fn to_biguint(x: U256) -> BigUint {
-	let mut bytes = [0u8; 32];
-	x.to_little_endian(&mut bytes);
-	BigUint::from_bytes_le(&bytes)
-}
-
-fn from_biguint(x: BigUint) -> U256 {
-	let bytes = x.to_bytes_le();
-	U256::from_little_endian(&bytes)
-}
 
 /// Abstraction over raw vector of Bytes. Easier state management of PC.
 struct CodeReader {
@@ -1064,21 +1048,12 @@
 				let c = self.stack.pop_back();
 
 				self.stack.push(if !c.is_zero() {
-<<<<<<< HEAD
-					let a_num = to_biguint(a);
-					let b_num = to_biguint(b);
-					let c_num = to_biguint(c);
-					let res = a_num + b_num;
-					let x = res % c_num;
-					from_biguint(x)
-=======
 					let a_512 = U512::from(a);
 					let b_512 = U512::from(b);
 					let c_512 = U512::from(c);
 					let res = a_512 + b_512;
 					let x = res % c_512;
 					U256::try_from(x).expect("U512 % U256 fits U256; qed")
->>>>>>> 41aee5aa
 				} else {
 					U256::zero()
 				});
@@ -1089,21 +1064,12 @@
 				let c = self.stack.pop_back();
 
 				self.stack.push(if !c.is_zero() {
-<<<<<<< HEAD
-					let a_num = to_biguint(a);
-					let b_num = to_biguint(b);
-					let c_num = to_biguint(c);
-					let res = a_num * b_num;
-					let x = res % c_num;
-					from_biguint(x)
-=======
 					let a_512 = U512::from(a);
 					let b_512 = U512::from(b);
 					let c_512 = U512::from(c);
 					let res = a_512 * b_512;
 					let x = res % c_512;
 					U256::try_from(x).expect("U512 % U256 fits U256; qed")
->>>>>>> 41aee5aa
 				} else {
 					U256::zero()
 				});
