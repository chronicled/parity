// Copyright 2015-2020 Parity Technologies (UK) Ltd.
// This file is part of Parity Ethereum.

// Parity Ethereum is free software: you can redistribute it and/or modify
// it under the terms of the GNU General Public License as published by
// the Free Software Foundation, either version 3 of the License, or
// (at your option) any later version.

// Parity Ethereum is distributed in the hope that it will be useful,
// but WITHOUT ANY WARRANTY; without even the implied warranty of
// MERCHANTABILITY or FITNESS FOR A PARTICULAR PURPOSE.  See the
// GNU General Public License for more details.

// You should have received a copy of the GNU General Public License
// along with Parity Ethereum.  If not, see <http://www.gnu.org/licenses/>.

//! Private transactions module.

mod encryptor;
mod key_server_keys;
mod private_transactions;
mod messages;
mod error;
mod log;
mod state_store;
mod private_state_db;

extern crate account_state;
extern crate client_traits;
extern crate common_types as types;
extern crate ethabi;
extern crate ethcore;
extern crate ethcore_call_contract as call_contract;
<<<<<<< HEAD
=======
extern crate ethcore_db;
>>>>>>> 41aee5aa
extern crate ethcore_io as io;
extern crate ethcore_miner;
extern crate ethereum_types;
extern crate ethjson;
extern crate fetch;
extern crate futures;
extern crate parity_util_mem;
extern crate hash_db;
extern crate keccak_hash as hash;
extern crate keccak_hasher;
extern crate kvdb;
extern crate machine;
extern crate journaldb;
extern crate parity_bytes as bytes;
extern crate parity_crypto as crypto;
extern crate parking_lot;
extern crate trie_db as trie;
extern crate patricia_trie_ethereum as ethtrie;
extern crate registrar;
extern crate rlp;
#[macro_use]
extern crate serde_derive;
extern crate serde;
extern crate serde_json;
extern crate rustc_hex;
extern crate state_db;
extern crate trace;
extern crate transaction_pool as txpool;
extern crate url;
#[macro_use]
extern crate log as ethlog;
extern crate ethabi_derive;
#[macro_use]
extern crate ethabi_contract;
extern crate derive_more;
#[macro_use]
extern crate rlp_derive;
extern crate vm;

#[cfg(not(time_checked_add))]
extern crate time_utils;

#[cfg(test)]
extern crate env_logger;

pub use encryptor::{Encryptor, SecretStoreEncryptor, EncryptorConfig, NoopEncryptor};
pub use key_server_keys::{KeyProvider, SecretStoreKeys, StoringKeyProvider};
pub use private_transactions::{VerifiedPrivateTransaction, VerificationStore, PrivateTransactionSigningDesc, SigningStore};
pub use messages::{PrivateTransaction, SignedPrivateTransaction};
<<<<<<< HEAD
pub use error::Error;
=======
pub use private_state_db::PrivateStateDB;
pub use error::Error;
pub use log::{Logging, TransactionLog, ValidatorLog, PrivateTxStatus, FileLogsSerializer};
use state_store::{PrivateStateStorage, RequestType};
>>>>>>> 41aee5aa

use std::sync::{Arc, Weak};
use std::collections::{HashMap, HashSet, BTreeMap};
use std::time::Duration;
use ethereum_types::{H128, H256, U256, Address, BigEndianHash};
use hash::keccak;
use rlp::*;
use parking_lot::RwLock;
use bytes::Bytes;
<<<<<<< HEAD
use ethkey::{Signature, recover, public_to_address};
use io::IoChannel;
use ethcore::executive::{Executive, TransactOptions};
use ethcore::executed::{Executed};
use types::transaction::{SignedTransaction, Transaction, Action, UnverifiedTransaction};
use ethcore::{contract_address as ethcore_contract_address};
use ethcore::client::{
	Client, ChainNotify, NewBlocks, ChainMessageType, ClientIoMessage, BlockId,
	Call, BlockInfo
};
use ethcore::miner::{self, Miner, MinerService, pool_client::NonceCache};
use ethcore::{state, state_db};
use ethcore::trace::{Tracer, VMTracer};
use call_contract::CallContract;
=======
use crypto::publickey::{Signature, recover, public_to_address, Message, KeyPair};
use io::{IoChannel, IoHandler, IoContext, TimerToken};
use machine::{
	executive::{Executive, TransactOptions, contract_address as ethcore_contract_address},
	executed::Executed as FlatExecuted,
};
use types::{
	chain_notify::{NewBlocks, ChainMessageType},
	ids::BlockId,
	io_message::ClientIoMessage,
	transaction::{SignedTransaction, Transaction, Action, UnverifiedTransaction},
	engines::machine::Executed,
};
use ethcore::client::{Client, Call};
use client_traits::{BlockInfo, ChainNotify};
use ethcore::miner::{self, Miner, MinerService, pool_client::NonceCache};
use state_db::StateDB;
use account_state::State;
use trace::{Tracer, VMTracer};
use call_contract::CallContract;
use kvdb::KeyValueDB;
>>>>>>> 41aee5aa
use rustc_hex::FromHex;
use ethabi::FunctionOutputDecoder;
use vm::CreateContractAddress;

// Source avaiable at https://github.com/parity-contracts/private-tx/blob/master/contracts/PrivateContract.sol
const DEFAULT_STUB_CONTRACT: &str = include_str!("../res/private.evm");

use_contract!(private_contract, "res/private.json");

/// Initialization vector length.
const INIT_VEC_LEN: usize = 16;

/// Size of nonce cache
const NONCE_CACHE_SIZE: usize = 128;

/// Version for the initial private contract wrapper
const INITIAL_PRIVATE_CONTRACT_VER: usize = 1;

/// Version for the private contract notification about private state changes added
const PRIVATE_CONTRACT_WITH_NOTIFICATION_VER: usize = 2;

/// Timer for private state retrieval
const STATE_RETRIEVAL_TIMER: TimerToken = 0;

/// Timer for private state retrieval, 5 secs duration
const STATE_RETRIEVAL_TICK: Duration = Duration::from_secs(5);

/// Configurtion for private transaction provider
#[derive(Default, PartialEq, Debug, Clone)]
pub struct ProviderConfig {
	/// Accounts that can be used for validation
	pub validator_accounts: Vec<Address>,
	/// Account used for signing public transactions created from private transactions
	pub signer_account: Option<Address>,
<<<<<<< HEAD
=======
	/// Path to private tx logs
	pub logs_path: Option<String>,
	/// Provider should store the state of the private contract offchain (in DB)
	pub use_offchain_storage: bool,
>>>>>>> 41aee5aa
}

#[derive(Debug)]
/// Private transaction execution receipt.
pub struct Receipt {
	/// Private transaction hash.
	pub hash: H256,
	/// Contract address.
	pub contract_address: Address,
	/// Execution status.
	pub status_code: u8,
}

/// Payload signing and decrypting capabilities.
pub trait Signer: Send + Sync {
	/// Decrypt payload using private key of given address.
	fn decrypt(&self, account: Address, shared_mac: &[u8], payload: &[u8]) -> Result<Vec<u8>, Error>;
	/// Sign given hash using provided account.
<<<<<<< HEAD
	fn sign(&self, account: Address, hash: ethkey::Message) -> Result<Signature, Error>;
=======
	fn sign(&self, account: Address, hash: Message) -> Result<Signature, Error>;
>>>>>>> 41aee5aa
}

/// Signer implementation that errors on any request.
pub struct DummySigner;
impl Signer for DummySigner {
	fn decrypt(&self, _account: Address, _shared_mac: &[u8], _payload: &[u8]) -> Result<Vec<u8>, Error> {
		Err("Decrypting is not supported.".to_owned())?
	}

<<<<<<< HEAD
	fn sign(&self, _account: Address, _hash: ethkey::Message) -> Result<Signature, Error> {
=======
	fn sign(&self, _account: Address, _hash: Message) -> Result<Signature, Error> {
>>>>>>> 41aee5aa
		Err("Signing is not supported.".to_owned())?
	}
}

/// Signer implementation using multiple keypairs
<<<<<<< HEAD
pub struct KeyPairSigner(pub Vec<ethkey::KeyPair>);
impl Signer for KeyPairSigner {
	fn decrypt(&self, account: Address, shared_mac: &[u8], payload: &[u8]) -> Result<Vec<u8>, Error> {
		let kp = self.0.iter().find(|k| k.address() == account).ok_or(ethkey::Error::InvalidAddress)?;
		Ok(ethkey::crypto::ecies::decrypt(kp.secret(), shared_mac, payload)?)
	}

	fn sign(&self, account: Address, hash: ethkey::Message) -> Result<Signature, Error> {
		let kp = self.0.iter().find(|k| k.address() == account).ok_or(ethkey::Error::InvalidAddress)?;
		Ok(ethkey::sign(kp.secret(), &hash)?)
=======
pub struct KeyPairSigner(pub Vec<KeyPair>);
impl Signer for KeyPairSigner {
	fn decrypt(&self, account: Address, shared_mac: &[u8], payload: &[u8]) -> Result<Vec<u8>, Error> {
		let kp = self.0.iter().find(|k| k.address() == account).ok_or(crypto::publickey::Error::InvalidAddress)?;
		Ok(crypto::publickey::ecies::decrypt(kp.secret(), shared_mac, payload)?)
	}

	fn sign(&self, account: Address, hash: Message) -> Result<Signature, Error> {
		let kp = self.0.iter().find(|k| k.address() == account).ok_or(crypto::publickey::Error::InvalidAddress)?;
		Ok(crypto::publickey::sign(kp.secret(), &hash)?)
>>>>>>> 41aee5aa
	}
}

/// Manager of private transactions
pub struct Provider {
	encryptor: Box<dyn Encryptor>,
	validator_accounts: HashSet<Address>,
	signer_account: Option<Address>,
<<<<<<< HEAD
	notify: RwLock<Vec<Weak<ChainNotify>>>,
=======
	notify: RwLock<Vec<Weak<dyn ChainNotify>>>,
>>>>>>> 41aee5aa
	transactions_for_signing: RwLock<SigningStore>,
	transactions_for_verification: VerificationStore,
	client: Arc<Client>,
	miner: Arc<Miner>,
<<<<<<< HEAD
	accounts: Arc<Signer>,
	channel: IoChannel<ClientIoMessage>,
	keys_provider: Arc<KeyProvider>,
=======
	accounts: Arc<dyn Signer>,
	channel: IoChannel<ClientIoMessage<Client>>,
	keys_provider: Arc<dyn KeyProvider>,
	logging: Option<Logging>,
	use_offchain_storage: bool,
	state_storage: PrivateStateStorage,
>>>>>>> 41aee5aa
}

#[derive(Debug)]
pub struct PrivateExecutionResult<T, V> where T: Tracer, V: VMTracer {
	code: Option<Bytes>,
	state: Bytes,
	contract_address: Address,
	result: Executed<T::Output, V::Output>,
}

impl Provider {
	/// Create a new provider.
	pub fn new(
		client: Arc<Client>,
		miner: Arc<Miner>,
<<<<<<< HEAD
		accounts: Arc<Signer>,
		encryptor: Box<Encryptor>,
		config: ProviderConfig,
		channel: IoChannel<ClientIoMessage>,
		keys_provider: Arc<KeyProvider>,
=======
		accounts: Arc<dyn Signer>,
		encryptor: Box<dyn Encryptor>,
		config: ProviderConfig,
		channel: IoChannel<ClientIoMessage<Client>>,
		keys_provider: Arc<dyn KeyProvider>,
		db: Arc<dyn KeyValueDB>,
>>>>>>> 41aee5aa
	) -> Self {
		keys_provider.update_acl_contract();
		Provider {
			encryptor,
			validator_accounts: config.validator_accounts.into_iter().collect(),
			signer_account: config.signer_account,
			notify: RwLock::default(),
			transactions_for_signing: RwLock::default(),
			transactions_for_verification: VerificationStore::default(),
			client,
			miner,
			accounts,
			channel,
			keys_provider,
<<<<<<< HEAD
=======
			logging: config.logs_path.map(|path| Logging::new(Arc::new(FileLogsSerializer::with_path(path)))),
			use_offchain_storage: config.use_offchain_storage,
			state_storage: PrivateStateStorage::new(db),
>>>>>>> 41aee5aa
		}
	}

	/// Returns private state DB
	pub fn private_state_db(&self) -> Arc<PrivateStateDB> {
		self.state_storage.private_state_db()
	}

	// TODO [ToDr] Don't use `ChainNotify` here!
	// Better to create a separate notification type for this.
	/// Adds an actor to be notified on certain events
	pub fn add_notify(&self, target: Arc<dyn ChainNotify>) {
		self.notify.write().push(Arc::downgrade(&target));
	}

	fn notify<F>(&self, f: F) where F: Fn(&dyn ChainNotify) {
		for np in self.notify.read().iter() {
			if let Some(n) = np.upgrade() {
				f(&*n);
			}
		}
	}

	/// 1. Create private transaction from the signed transaction
	/// 2. Executes private transaction
	/// 3. Save it with state returned on prev step to the queue for signing
	/// 4. Broadcast corresponding message to the chain
	pub fn create_private_transaction(&self, signed_transaction: SignedTransaction) -> Result<Receipt, Error> {
		trace!(target: "privatetx", "Creating private transaction from regular transaction: {:?}", signed_transaction);
		if self.signer_account.is_none() {
			warn!(target: "privatetx", "Signing account not set");
			return Err(Error::SignerAccountNotSet);
		}
		let tx_hash = signed_transaction.hash();
		let contract = Self::contract_address_from_transaction(&signed_transaction).map_err(|_| Error::BadTransactionType)?;
		let data = signed_transaction.rlp_bytes();
		let encrypted_transaction = self.encrypt(&contract, &Self::iv_from_transaction(&signed_transaction), &data)?;
		let private = PrivateTransaction::new(encrypted_transaction, contract);
		// TODO #9825 [ToDr] Using BlockId::Latest is bad here,
		// the block may change in the middle of execution
		// causing really weird stuff to happen.
		// We should retrieve hash and stick to that. IMHO
		// best would be to change the API and only allow H256 instead of BlockID
		// in private-tx to avoid such mistakes.
		let contract_nonce = self.get_contract_nonce(&contract, BlockId::Latest)?;
<<<<<<< HEAD
		let private_state = self.execute_private_transaction(BlockId::Latest, &signed_transaction)?;
		trace!(target: "privatetx", "Private transaction created, encrypted transaction: {:?}, private state: {:?}", private, private_state);
		let contract_validators = self.get_validators(BlockId::Latest, &contract)?;
		trace!(target: "privatetx", "Required validators: {:?}", contract_validators);
		let private_state_hash = self.calculate_state_hash(&private_state, contract_nonce);
		trace!(target: "privatetx", "Hashed effective private state for sender: {:?}", private_state_hash);
		self.transactions_for_signing.write().add_transaction(private.hash(), signed_transaction, contract_validators, private_state, contract_nonce)?;
		self.broadcast_private_transaction(private.hash(), private.rlp_bytes());
		Ok(Receipt {
			hash: tx_hash,
			contract_address: contract,
			status_code: 0,
		})
=======
		let private_state = self.execute_private_transaction(BlockId::Latest, &signed_transaction);
		match private_state {
			Err(err) => {
				match err {
					Error::PrivateStateNotFound => {
						trace!(target: "privatetx", "Private state for the contract not found, requesting from peers");
						if let Some(ref logging) = self.logging {
							let contract_validators = self.get_validators(BlockId::Latest, &contract)?;
							logging.private_tx_created(&tx_hash, &contract_validators);
							logging.private_state_request(&tx_hash);
						}
						let request = RequestType::Creation(signed_transaction);
						self.request_private_state(&contract, request)?;
					},
					_ => {},
				}
				Err(err)
			}
			Ok(private_state) => {
				trace!(target: "privatetx", "Private transaction created, encrypted transaction: {:?}, private state: {:?}", private, private_state);
				let contract_validators = self.get_validators(BlockId::Latest, &contract)?;
				trace!(target: "privatetx", "Required validators: {:?}", contract_validators);
				let private_state_hash = self.calculate_state_hash(&private_state, contract_nonce);
				trace!(target: "privatetx", "Hashed effective private state for sender: {:?}", private_state_hash);
				self.transactions_for_signing.write().add_transaction(private.hash(), signed_transaction, &contract_validators, private_state, contract_nonce)?;
				self.broadcast_private_transaction(private.hash(), private.rlp_bytes());
				if let Some(ref logging) = self.logging {
					logging.private_tx_created(&tx_hash, &contract_validators);
				}
				Ok(Receipt {
					hash: tx_hash,
					contract_address: contract,
					status_code: 0,
				})
			}
		}
>>>>>>> 41aee5aa
	}

	/// Calculate hash from united private state and contract nonce
	pub fn calculate_state_hash(&self, state: &Bytes, nonce: U256) -> H256 {
		let state_hash = keccak(state);
		let nonce_h256: H256 = BigEndianHash::from_uint(&nonce);
		let mut state_buf = [0u8; 64];
<<<<<<< HEAD
		state_buf[..32].clone_from_slice(&state_hash);
		state_buf[32..].clone_from_slice(&H256::from(nonce));
		keccak(AsRef::<[u8]>::as_ref(&state_buf as &[u8]))
=======
		state_buf[..32].clone_from_slice(state_hash.as_bytes());
		state_buf[32..].clone_from_slice(nonce_h256.as_bytes());
		keccak(AsRef::<[u8]>::as_ref(&state_buf[..]))
>>>>>>> 41aee5aa
	}

	fn pool_client<'a>(&'a self, nonce_cache: &'a NonceCache, local_accounts: &'a HashSet<Address>) -> miner::pool_client::PoolClient<'a, Client> {
		let engine = self.client.engine();
		miner::pool_client::PoolClient::new(
			&*self.client,
			nonce_cache,
			engine,
			local_accounts,
<<<<<<< HEAD
			None,  // refuse_service_transactions = true
		)
	}

	/// Retrieve and verify the first available private transaction for every sender
	fn process_verification_queue(&self) -> Result<(), Error> {
		let process_transaction = |transaction: &VerifiedPrivateTransaction| -> Result<_, String> {
			let private_hash = transaction.private_transaction.hash();
			match transaction.validator_account {
				None => {
=======
			None, // refuse_service_transactions = true
		)
	}

	fn process_verification_transaction(&self, transaction: &VerifiedPrivateTransaction) -> Result<(), Error> {
		let private_hash = transaction.private_transaction.hash();
		match transaction.validator_account {
			None => {
				trace!(target: "privatetx", "Propagating transaction further");
				self.broadcast_private_transaction(private_hash, transaction.private_transaction.rlp_bytes());
				return Ok(());
			}
			Some(validator_account) => {
				if !self.validator_accounts.contains(&validator_account) {
>>>>>>> 41aee5aa
					trace!(target: "privatetx", "Propagating transaction further");
					self.broadcast_private_transaction(private_hash, transaction.private_transaction.rlp_bytes());
					return Ok(());
				}
<<<<<<< HEAD
				Some(validator_account) => {
					if !self.validator_accounts.contains(&validator_account) {
						trace!(target: "privatetx", "Propagating transaction further");
						self.broadcast_private_transaction(private_hash, transaction.private_transaction.rlp_bytes());
						return Ok(());
					}
					let contract = Self::contract_address_from_transaction(&transaction.transaction)
						.map_err(|_| "Incorrect type of action for the transaction")?;
					// TODO #9825 [ToDr] Usage of BlockId::Latest
					let contract_nonce = self.get_contract_nonce(&contract, BlockId::Latest);
					if let Err(e) = contract_nonce {
						return Err(format!("Cannot retrieve contract nonce: {:?}", e).into());
					}
					let contract_nonce = contract_nonce.expect("Error was checked before");
					let private_state = self.execute_private_transaction(BlockId::Latest, &transaction.transaction);
					if let Err(e) = private_state {
						return Err(format!("Cannot retrieve private state: {:?}", e).into());
					}
					let private_state = private_state.expect("Error was checked before");
					let private_state_hash = self.calculate_state_hash(&private_state, contract_nonce);
					trace!(target: "privatetx", "Hashed effective private state for validator: {:?}", private_state_hash);
					let signed_state = self.accounts.sign(validator_account, private_state_hash);
					if let Err(e) = signed_state {
						return Err(format!("Cannot sign the state: {:?}", e).into());
					}
					let signed_state = signed_state.expect("Error was checked before");
					let signed_private_transaction = SignedPrivateTransaction::new(private_hash, signed_state, None);
					trace!(target: "privatetx", "Sending signature for private transaction: {:?}", signed_private_transaction);
					self.broadcast_signed_private_transaction(signed_private_transaction.hash(), signed_private_transaction.rlp_bytes());
				}
			}
			Ok(())
		};
=======
				let contract = Self::contract_address_from_transaction(&transaction.transaction)?;
				// TODO #9825 [ToDr] Usage of BlockId::Latest
				let contract_nonce = self.get_contract_nonce(&contract, BlockId::Latest)?;
				let private_state = self.execute_private_transaction(BlockId::Latest, &transaction.transaction)?;
				let private_state_hash = self.calculate_state_hash(&private_state, contract_nonce);
				trace!(target: "privatetx", "Hashed effective private state for validator: {:?}", private_state_hash);
				let signed_state = self.accounts.sign(validator_account, private_state_hash)?;
				let signed_private_transaction = SignedPrivateTransaction::new(private_hash, signed_state, None);
				trace!(target: "privatetx", "Sending signature for private transaction: {:?}", signed_private_transaction);
				self.broadcast_signed_private_transaction(signed_private_transaction.hash(), signed_private_transaction.rlp_bytes());
			}
		}
		Ok(())
	}

	/// Retrieve and verify the first available private transaction for every sender
	fn process_verification_queue(&self) -> Result<(), Error> {
>>>>>>> 41aee5aa
		let nonce_cache = NonceCache::new(NONCE_CACHE_SIZE);
		let local_accounts = HashSet::new();
		let ready_transactions = self.transactions_for_verification.drain(self.pool_client(&nonce_cache, &local_accounts));
		for transaction in ready_transactions {
			if let Err(err) = self.process_verification_transaction(&transaction) {
				warn!(target: "privatetx", "Error: {:?}", err);
				match err {
					Error::PrivateStateNotFound => {
						let contract = transaction.private_transaction.contract();
						trace!(target: "privatetx", "Private state for the contract {:?} not found, requesting from peers", &contract);
						let request = RequestType::Verification(transaction);
						self.request_private_state(&contract, request)?;
					}
					_ => {}
				}
			}
		}
		Ok(())
	}

	/// Add signed private transaction into the store
	/// Creates corresponding public transaction if last required signature collected and sends it to the chain
	pub fn process_signature(&self, signed_tx: &SignedPrivateTransaction) -> Result<(), Error> {
		trace!(target: "privatetx", "Processing signed private transaction");
		let private_hash = signed_tx.private_transaction_hash();
		let desc = match self.transactions_for_signing.read().get(&private_hash) {
			None => {
				// Not our transaction, broadcast further to peers
				self.broadcast_signed_private_transaction(signed_tx.hash(), signed_tx.rlp_bytes());
				return Ok(());
			},
			Some(desc) => desc,
		};
		let last = self.last_required_signature(&desc, signed_tx.signature())?;
		let original_tx_hash = desc.original_transaction.hash();

		if last.0 {
			let contract = Self::contract_address_from_transaction(&desc.original_transaction)?;
			let mut signatures = desc.received_signatures.clone();
			signatures.push(signed_tx.signature());
			let rsv: Vec<Signature> = signatures.into_iter().map(|sign| sign.into_electrum().into()).collect();
			// Create public transaction
			let signer_account = self.signer_account.ok_or_else(|| Error::SignerAccountNotSet)?;
			let state = self.client.state_at(BlockId::Latest).ok_or(Error::StatePruned)?;
			let nonce = state.nonce(&signer_account)?;
			let public_tx = self.public_transaction(
				desc.state.clone(),
				&desc.original_transaction,
				&rsv,
				nonce,
				desc.original_transaction.gas_price
			)?;
			trace!(target: "privatetx", "Last required signature received, public transaction created: {:?}", public_tx);
			// Sign and add it to the queue
			let chain_id = desc.original_transaction.chain_id();
<<<<<<< HEAD
			let hash = public_tx.hash(chain_id);
			let signature = self.accounts.sign(signer_account, hash)?;
=======
			let public_tx_hash = public_tx.hash(chain_id);
			let signature = self.accounts.sign(signer_account, public_tx_hash)?;
>>>>>>> 41aee5aa
			let signed = SignedTransaction::new(public_tx.with_signature(signature, chain_id))?;
			match self.miner.import_own_transaction(&*self.client, signed.into()) {
				Ok(_) => trace!(target: "privatetx", "Public transaction added to queue"),
				Err(err) => {
					warn!(target: "privatetx", "Failed to add transaction to queue, error: {:?}", err);
					return Err(err.into());
				}
			}
			// Notify about state changes
			// TODO #9825 Usage of BlockId::Latest
			if self.get_contract_version(BlockId::Latest, &contract) >= PRIVATE_CONTRACT_WITH_NOTIFICATION_VER {
				match self.state_changes_notify(BlockId::Latest, &contract, &desc.original_transaction.sender(), desc.original_transaction.hash()) {
					Ok(_) => trace!(target: "privatetx", "Notification about private state changes sent"),
					Err(err) => warn!(target: "privatetx", "Failed to send private state changed notification, error: {:?}", err),
				}
			}
			// Store logs
			if let Some(ref logging) = self.logging {
				logging.signature_added(&original_tx_hash, &last.1);
				logging.tx_deployed(&original_tx_hash, &public_tx_hash);
			}
			// Remove from store for signing
			if let Err(err) = self.transactions_for_signing.write().remove(&private_hash) {
				warn!(target: "privatetx", "Failed to remove transaction from signing store, error: {:?}", err);
				return Err(err);
			}
		} else {
			// Add signature to the store
			match self.transactions_for_signing.write().add_signature(&private_hash, signed_tx.signature()) {
				Ok(_) => {
					trace!(target: "privatetx", "Signature stored for private transaction");
					if let Some(ref logging) = self.logging {
						logging.signature_added(&original_tx_hash, &last.1);
					}
				}
				Err(err) => {
					warn!(target: "privatetx", "Failed to add signature to signing store, error: {:?}", err);
					return Err(err);
				}
			}
		}
		Ok(())
	}

	fn contract_address_from_transaction(transaction: &SignedTransaction) -> Result<Address, Error> {
		match transaction.action {
			Action::Call(contract) => Ok(contract),
			_ => {
				warn!(target: "privatetx", "Incorrect type of action for the transaction");
				return Err(Error::BadTransactionType);
			}
		}
	}

	fn last_required_signature(&self, desc: &PrivateTransactionSigningDesc, sign: Signature) -> Result<(bool, Address), Error> {
		let state_hash = self.calculate_state_hash(&desc.state, desc.contract_nonce);
		match recover(&sign, &state_hash) {
			Ok(public) => {
				let sender = public_to_address(&public);
				match desc.validators.contains(&sender) {
					true => {
						Ok((desc.received_signatures.len() + 1 == desc.validators.len(), sender))
					}
					false => {
						warn!(target: "privatetx", "Sender's state doesn't correspond to validator's");
						return Err(Error::StateIncorrect);
					}
				}
			}
			Err(err) => {
				warn!(target: "privatetx", "Sender's state doesn't correspond to validator's, error {:?}", err);
				return Err(err.into());
			}
		}
	}

	/// Broadcast the private transaction message to the chain
	fn broadcast_private_transaction(&self, transaction_hash: H256, message: Bytes) {
		self.notify(|notify| notify.broadcast(ChainMessageType::PrivateTransaction(transaction_hash, message.clone())));
	}

	/// Broadcast signed private transaction message to the chain
	fn broadcast_signed_private_transaction(&self, transaction_hash: H256, message: Bytes) {
		self.notify(|notify| notify.broadcast(ChainMessageType::SignedPrivateTransaction(transaction_hash, message.clone())));
	}

	fn request_private_state(&self, address: &Address, request_type: RequestType) -> Result<(), Error> {
		// Define the list of available contracts
		let mut private_contracts = Vec::new();
		private_contracts.push(*address);
		if let Some(key_server_account) = self.keys_provider.key_server_account() {
			if let Some(available_contracts) = self.keys_provider.available_keys(BlockId::Latest, &key_server_account) {
				for private_contract in available_contracts {
					if private_contract == *address {
						continue;
					}
					private_contracts.push(private_contract);
				}
			}
		}
		// Check states for the avaialble contracts, if they're outdated
		let mut stalled_contracts_hashes: HashSet<H256> = HashSet::new();
		for address in private_contracts {
			if let Ok(state_hash) = self.get_decrypted_state_from_contract(&address, BlockId::Latest) {
				if state_hash.len() != H256::len_bytes() {
					return Err(Error::StateIncorrect);
				}
				let state_hash = H256::from_slice(&state_hash);
				if let Err(_) = self.state_storage.private_state_db().state(&state_hash) {
					// State not found in the local db
					stalled_contracts_hashes.insert(state_hash);
				}
			}
		}
		let hashes_to_sync = self.state_storage.add_request(request_type, stalled_contracts_hashes);
		if !hashes_to_sync.is_empty() {
			trace!(target: "privatetx", "Requesting states for the following hashes: {:?}", hashes_to_sync);
			for hash in hashes_to_sync {
				self.notify(|notify| notify.broadcast(ChainMessageType::PrivateStateRequest(hash)));
			}
		}
		Ok(())
	}

	fn private_state_sync_completed(&self, hash: &H256) -> Result<(), Error> {
		self.state_storage.state_sync_completed(hash);
		if self.state_storage.requests_ready() {
			trace!(target: "privatetx", "Private state sync completed, processing pending requests");
			let ready_requests = self.state_storage.drain_ready_requests();
			for request in ready_requests {
				match request {
					RequestType::Creation(transaction) => {
						match self.create_private_transaction(transaction) {
							Ok(receipt) => trace!(target: "privatetx", "Creation request processed, receipt: {:?}", receipt),
							Err(e) => error!(target: "privatetx", "Cannot process creation request with error: {:?}", e),
						}
					}
					RequestType::Verification(transaction) => {
						if let Err(err) = self.process_verification_transaction(&transaction) {
							warn!(target: "privatetx", "Error while processing pending verification request: {:?}", err);
							match err {
								Error::PrivateStateNotFound => {
									let contract = transaction.private_transaction.contract();
									error!(target: "privatetx", "Cannot retrieve private state after sync for {:?}", &contract);
								}
								_ => {}
							}
						}
					}
				}
			}
		}
		Ok(())
	}

	fn iv_from_transaction(transaction: &SignedTransaction) -> H128 {
		let nonce = keccak(&transaction.nonce.rlp_bytes());
		let (iv, _) = nonce.as_bytes().split_at(INIT_VEC_LEN);
		H128::from_slice(iv)
	}

	fn iv_from_address(contract_address: &Address) -> H128 {
		let address = keccak(&contract_address.rlp_bytes());
		let (iv, _) = address.as_bytes().split_at(INIT_VEC_LEN);
		H128::from_slice(iv)
	}

	fn encrypt(&self, contract_address: &Address, initialisation_vector: &H128, data: &[u8]) -> Result<Bytes, Error> {
		trace!(target: "privatetx", "Encrypt data using key(address): {:?}", contract_address);
		Ok(self.encryptor.encrypt(contract_address, initialisation_vector, data)?)
	}

	fn decrypt(&self, contract_address: &Address, data: &[u8]) -> Result<Bytes, Error> {
		trace!(target: "privatetx", "Decrypt data using key(address): {:?}", contract_address);
		Ok(self.encryptor.decrypt(contract_address, data)?)
	}

	fn get_decrypted_state(&self, address: &Address, block: BlockId) -> Result<Bytes, Error> {
		match self.use_offchain_storage {
			true => {
				let hashed_state = self.get_decrypted_state_from_contract(address, block)?;
				if hashed_state.len() != H256::len_bytes() {
					return Err(Error::StateIncorrect);
				}
				let hashed_state = H256::from_slice(&hashed_state);
				let stored_state_data = self.state_storage.private_state_db().state(&hashed_state)?;
				self.decrypt(address, &stored_state_data)
			}
			false => self.get_decrypted_state_from_contract(address, block),
		}
	}

	fn get_decrypted_state_from_contract(&self, address: &Address, block: BlockId) -> Result<Bytes, Error> {
		let (data, decoder) = private_contract::functions::state::call();
		let value = self.client.call_contract(block, *address, data)?;
		let state = decoder.decode(&value).map_err(|e| Error::Call(format!("Contract call failed {:?}", e)))?;
<<<<<<< HEAD
		self.decrypt(address, &state)
=======
		match self.use_offchain_storage {
			true => Ok(state),
			false => self.decrypt(address, &state),
		}
>>>>>>> 41aee5aa
	}

	fn get_decrypted_code(&self, address: &Address, block: BlockId) -> Result<Bytes, Error> {
		let (data, decoder) = private_contract::functions::code::call();
		let value = self.client.call_contract(block, *address, data)?;
		let state = decoder.decode(&value).map_err(|e| Error::Call(format!("Contract call failed {:?}", e)))?;
		self.decrypt(address, &state)
	}

	pub fn get_contract_nonce(&self, address: &Address, block: BlockId) -> Result<U256, Error> {
		let (data, decoder) = private_contract::functions::nonce::call();
		let value = self.client.call_contract(block, *address, data)?;
		decoder.decode(&value).map_err(|e| Error::Call(format!("Contract call failed {:?}", e)).into())
	}

	fn snapshot_to_storage(raw: Bytes) -> HashMap<H256, H256> {
		let items = raw.len() / 64;
		(0..items).map(|i| {
			let offset = i * 64;
			let key = H256::from_slice(&raw[offset..(offset + 32)]);
			let value = H256::from_slice(&raw[(offset + 32)..(offset + 64)]);
			(key, value)
		}).collect()
	}

	fn snapshot_from_storage(storage: &HashMap<H256, H256>) -> Bytes {
		let mut raw = Vec::with_capacity(storage.len() * 64);
		// Sort the storage to guarantee the order for all parties
		let sorted_storage: BTreeMap<&H256, &H256> = storage.iter().collect();
		for (key, value) in sorted_storage {
			raw.extend_from_slice(key.as_bytes());
			raw.extend_from_slice(value.as_bytes());
		};
		raw
	}

<<<<<<< HEAD
	fn patch_account_state(&self, contract_address: &Address, block: BlockId, state: &mut state::State<state_db::StateDB>) -> Result<(), Error> {
=======
	fn patch_account_state(&self, contract_address: &Address, block: BlockId, state: &mut State<StateDB>) -> Result<(), Error> {
>>>>>>> 41aee5aa
		let contract_code = Arc::new(self.get_decrypted_code(contract_address, block)?);
		let contract_state = self.get_decrypted_state(contract_address, block)?;
		trace!(target: "privatetx", "Patching contract at {:?}, code: {:?}, state: {:?}", contract_address, contract_code, contract_state);
		state.patch_account(contract_address, contract_code, Self::snapshot_to_storage(contract_state))?;
		Ok(())
	}

	pub fn execute_private<T, V>(&self, transaction: &SignedTransaction, options: TransactOptions<T, V>, block: BlockId) -> Result<PrivateExecutionResult<T, V>, Error>
		where
			T: Tracer,
			V: VMTracer,
	{
		let mut env_info = self.client.env_info(block).ok_or(Error::StatePruned)?;
		env_info.gas_limit = transaction.gas;

		let mut state = self.client.state_at(block).ok_or(Error::StatePruned)?;
		// TODO #9825 in case of BlockId::Latest these need to operate on the same state
		let contract_address = match transaction.action {
			Action::Call(ref contract_address) => {
				// Patch current contract state
				self.patch_account_state(contract_address, block, &mut state)?;
				Some(*contract_address)
			},
			Action::Create => None,
		};

		let engine = self.client.engine();
		let sender = transaction.sender();
		let nonce = state.nonce(&sender)?;
		let contract_address = contract_address.unwrap_or_else(|| {
<<<<<<< HEAD
			let (new_address, _) = ethcore_contract_address(engine.create_address_scheme(env_info.number), &sender, &nonce, &transaction.data);
=======
			let (new_address, _) = ethcore_contract_address(CreateContractAddress::FromSenderAndNonce, &sender, &nonce, &transaction.data);
>>>>>>> 41aee5aa
			new_address
		});
		// Patch other available private contracts' states as well
		// TODO: #10133 patch only required for the contract states
		if let Some(key_server_account) = self.keys_provider.key_server_account() {
			if let Some(available_contracts) = self.keys_provider.available_keys(block, &key_server_account) {
				for private_contract in available_contracts {
					if private_contract == contract_address {
						continue;
					}
					self.patch_account_state(&private_contract, block, &mut state)?;
				}
			}
		}
		let machine = engine.machine();
		let schedule = machine.schedule(env_info.number);
		let result = Executive::new(&mut state, &env_info, &machine, &schedule).transact_virtual(transaction, options)?;
		let (encrypted_code, encrypted_storage) = {
			let (code, storage) = state.into_account(&contract_address)?;
			trace!(target: "privatetx", "Private contract executed. code: {:?}, state: {:?}, result: {:?}", code, storage, result.output);
			let enc_code = match code {
				Some(c) => Some(self.encrypt(&contract_address, &Self::iv_from_address(&contract_address), &c)?),
				None => None,
			};
			(enc_code, self.encrypt(&contract_address, &Self::iv_from_transaction(transaction), &Self::snapshot_from_storage(&storage))?)
		};
		let mut saved_state = encrypted_storage;
		if self.use_offchain_storage {
			// Save state into the storage and return its hash
			saved_state = self.state_storage.private_state_db().save_state(&saved_state)?.0.to_vec();
		}
		Ok(PrivateExecutionResult {
			code: encrypted_code,
<<<<<<< HEAD
			state: encrypted_storage,
=======
			state: saved_state,
>>>>>>> 41aee5aa
			contract_address: contract_address,
			result,
		})
	}

	fn generate_constructor(validators: &[Address], code: Bytes, storage: Bytes) -> Bytes {
		let constructor_code = DEFAULT_STUB_CONTRACT.from_hex().expect("Default contract code is valid");
		private_contract::constructor(constructor_code, validators.iter().map(|a| *a).collect::<Vec<Address>>(), code, storage)
	}

	fn generate_set_state_call(signatures: &[Signature], storage: Bytes) -> Bytes {
		private_contract::functions::set_state::encode_input(
			storage,
			signatures.iter().map(|s| {
				let mut v: [u8; 32] = [0; 32];
				v[31] = s.v();
				v
			}).collect::<Vec<[u8; 32]>>(),
			signatures.iter().map(|s| H256::from_slice(s.r())).collect::<Vec<H256>>(),
			signatures.iter().map(|s| H256::from_slice(s.s())).collect::<Vec<H256>>(),
		)
	}

	/// Returns the key from the key server associated with the contract
	pub fn contract_key_id(&self, contract_address: &Address) -> Result<H256, Error> {
		Ok(key_server_keys::address_to_key(contract_address))
	}

	/// Create encrypted public contract deployment transaction.
	pub fn public_creation_transaction(&self, block: BlockId, source: &SignedTransaction, validators: &[Address], gas_price: U256) -> Result<(Transaction, Address), Error> {
		if let Action::Call(_) = source.action {
			return Err(Error::BadTransactionType);
		}
		let sender = source.sender();
		let state = self.client.state_at(block).ok_or(Error::StatePruned)?;
		let nonce = state.nonce(&sender)?;
		let executed = self.execute_private(source, TransactOptions::with_no_tracing(), block)?;
		let header = self.client.block_header(block)
			.ok_or(Error::StatePruned)
			.and_then(|h| h.decode().map_err(|_| Error::StateIncorrect).into())?;
		let (executed_code, executed_state) = (executed.code.unwrap_or_default(), executed.state);
		let tx_data = Self::generate_constructor(validators, executed_code.clone(), executed_state.clone());
		let mut tx = Transaction {
			nonce: nonce,
			action: Action::Create,
			gas: u64::max_value().into(),
			gas_price: gas_price,
			value: source.value,
			data: tx_data,
		};
		tx.gas = match self.client.estimate_gas(&tx.clone().fake_sign(sender), &state, &header) {
			Ok(estimated_gas) => estimated_gas,
			Err(_) => self.estimate_tx_gas(validators, &executed_code, &executed_state, &[]),
		};

		Ok((tx, executed.contract_address))
	}

	fn estimate_tx_gas(&self, validators: &[Address], code: &Bytes, state: &Bytes, signatures: &[Signature]) -> U256 {
		let default_gas = 650000 +
			validators.len() as u64 * 30000 +
			code.len() as u64 * 8000 +
			signatures.len() as u64 * 50000 +
			state.len() as u64 * 8000;
		default_gas.into()
	}

	/// Create encrypted public contract deployment transaction. Returns updated encrypted state.
	pub fn execute_private_transaction(&self, block: BlockId, source: &SignedTransaction) -> Result<Bytes, Error> {
		if let Action::Create = source.action {
			return Err(Error::BadTransactionType);
		}
		let result = self.execute_private(source, TransactOptions::with_no_tracing(), block)?;
		Ok(result.state)
	}

	/// Create encrypted public transaction from private transaction.
	pub fn public_transaction(&self, state: Bytes, source: &SignedTransaction, signatures: &[Signature], nonce: U256, gas_price: U256) -> Result<Transaction, Error> {
		let gas = self.estimate_tx_gas(&[], &Vec::new(), &state, signatures);
		Ok(Transaction {
			nonce: nonce,
			action: source.action.clone(),
			gas: gas.into(),
			gas_price: gas_price,
			value: 0.into(),
			data: Self::generate_set_state_call(signatures, state)
		})
	}

	/// Call into private contract.
	pub fn private_call(&self, block: BlockId, transaction: &SignedTransaction) -> Result<FlatExecuted, Error> {
		let result = self.execute_private(transaction, TransactOptions::with_no_tracing(), block)?;
		Ok(result.result)
	}

	/// Retrieves log information about private transaction
	pub fn private_log(&self, tx_hash: H256) -> Result<TransactionLog, Error> {
		match self.logging {
			Some(ref logging) => logging.tx_log(&tx_hash).ok_or(Error::TxNotFoundInLog),
			None => Err(Error::LoggingPathNotSet),
		}
	}

	/// Returns private validators for a contract.
	pub fn get_validators(&self, block: BlockId, address: &Address) -> Result<Vec<Address>, Error> {
		let (data, decoder) = private_contract::functions::get_validators::call();
		let value = self.client.call_contract(block, *address, data)?;
		decoder.decode(&value).map_err(|e| Error::Call(format!("Contract call failed {:?}", e)).into())
	}

	fn get_contract_version(&self, block: BlockId, address: &Address) -> usize {
		let (data, decoder) = private_contract::functions::get_version::call();
		match self.client.call_contract(block, *address, data)
			.and_then(|value| decoder.decode(&value).map_err(|e| e.to_string())) {
			Ok(version) => version.low_u64() as usize,
			Err(_) => INITIAL_PRIVATE_CONTRACT_VER,
		}
	}

	fn state_changes_notify(&self, block: BlockId, address: &Address, originator: &Address, transaction_hash: H256) -> Result<(), Error> {
		let (data, _) = private_contract::functions::notify_changes::call(*originator, transaction_hash.0.to_vec());
		let _value = self.client.call_contract(block, *address, data)?;
		Ok(())
	}
}

impl IoHandler<ClientIoMessage<Client>> for Provider {
	fn initialize(&self, io: &IoContext<ClientIoMessage<Client>>) {
		if self.use_offchain_storage {
			io.register_timer(STATE_RETRIEVAL_TIMER, STATE_RETRIEVAL_TICK).expect("Error registering state retrieval timer");
		}
	}

	fn timeout(&self, _io: &IoContext<ClientIoMessage<Client>>, timer: TimerToken) {
		match timer {
			STATE_RETRIEVAL_TIMER => self.state_storage.tick(&self.logging),
			_ => warn!("IO service triggered unregistered timer '{}'", timer),
		}
	}
}

pub trait Importer {
	/// Process received private transaction
	fn import_private_transaction(&self, _rlp: &[u8]) -> Result<H256, Error>;

	/// Add signed private transaction into the store
	///
	/// Creates corresponding public transaction if last required signature collected and sends it to the chain
	fn import_signed_private_transaction(&self, _rlp: &[u8]) -> Result<H256, Error>;

	/// Function called when requested private state retrieved from peer and saved to DB.
	fn private_state_synced(&self, hash: &H256) -> Result<(), String>;
}

// TODO [ToDr] Offload more heavy stuff to the IoService thread.
// It seems that a lot of heavy work (verification) is done in this thread anyway
// it might actually make sense to decouple it from clientService and just use dedicated thread
// for both verification and execution.

impl Importer for Arc<Provider> {
	fn import_private_transaction(&self, rlp: &[u8]) -> Result<H256, Error> {
		trace!(target: "privatetx", "Private transaction received");
		let private_tx: PrivateTransaction = Rlp::new(rlp).as_val()?;
		let private_tx_hash = private_tx.hash();
		let contract = private_tx.contract();
		let contract_validators = self.get_validators(BlockId::Latest, &contract)?;

		let validation_account = contract_validators
			.iter()
			.find(|address| self.validator_accounts.contains(address));

		// Extract the original transaction
		let encrypted_data = private_tx.encrypted();
		let transaction_bytes = self.decrypt(&contract, &encrypted_data)?;
		let original_tx: UnverifiedTransaction = Rlp::new(&transaction_bytes).as_val()?;
		let nonce_cache = NonceCache::new(NONCE_CACHE_SIZE);
		let local_accounts = HashSet::new();
		// Add to the queue for further verification
		self.transactions_for_verification.add_transaction(
			original_tx,
			validation_account.map(|&account| account),
			private_tx,
			self.pool_client(&nonce_cache, &local_accounts),
		)?;
		let provider = Arc::downgrade(self);
		let result = self.channel.send(ClientIoMessage::execute(move |_| {
			if let Some(provider) = provider.upgrade() {
				if let Err(e) = provider.process_verification_queue() {
					warn!(target: "privatetx", "Unable to process the queue: {}", e);
				}
			}
		}));
		if let Err(e) = result {
			warn!(target: "privatetx", "Error sending NewPrivateTransaction message: {:?}", e);
		}
		Ok(private_tx_hash)
	}

	fn import_signed_private_transaction(&self, rlp: &[u8]) -> Result<H256, Error> {
		let tx: SignedPrivateTransaction = Rlp::new(rlp).as_val()?;
		trace!(target: "privatetx", "Signature for private transaction received: {:?}", tx);
		let private_hash = tx.private_transaction_hash();
		let provider = Arc::downgrade(self);
		let result = self.channel.send(ClientIoMessage::execute(move |_| {
			if let Some(provider) = provider.upgrade() {
				if let Err(e) = provider.process_signature(&tx) {
					warn!(target: "privatetx", "Unable to process the signature: {}", e);
				}
			}
		}));
		if let Err(e) = result {
			warn!(target: "privatetx", "Error sending NewSignedPrivateTransaction message: {:?}", e);
		}
		Ok(private_hash)
	}

<<<<<<< HEAD
=======
	fn private_state_synced(&self, hash: &H256) -> Result<(), String> {
		trace!(target: "privatetx", "Private state synced, hash: {:?}", hash);
		let provider = Arc::downgrade(self);
		let completed_hash = *hash;
		let result = self.channel.send(ClientIoMessage::execute(move |_| {
			if let Some(provider) = provider.upgrade() {
				if let Err(e) = provider.private_state_sync_completed(&completed_hash) {
					warn!(target: "privatetx", "Unable to process the state synced signal: {}", e);
				}
			}
		}));
		if let Err(e) = result {
			warn!(target: "privatetx", "Error sending private state synced message: {:?}", e);
		}
		Ok(())
	}
}

>>>>>>> 41aee5aa
impl ChainNotify for Provider {
	fn new_blocks(&self, new_blocks: NewBlocks) {
		if new_blocks.imported.is_empty() || new_blocks.has_more_blocks_to_import { return }
		trace!(target: "privatetx", "New blocks imported, try to prune the queue");
		if let Err(err) = self.process_verification_queue() {
			warn!(target: "privatetx", "Cannot prune private transactions queue. error: {:?}", err);
		}
		self.keys_provider.update_acl_contract();
	}
}<|MERGE_RESOLUTION|>--- conflicted
+++ resolved
@@ -31,10 +31,7 @@
 extern crate ethabi;
 extern crate ethcore;
 extern crate ethcore_call_contract as call_contract;
-<<<<<<< HEAD
-=======
 extern crate ethcore_db;
->>>>>>> 41aee5aa
 extern crate ethcore_io as io;
 extern crate ethcore_miner;
 extern crate ethereum_types;
@@ -84,14 +81,10 @@
 pub use key_server_keys::{KeyProvider, SecretStoreKeys, StoringKeyProvider};
 pub use private_transactions::{VerifiedPrivateTransaction, VerificationStore, PrivateTransactionSigningDesc, SigningStore};
 pub use messages::{PrivateTransaction, SignedPrivateTransaction};
-<<<<<<< HEAD
-pub use error::Error;
-=======
 pub use private_state_db::PrivateStateDB;
 pub use error::Error;
 pub use log::{Logging, TransactionLog, ValidatorLog, PrivateTxStatus, FileLogsSerializer};
 use state_store::{PrivateStateStorage, RequestType};
->>>>>>> 41aee5aa
 
 use std::sync::{Arc, Weak};
 use std::collections::{HashMap, HashSet, BTreeMap};
@@ -101,22 +94,6 @@
 use rlp::*;
 use parking_lot::RwLock;
 use bytes::Bytes;
-<<<<<<< HEAD
-use ethkey::{Signature, recover, public_to_address};
-use io::IoChannel;
-use ethcore::executive::{Executive, TransactOptions};
-use ethcore::executed::{Executed};
-use types::transaction::{SignedTransaction, Transaction, Action, UnverifiedTransaction};
-use ethcore::{contract_address as ethcore_contract_address};
-use ethcore::client::{
-	Client, ChainNotify, NewBlocks, ChainMessageType, ClientIoMessage, BlockId,
-	Call, BlockInfo
-};
-use ethcore::miner::{self, Miner, MinerService, pool_client::NonceCache};
-use ethcore::{state, state_db};
-use ethcore::trace::{Tracer, VMTracer};
-use call_contract::CallContract;
-=======
 use crypto::publickey::{Signature, recover, public_to_address, Message, KeyPair};
 use io::{IoChannel, IoHandler, IoContext, TimerToken};
 use machine::{
@@ -138,7 +115,6 @@
 use trace::{Tracer, VMTracer};
 use call_contract::CallContract;
 use kvdb::KeyValueDB;
->>>>>>> 41aee5aa
 use rustc_hex::FromHex;
 use ethabi::FunctionOutputDecoder;
 use vm::CreateContractAddress;
@@ -173,13 +149,10 @@
 	pub validator_accounts: Vec<Address>,
 	/// Account used for signing public transactions created from private transactions
 	pub signer_account: Option<Address>,
-<<<<<<< HEAD
-=======
 	/// Path to private tx logs
 	pub logs_path: Option<String>,
 	/// Provider should store the state of the private contract offchain (in DB)
 	pub use_offchain_storage: bool,
->>>>>>> 41aee5aa
 }
 
 #[derive(Debug)]
@@ -198,11 +171,7 @@
 	/// Decrypt payload using private key of given address.
 	fn decrypt(&self, account: Address, shared_mac: &[u8], payload: &[u8]) -> Result<Vec<u8>, Error>;
 	/// Sign given hash using provided account.
-<<<<<<< HEAD
-	fn sign(&self, account: Address, hash: ethkey::Message) -> Result<Signature, Error>;
-=======
 	fn sign(&self, account: Address, hash: Message) -> Result<Signature, Error>;
->>>>>>> 41aee5aa
 }
 
 /// Signer implementation that errors on any request.
@@ -212,28 +181,12 @@
 		Err("Decrypting is not supported.".to_owned())?
 	}
 
-<<<<<<< HEAD
-	fn sign(&self, _account: Address, _hash: ethkey::Message) -> Result<Signature, Error> {
-=======
 	fn sign(&self, _account: Address, _hash: Message) -> Result<Signature, Error> {
->>>>>>> 41aee5aa
 		Err("Signing is not supported.".to_owned())?
 	}
 }
 
 /// Signer implementation using multiple keypairs
-<<<<<<< HEAD
-pub struct KeyPairSigner(pub Vec<ethkey::KeyPair>);
-impl Signer for KeyPairSigner {
-	fn decrypt(&self, account: Address, shared_mac: &[u8], payload: &[u8]) -> Result<Vec<u8>, Error> {
-		let kp = self.0.iter().find(|k| k.address() == account).ok_or(ethkey::Error::InvalidAddress)?;
-		Ok(ethkey::crypto::ecies::decrypt(kp.secret(), shared_mac, payload)?)
-	}
-
-	fn sign(&self, account: Address, hash: ethkey::Message) -> Result<Signature, Error> {
-		let kp = self.0.iter().find(|k| k.address() == account).ok_or(ethkey::Error::InvalidAddress)?;
-		Ok(ethkey::sign(kp.secret(), &hash)?)
-=======
 pub struct KeyPairSigner(pub Vec<KeyPair>);
 impl Signer for KeyPairSigner {
 	fn decrypt(&self, account: Address, shared_mac: &[u8], payload: &[u8]) -> Result<Vec<u8>, Error> {
@@ -244,7 +197,6 @@
 	fn sign(&self, account: Address, hash: Message) -> Result<Signature, Error> {
 		let kp = self.0.iter().find(|k| k.address() == account).ok_or(crypto::publickey::Error::InvalidAddress)?;
 		Ok(crypto::publickey::sign(kp.secret(), &hash)?)
->>>>>>> 41aee5aa
 	}
 }
 
@@ -253,27 +205,17 @@
 	encryptor: Box<dyn Encryptor>,
 	validator_accounts: HashSet<Address>,
 	signer_account: Option<Address>,
-<<<<<<< HEAD
-	notify: RwLock<Vec<Weak<ChainNotify>>>,
-=======
 	notify: RwLock<Vec<Weak<dyn ChainNotify>>>,
->>>>>>> 41aee5aa
 	transactions_for_signing: RwLock<SigningStore>,
 	transactions_for_verification: VerificationStore,
 	client: Arc<Client>,
 	miner: Arc<Miner>,
-<<<<<<< HEAD
-	accounts: Arc<Signer>,
-	channel: IoChannel<ClientIoMessage>,
-	keys_provider: Arc<KeyProvider>,
-=======
 	accounts: Arc<dyn Signer>,
 	channel: IoChannel<ClientIoMessage<Client>>,
 	keys_provider: Arc<dyn KeyProvider>,
 	logging: Option<Logging>,
 	use_offchain_storage: bool,
 	state_storage: PrivateStateStorage,
->>>>>>> 41aee5aa
 }
 
 #[derive(Debug)]
@@ -289,20 +231,12 @@
 	pub fn new(
 		client: Arc<Client>,
 		miner: Arc<Miner>,
-<<<<<<< HEAD
-		accounts: Arc<Signer>,
-		encryptor: Box<Encryptor>,
-		config: ProviderConfig,
-		channel: IoChannel<ClientIoMessage>,
-		keys_provider: Arc<KeyProvider>,
-=======
 		accounts: Arc<dyn Signer>,
 		encryptor: Box<dyn Encryptor>,
 		config: ProviderConfig,
 		channel: IoChannel<ClientIoMessage<Client>>,
 		keys_provider: Arc<dyn KeyProvider>,
 		db: Arc<dyn KeyValueDB>,
->>>>>>> 41aee5aa
 	) -> Self {
 		keys_provider.update_acl_contract();
 		Provider {
@@ -317,12 +251,9 @@
 			accounts,
 			channel,
 			keys_provider,
-<<<<<<< HEAD
-=======
 			logging: config.logs_path.map(|path| Logging::new(Arc::new(FileLogsSerializer::with_path(path)))),
 			use_offchain_storage: config.use_offchain_storage,
 			state_storage: PrivateStateStorage::new(db),
->>>>>>> 41aee5aa
 		}
 	}
 
@@ -368,21 +299,6 @@
 		// best would be to change the API and only allow H256 instead of BlockID
 		// in private-tx to avoid such mistakes.
 		let contract_nonce = self.get_contract_nonce(&contract, BlockId::Latest)?;
-<<<<<<< HEAD
-		let private_state = self.execute_private_transaction(BlockId::Latest, &signed_transaction)?;
-		trace!(target: "privatetx", "Private transaction created, encrypted transaction: {:?}, private state: {:?}", private, private_state);
-		let contract_validators = self.get_validators(BlockId::Latest, &contract)?;
-		trace!(target: "privatetx", "Required validators: {:?}", contract_validators);
-		let private_state_hash = self.calculate_state_hash(&private_state, contract_nonce);
-		trace!(target: "privatetx", "Hashed effective private state for sender: {:?}", private_state_hash);
-		self.transactions_for_signing.write().add_transaction(private.hash(), signed_transaction, contract_validators, private_state, contract_nonce)?;
-		self.broadcast_private_transaction(private.hash(), private.rlp_bytes());
-		Ok(Receipt {
-			hash: tx_hash,
-			contract_address: contract,
-			status_code: 0,
-		})
-=======
 		let private_state = self.execute_private_transaction(BlockId::Latest, &signed_transaction);
 		match private_state {
 			Err(err) => {
@@ -419,7 +335,6 @@
 				})
 			}
 		}
->>>>>>> 41aee5aa
 	}
 
 	/// Calculate hash from united private state and contract nonce
@@ -427,15 +342,9 @@
 		let state_hash = keccak(state);
 		let nonce_h256: H256 = BigEndianHash::from_uint(&nonce);
 		let mut state_buf = [0u8; 64];
-<<<<<<< HEAD
-		state_buf[..32].clone_from_slice(&state_hash);
-		state_buf[32..].clone_from_slice(&H256::from(nonce));
-		keccak(AsRef::<[u8]>::as_ref(&state_buf as &[u8]))
-=======
 		state_buf[..32].clone_from_slice(state_hash.as_bytes());
 		state_buf[32..].clone_from_slice(nonce_h256.as_bytes());
 		keccak(AsRef::<[u8]>::as_ref(&state_buf[..]))
->>>>>>> 41aee5aa
 	}
 
 	fn pool_client<'a>(&'a self, nonce_cache: &'a NonceCache, local_accounts: &'a HashSet<Address>) -> miner::pool_client::PoolClient<'a, Client> {
@@ -445,18 +354,6 @@
 			nonce_cache,
 			engine,
 			local_accounts,
-<<<<<<< HEAD
-			None,  // refuse_service_transactions = true
-		)
-	}
-
-	/// Retrieve and verify the first available private transaction for every sender
-	fn process_verification_queue(&self) -> Result<(), Error> {
-		let process_transaction = |transaction: &VerifiedPrivateTransaction| -> Result<_, String> {
-			let private_hash = transaction.private_transaction.hash();
-			match transaction.validator_account {
-				None => {
-=======
 			None, // refuse_service_transactions = true
 		)
 	}
@@ -471,46 +368,10 @@
 			}
 			Some(validator_account) => {
 				if !self.validator_accounts.contains(&validator_account) {
->>>>>>> 41aee5aa
 					trace!(target: "privatetx", "Propagating transaction further");
 					self.broadcast_private_transaction(private_hash, transaction.private_transaction.rlp_bytes());
 					return Ok(());
 				}
-<<<<<<< HEAD
-				Some(validator_account) => {
-					if !self.validator_accounts.contains(&validator_account) {
-						trace!(target: "privatetx", "Propagating transaction further");
-						self.broadcast_private_transaction(private_hash, transaction.private_transaction.rlp_bytes());
-						return Ok(());
-					}
-					let contract = Self::contract_address_from_transaction(&transaction.transaction)
-						.map_err(|_| "Incorrect type of action for the transaction")?;
-					// TODO #9825 [ToDr] Usage of BlockId::Latest
-					let contract_nonce = self.get_contract_nonce(&contract, BlockId::Latest);
-					if let Err(e) = contract_nonce {
-						return Err(format!("Cannot retrieve contract nonce: {:?}", e).into());
-					}
-					let contract_nonce = contract_nonce.expect("Error was checked before");
-					let private_state = self.execute_private_transaction(BlockId::Latest, &transaction.transaction);
-					if let Err(e) = private_state {
-						return Err(format!("Cannot retrieve private state: {:?}", e).into());
-					}
-					let private_state = private_state.expect("Error was checked before");
-					let private_state_hash = self.calculate_state_hash(&private_state, contract_nonce);
-					trace!(target: "privatetx", "Hashed effective private state for validator: {:?}", private_state_hash);
-					let signed_state = self.accounts.sign(validator_account, private_state_hash);
-					if let Err(e) = signed_state {
-						return Err(format!("Cannot sign the state: {:?}", e).into());
-					}
-					let signed_state = signed_state.expect("Error was checked before");
-					let signed_private_transaction = SignedPrivateTransaction::new(private_hash, signed_state, None);
-					trace!(target: "privatetx", "Sending signature for private transaction: {:?}", signed_private_transaction);
-					self.broadcast_signed_private_transaction(signed_private_transaction.hash(), signed_private_transaction.rlp_bytes());
-				}
-			}
-			Ok(())
-		};
-=======
 				let contract = Self::contract_address_from_transaction(&transaction.transaction)?;
 				// TODO #9825 [ToDr] Usage of BlockId::Latest
 				let contract_nonce = self.get_contract_nonce(&contract, BlockId::Latest)?;
@@ -528,7 +389,6 @@
 
 	/// Retrieve and verify the first available private transaction for every sender
 	fn process_verification_queue(&self) -> Result<(), Error> {
->>>>>>> 41aee5aa
 		let nonce_cache = NonceCache::new(NONCE_CACHE_SIZE);
 		let local_accounts = HashSet::new();
 		let ready_transactions = self.transactions_for_verification.drain(self.pool_client(&nonce_cache, &local_accounts));
@@ -584,13 +444,8 @@
 			trace!(target: "privatetx", "Last required signature received, public transaction created: {:?}", public_tx);
 			// Sign and add it to the queue
 			let chain_id = desc.original_transaction.chain_id();
-<<<<<<< HEAD
-			let hash = public_tx.hash(chain_id);
-			let signature = self.accounts.sign(signer_account, hash)?;
-=======
 			let public_tx_hash = public_tx.hash(chain_id);
 			let signature = self.accounts.sign(signer_account, public_tx_hash)?;
->>>>>>> 41aee5aa
 			let signed = SignedTransaction::new(public_tx.with_signature(signature, chain_id))?;
 			match self.miner.import_own_transaction(&*self.client, signed.into()) {
 				Ok(_) => trace!(target: "privatetx", "Public transaction added to queue"),
@@ -787,14 +642,10 @@
 		let (data, decoder) = private_contract::functions::state::call();
 		let value = self.client.call_contract(block, *address, data)?;
 		let state = decoder.decode(&value).map_err(|e| Error::Call(format!("Contract call failed {:?}", e)))?;
-<<<<<<< HEAD
-		self.decrypt(address, &state)
-=======
 		match self.use_offchain_storage {
 			true => Ok(state),
 			false => self.decrypt(address, &state),
 		}
->>>>>>> 41aee5aa
 	}
 
 	fn get_decrypted_code(&self, address: &Address, block: BlockId) -> Result<Bytes, Error> {
@@ -831,11 +682,7 @@
 		raw
 	}
 
-<<<<<<< HEAD
-	fn patch_account_state(&self, contract_address: &Address, block: BlockId, state: &mut state::State<state_db::StateDB>) -> Result<(), Error> {
-=======
 	fn patch_account_state(&self, contract_address: &Address, block: BlockId, state: &mut State<StateDB>) -> Result<(), Error> {
->>>>>>> 41aee5aa
 		let contract_code = Arc::new(self.get_decrypted_code(contract_address, block)?);
 		let contract_state = self.get_decrypted_state(contract_address, block)?;
 		trace!(target: "privatetx", "Patching contract at {:?}, code: {:?}, state: {:?}", contract_address, contract_code, contract_state);
@@ -866,11 +713,7 @@
 		let sender = transaction.sender();
 		let nonce = state.nonce(&sender)?;
 		let contract_address = contract_address.unwrap_or_else(|| {
-<<<<<<< HEAD
-			let (new_address, _) = ethcore_contract_address(engine.create_address_scheme(env_info.number), &sender, &nonce, &transaction.data);
-=======
 			let (new_address, _) = ethcore_contract_address(CreateContractAddress::FromSenderAndNonce, &sender, &nonce, &transaction.data);
->>>>>>> 41aee5aa
 			new_address
 		});
 		// Patch other available private contracts' states as well
@@ -904,11 +747,7 @@
 		}
 		Ok(PrivateExecutionResult {
 			code: encrypted_code,
-<<<<<<< HEAD
-			state: encrypted_storage,
-=======
 			state: saved_state,
->>>>>>> 41aee5aa
 			contract_address: contract_address,
 			result,
 		})
@@ -1125,8 +964,6 @@
 		Ok(private_hash)
 	}
 
-<<<<<<< HEAD
-=======
 	fn private_state_synced(&self, hash: &H256) -> Result<(), String> {
 		trace!(target: "privatetx", "Private state synced, hash: {:?}", hash);
 		let provider = Arc::downgrade(self);
@@ -1145,7 +982,6 @@
 	}
 }
 
->>>>>>> 41aee5aa
 impl ChainNotify for Provider {
 	fn new_blocks(&self, new_blocks: NewBlocks) {
 		if new_blocks.imported.is_empty() || new_blocks.has_more_blocks_to_import { return }
