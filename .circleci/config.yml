version: 2
defaults: &defaults
  working_directory: ~/parity
  resource_class: xlarge
  docker:
<<<<<<< HEAD
    - image: circleci/rust:1.39.0
=======
    - image: circleci/rust:1.38.0
>>>>>>> 695a2813

jobs:
  test:
    <<: *defaults
    steps:
      - add_ssh_keys:
          fingerprints:
          - "26:cf:cd:da:23:08:97:7b:d4:6a:f4:da:cc:e6:69:21"
      - checkout
      - run:
          name: "Pull Submodules"
          command: |
            git submodule init
            git submodule update --remote
      - setup_remote_docker:
          docker_layer_caching: true
      - run:
          name: Run the tests
          command: |
            mkdir -p ~/.ssh/
            /usr/bin/ssh-keyscan -H github.com >> ~/.ssh/known_hosts
            sudo apt update
            sudo apt upgrade -y
            sudo apt install time build-essential libgflags-dev libsnappy-dev zlib1g-dev libbz2-dev \
            liblz4-dev libzstd-dev perl python libsnappy1v5 libudev-dev cmake libgflags-dev linux-headers-amd64 \
            libusb-dev -y
            RUST_BACKTRACE=1 cargo test --package=parity-rabbitmq
          no_output_timeout: 30m
  deploy_docker_image:
    <<: *defaults
    environment:
      FINAL_IMAGE: registry.dev.infra.chronicled.com/blockchain-interface
    steps:
      - add_ssh_keys:
          fingerprints:
          - "26:cf:cd:da:23:08:97:7b:d4:6a:f4:da:cc:e6:69:21"
      - checkout
      - run:
          name: "Pull Submodules"
          command: |
            git submodule init
            git submodule update --remote
      - setup_remote_docker:
          docker_layer_caching: false
          version: 18.09.3
      - run:
          name: Setup Docker credentials
          command: mkdir -p ~/.docker; echo -n "${REGISTRY_AUTH}" > ~/.docker/config.json;
      - run:
          name: Build docker image
          command: |
            export SHORT_COMMIT="$(echo $CIRCLE_SHA1 | cut -c1-7)";
            export PREV_IMAGE=`docker images "${FINAL_IMAGE}:latest" --format "{{.Repository}}:{{.Tag}}" | head -n 1`;
            ssh-add -L
            docker build -c 1024 --rm=false -f scripts/docker/debian/Dockerfile --tag "${FINAL_IMAGE}:${SHORT_COMMIT}" --tag "${FINAL_IMAGE}:develop" --tag "${FINAL_IMAGE}:latest" . --cache-from="${PREV_IMAGE}" --ssh default;
          no_output_timeout: 60m
      - run:
          name: Deploy to dockerhub
          command: |
            SHORT_COMMIT="$(echo $CIRCLE_SHA1 | cut -c1-7)";
            docker push "${FINAL_IMAGE}:${SHORT_COMMIT}";
            docker push "${FINAL_IMAGE}:develop";
            docker push "${FINAL_IMAGE}:latest";
            docker logout;
workflows:
  version: 2
  blockchain-interface-workflow:
    jobs:
      - test
      - deploy_docker_image:
          requires:
            - test
          filters:
            branches:
              only: blockchain-interface<|MERGE_RESOLUTION|>--- conflicted
+++ resolved
@@ -3,11 +3,7 @@
   working_directory: ~/parity
   resource_class: xlarge
   docker:
-<<<<<<< HEAD
-    - image: circleci/rust:1.39.0
-=======
     - image: circleci/rust:1.38.0
->>>>>>> 695a2813
 
 jobs:
   test:
