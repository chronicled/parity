--- conflicted
+++ resolved
@@ -506,14 +506,6 @@
 /// swaps the highest and 17th highest value on the stack
 pub const SWAP16: Instruction = 0x9f;
 
-<<<<<<< HEAD
-pub const LOG0: Instruction =  0xa0;		//< Makes a log entry; no topics.
-pub const LOG1: Instruction =  0xa1; //< Makes a log entry; 1 topic.
-pub const LOG2: Instruction =  0xa2; //< Makes a log entry; 2 topics.
-pub const LOG3: Instruction =  0xa3; //< Makes a log entry; 3 topics.
-pub const LOG4: Instruction =  0xa4; //< Makes a log entry; 4 topics.
-pub const MAX_NO_OF_TOPICS : usize = 4;
-=======
 /// Makes a log entry; no topics.
 pub const LOG0: Instruction = 0xa0;	
 /// Makes a log entry; 1 topic.
@@ -524,7 +516,8 @@
 pub const LOG3: Instruction = 0xa3;
 /// Makes a log entry; 4 topics.
 pub const LOG4: Instruction = 0xa4;
->>>>>>> 79c1cc02
+/// Maximal number of topics for log instructions
+pub const MAX_NO_OF_TOPICS : usize = 4;
 
 /// create a new account with associated code
 pub const CREATE: Instruction = 0xf0;	
