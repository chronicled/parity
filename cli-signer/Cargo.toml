[package]
description = "Parity Ethereum CLI Signer Tool"
homepage = "http://parity.io"
license = "GPL-3.0"
name = "cli-signer"
version = "1.4.0"
authors = ["Parity <admin@parity.io>"]

[dependencies]
<<<<<<< HEAD
ethereum-types = "0.4"
=======
ethereum-types = "0.8.0"
>>>>>>> 41aee5aa
futures = "0.1"
rpassword = "1.0"
parity-rpc = { path = "../rpc" }
parity-rpc-client = { path = "rpc-client" }<|MERGE_RESOLUTION|>--- conflicted
+++ resolved
@@ -7,11 +7,7 @@
 authors = ["Parity <admin@parity.io>"]
 
 [dependencies]
-<<<<<<< HEAD
-ethereum-types = "0.4"
-=======
 ethereum-types = "0.8.0"
->>>>>>> 41aee5aa
 futures = "0.1"
 rpassword = "1.0"
 parity-rpc = { path = "../rpc" }
