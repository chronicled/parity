--- conflicted
+++ resolved
@@ -7,25 +7,15 @@
 authors = ["Parity <admin@parity.io>"]
 
 [dependencies]
-<<<<<<< HEAD
-ethereum-types = "0.4"
-=======
 ethereum-types = "0.8.0"
->>>>>>> 41aee5aa
 futures = "0.1"
 log = "0.4"
 serde = "1.0"
 serde_json = "1.0"
 url = "2.1.0"
 matches = "0.1"
-<<<<<<< HEAD
-parking_lot = "0.7"
-jsonrpc-core = "10.0.1"
-jsonrpc-ws-server = "10.0.1"
-=======
 parking_lot = "0.9"
 jsonrpc-core = "14.0.3"
 jsonrpc-ws-server = "14.0.3"
->>>>>>> 41aee5aa
 parity-rpc = { path = "../../rpc" }
 keccak-hash = "0.4.0"