stages:
  - test
  - build
  - publish
  - optional

<<<<<<< HEAD
image:                             parity/rust-parity-ethereum-build:xenial
=======
image:                             parity/parity-ci-linux:latest
>>>>>>> 06c70960
variables:
  GIT_STRATEGY:                    fetch
  GIT_SUBMODULE_STRATEGY:          recursive
  CI_SERVER_NAME:                  "GitLab CI"
  CARGO_HOME:                      "/ci-cache/${CI_PROJECT_NAME}/cargo/${CI_JOB_NAME}"
  SCCACHE_DIR:                     "/ci-cache/${CI_PROJECT_NAME}/sccache"
  CARGO_TARGET:                    x86_64-unknown-linux-gnu

<<<<<<< HEAD
.no_git:                           &no_git
  variables:
    GIT_STRATEGY:                  none
    GIT_SUBMODULE_STRATEGY:        none

=======
>>>>>>> 06c70960

.releaseable_branches:             # list of git refs for building GitLab artifacts (think "pre-release binaries")
  only:                            &releaseable_branches
    - stable
    - beta
    - tags
    - schedules

.collect_artifacts:                &collect_artifacts
  artifacts:
    name:                          "${CI_JOB_NAME}_${SCHEDULE_TAG:-${CI_COMMIT_REF_NAME}}"
    when:                          on_success
    expire_in:                     1 mos
    paths:
      - artifacts/
<<<<<<< HEAD
=======
      - tools/

.docker-cache-status:              &docker-cache-status
  variables:
    CARGO_HOME:                    "/ci-cache/parity-ethereum/cargo/${CI_JOB_NAME}"
  dependencies:                    []
  before_script:
    - rustup show
    - cargo --version
    - SCCACHE_ERROR_LOG=/builds/parity/parity-ethereum/sccache_debug.log
        RUST_LOG=sccache=debug
        sccache --start-server
    - sccache -s
  after_script:
    # sccache debug info 
    - if test -e sccache_debug.log;
      then
        echo "_____All crate-types:_____";
        grep 'parse_arguments.*--crate-type' sccache_debug.log | sed -re 's/.*"--crate-type", "([^"]+)".*/\1/' | sort | uniq -c;
        echo "_____Non-cacheable reasons:_____";
        grep CannotCache sccache_debug.log | sed -re 's/.*CannotCache\((.+)\).*/\1/' | sort | uniq -c;
      else
        echo "_____No logs from sccache_____";
        exit 0;
      fi
  tags:
    - linux-docker
>>>>>>> 06c70960

.build-on-linux:                   &build-on-linux
  stage:                           build
  <<:                              *docker-cache-status
  <<:                              *collect_artifacts
  script:
    - scripts/gitlab/build-linux.sh
    - sccache -s
  after_script:
    - mkdir -p tools
    - cp -r scripts/docker/hub/* ./tools
    - cp scripts/gitlab/publish-snap.sh ./tools
    - cp scripts/gitlab/publish-onchain.sh ./tools
    - cp scripts/gitlab/safe-curl.sh ./tools
    - echo v"$(sed -r -n '1,/^version/s/^version\s*=\s*"([^"]+)".*$/\1/p' Cargo.toml)" |
      tee ./tools/VERSION
    - echo "$(sed -r -n '1,/^track/s/^track\s*=\s*"([^"]+)".*$/\1/p' ./util/version/Cargo.toml)" |
      tee ./tools/TRACK


cargo-check 0 3:
  stage:                           test
  <<:                              *docker-cache-status
  script:
<<<<<<< HEAD
    - scripts/gitlab/test-all.sh
    - sccache -s
  tags:
    - linux-docker
=======
    - time cargo check --target $CARGO_TARGET --locked --no-default-features --verbose --color=always
    - sccache -s
>>>>>>> 06c70960

cargo-check 1 3:
  stage:                           test
  <<:                              *docker-cache-status
  script:
<<<<<<< HEAD
    - set -e
    - set -u
    - cargo audit
  tags:
    - linux-docker

build-linux:                       &build-linux
=======
    - time cargo check --target $CARGO_TARGET --locked --manifest-path util/io/Cargo.toml --no-default-features --verbose --color=always
    - sccache -s

cargo-check 2 3:
  stage:                           test
  <<:                              *docker-cache-status
  script:
    - time cargo check --target $CARGO_TARGET --locked --manifest-path util/io/Cargo.toml --features "mio" --verbose --color=always
    - sccache -s

cargo-audit:
  stage:                           test
  <<:                              *docker-cache-status
  script:
    - cargo audit
  allow_failure:                   true # failed cargo audit shouldn't prevent a PR from being merged

validate-chainspecs:
  stage:                           test
  <<:                              *docker-cache-status
  script:
    - ./scripts/gitlab/validate-chainspecs.sh
    - sccache -s

test-cpp:
  stage:                           build
  <<:                              *docker-cache-status
  script:
    - ./scripts/gitlab/test-cpp.sh
    - sccache -s

test-linux:
  stage:                           build
  <<:                              *docker-cache-status
  script:
    - ./scripts/gitlab/test-linux.sh stable
    - sccache -s

test-linux-beta:
>>>>>>> 06c70960
  stage:                           build
  only:                            *releaseable_branches
  <<:                              *docker-cache-status
  script:
<<<<<<< HEAD
    - scripts/gitlab/build-unix.sh
    - sccache -s
  <<:                              *collect_artifacts
  tags:
    - linux-docker

build-linux-i386:
  <<:                              *build-linux
  image:                           parity/rust-parity-ethereum-build:i386
=======
    - ./scripts/gitlab/test-linux.sh beta
    - sccache -s

test-linux-nightly:
  stage:                           build
  only:                            *releaseable_branches
  <<:                              *docker-cache-status
  script:
    - ./scripts/gitlab/test-linux.sh nightly
    - sccache -s
  allow_failure:                   true

build-android:
  <<:                              *build-on-linux
  image:                           parity/parity-ci-android:stretch
  variables:
    CARGO_TARGET:                  armv7-linux-androideabi

build-linux:
  <<:                              *build-on-linux
  # only:                            *releaseable_branches

build-linux-i386:
  <<:                              *build-on-linux
  only:                            *releaseable_branches
  image:                           parity/parity-ci-i386:latest
>>>>>>> 06c70960
  variables:
    CARGO_TARGET:                  i686-unknown-linux-gnu

build-linux-arm64:
<<<<<<< HEAD
  <<:                              *build-linux
  image:                           parity/rust-parity-ethereum-build:arm64
=======
  <<:                              *build-on-linux
  only:                            *releaseable_branches
  image:                           parity/parity-ci-arm64:latest
>>>>>>> 06c70960
  variables:
    CARGO_TARGET:                  aarch64-unknown-linux-gnu

build-linux-armhf:
<<<<<<< HEAD
  <<:                              *build-linux
  image:                           parity/rust-parity-ethereum-build:armhf
=======
  <<:                              *build-on-linux
  only:                            *releaseable_branches
  image:                           parity/parity-ci-armhf:latest
>>>>>>> 06c70960
  variables:
    CARGO_TARGET:                  armv7-unknown-linux-gnueabihf

build-darwin:
  stage:                           build
  <<:                              *collect_artifacts
  only:                            *releaseable_branches
  variables:
    CARGO_TARGET:                  x86_64-apple-darwin
    CARGO_HOME:                    "${CI_PROJECT_DIR}/.cargo"
    CC:                            gcc
    CXX:                           g++
  script:
    - scripts/gitlab/build-linux.sh
  tags:
    - rust-osx

build-windows:
  stage:                           build
  <<:                              *collect_artifacts
  only:                            *releaseable_branches
  variables:
    CARGO_TARGET:                  x86_64-pc-windows-msvc
    CARGO_HOME:                    "C:/ci-cache/parity-ethereum/cargo/$CI_JOB_NAME"
    GIT_SUBMODULE_STRATEGY:        none
  script:
    - sh scripts/gitlab/build-windows.sh
  tags:
    - rust-windows

publish-docker:
  stage:                           publish
  only:                            *releaseable_branches
  except:
    - nightly
  when:                            manual
  dependencies:
    - build-linux
  environment:
    name: parity-build
  cache:                           {}
  image:                           docker:stable
  services:
    - docker:dind
  variables:
    GIT_STRATEGY:                  none
    DOCKER_HOST:                   tcp://localhost:2375
    DOCKER_DRIVER:                 overlay2
    GIT_STRATEGY:                  none
    # DOCKERFILE:                  tools/Dockerfile
    # CONTAINER_IMAGE:             parity/parity 
  script:
    - ./tools/publish-docker.sh
  tags:
    - kubernetes-parity-build

<<<<<<< HEAD
publish-snap:                      &publish-snap
  stage:                           publish
  only:                            *releaseable_branches
  image:                           snapcore/snapcraft
  variables:
    BUILD_ARCH:                    amd64
  cache: {}
=======
publish-snap-nightly:              &publish-snap
  stage:                           publish
  only:
    - nightly
  image:                           snapcore/snapcraft
  variables:
    GIT_STRATEGY:                  none
    BUILD_ARCH:                    amd64
  cache:                           {}
>>>>>>> 06c70960
  dependencies:
    - build-linux
  tags:
    - linux-docker
  script:
<<<<<<< HEAD
    - scripts/gitlab/publish-snap.sh
  <<:                              *collect_artifacts

publish-snap-i386:
  <<:                              *publish-snap
  variables:
    BUILD_ARCH:                    i386
  dependencies:
    - build-linux-i386

publish-snap-arm64:
  <<:                              *publish-snap
  variables:
    BUILD_ARCH:                    arm64
  dependencies:
    - build-linux-arm64

publish-snap-armhf:
  <<:                              *publish-snap
  variables:
    BUILD_ARCH:                    armhf
  dependencies:
    - build-linux-armhf

publish-onchain:
=======
    - ./tools/publish-snap.sh

publish-snap-manually:
  <<:                              *publish-snap
  only:                            *releaseable_branches
  when:                            manual

publish-snap-i386-nightly:         &publish-snap-i386
  <<:                              *publish-snap
  variables:
    BUILD_ARCH:                    i386
    CARGO_TARGET:                  i686-unknown-linux-gnu
  dependencies:
    - build-linux-i386

publish-snap-i386-manually:
  <<:                              *publish-snap-i386
  only:                            *releaseable_branches
  when:                            manual

publish-snap-arm64-nightly:        &publish-snap-arm64
  <<:                              *publish-snap
  variables:
    BUILD_ARCH:                    arm64
    CARGO_TARGET:                  aarch64-unknown-linux-gnu
  dependencies:
    - build-linux-arm64

publish-snap-arm64-manually:
  <<:                              *publish-snap-arm64
  only:                            *releaseable_branches
  when:                            manual

publish-snap-armhf-nightly:        &publish-snap-armhf
  <<:                              *publish-snap
  variables:
    BUILD_ARCH:                    armhf
    CARGO_TARGET:                  armv7-unknown-linux-gnueabihf
  dependencies:
    - build-linux-armhf

publish-snap-armhf-manually:
  <<:                              *publish-snap-armhf
  only:                            *releaseable_branches
  when:                            manual

publish-onchain-nightly:           &publish-onchain
>>>>>>> 06c70960
  stage:                           publish
  only:
    - nightly
  cache:                           {}
  variables:
    GIT_STRATEGY:                  none
  dependencies:
    - build-linux
    - build-darwin
    - build-windows
  script:
    - ./tools/publish-onchain.sh
  tags:
    - linux-docker

publish-onchain-manually:
  <<:                              *publish-onchain
  only:                            *releaseable_branches
<<<<<<< HEAD
=======
  when:                            manual

publish-release-awss3-nightly:     &publish-release-awss3
  image:                           parity/awscli:latest
  stage:                           publish
  only:
    - nightly
  variables:
    GIT_STRATEGY:                  none
>>>>>>> 06c70960
  cache:                           {}
  dependencies:
    - build-linux
    - build-darwin
    - build-windows
  script:
<<<<<<< HEAD
    - scripts/gitlab/publish-onchain.sh
  tags:
    - linux-docker

publish-awss3-release:
  image:                           parity/awscli:latest
  stage:                           publish
  only:                            *releaseable_branches
  <<:                              *no_git
  cache:                           {}
  dependencies:
    - build-linux
    - build-darwin
    - build-windows
  script:
    - echo "__________Push binaries to AWS S3____________"
    - case "${SCHEDULE_TAG:-${CI_COMMIT_REF_NAME}}" in
        (beta|stable|nightly)
          export BUCKET=releases.parity.io/ethereum;
          ;;
        (*)
          export BUCKET=builds-parity;
          ;;
      esac
    - aws s3 sync ./artifacts s3://${BUCKET}/${SCHEDULE_TAG:-${CI_COMMIT_REF_NAME}}/
  after_script:
    - aws s3 ls s3://${BUCKET}/${SCHEDULE_TAG:-${CI_COMMIT_REF_NAME}}/
        --recursive --human-readable --summarize
  tags:
    - linux-docker
=======
    - echo "__________Push binaries to AWS S3____________"
    - case "${SCHEDULE_TAG:-${CI_COMMIT_REF_NAME}}" in
       (beta|stable|nightly)
         export BUCKET=releases.parity.io/ethereum;
         ;;
       (*)
         export BUCKET=builds-parity;
         ;;
     esac
    - aws s3 sync ./artifacts s3://${BUCKET}/${SCHEDULE_TAG:-${CI_COMMIT_REF_NAME}}/
    - echo "__________Read from S3____________"
    - aws s3 ls s3://${BUCKET}/${SCHEDULE_TAG:-${CI_COMMIT_REF_NAME}} --recursive --human-readable --summarize
  tags:
    - linux-docker

publish-release-awss3-manually:
  <<:                              *publish-release-awss3  
  only:                            *releaseable_branches
  when:                            manual
>>>>>>> 06c70960

publish-docs:
  stage:                           publish
  image:                           parity/parity-ci-docs:latest
  only:
    - tags
  except:
    - nightly
  when:                            manual
  cache:                           {}
  dependencies:                    []
  script:
    - scripts/gitlab/publish-docs.sh
  tags:
    - linux-docker
<<<<<<< HEAD

build-android:
  stage:                           optional
  image:                           parity/rust-android:gitlab-ci
  variables:
    CARGO_TARGET:                  armv7-linux-androideabi
  script:
    - scripts/gitlab/build-unix.sh
  tags:
    - linux-docker
  allow_failure:                   true
  <<:                              *collect_artifacts
=======
  allow_failure:                   true

publish-av-whitelist:
  stage:                          publish
  variables:
    GIT_STRATEGY:                  none
  only:                           *releaseable_branches
  except:
    - nightly
  when:                           manual
  cache:                          {}
  dependencies:
    - build-windows
  script:
    - scripts/gitlab/publish-av-whitelists.sh
  tags:
    - linux-docker
>>>>>>> 06c70960
<|MERGE_RESOLUTION|>--- conflicted
+++ resolved
@@ -4,11 +4,7 @@
   - publish
   - optional
 
-<<<<<<< HEAD
-image:                             parity/rust-parity-ethereum-build:xenial
-=======
 image:                             parity/parity-ci-linux:latest
->>>>>>> 06c70960
 variables:
   GIT_STRATEGY:                    fetch
   GIT_SUBMODULE_STRATEGY:          recursive
@@ -17,14 +13,6 @@
   SCCACHE_DIR:                     "/ci-cache/${CI_PROJECT_NAME}/sccache"
   CARGO_TARGET:                    x86_64-unknown-linux-gnu
 
-<<<<<<< HEAD
-.no_git:                           &no_git
-  variables:
-    GIT_STRATEGY:                  none
-    GIT_SUBMODULE_STRATEGY:        none
-
-=======
->>>>>>> 06c70960
 
 .releaseable_branches:             # list of git refs for building GitLab artifacts (think "pre-release binaries")
   only:                            &releaseable_branches
@@ -40,8 +28,6 @@
     expire_in:                     1 mos
     paths:
       - artifacts/
-<<<<<<< HEAD
-=======
       - tools/
 
 .docker-cache-status:              &docker-cache-status
@@ -69,7 +55,6 @@
       fi
   tags:
     - linux-docker
->>>>>>> 06c70960
 
 .build-on-linux:                   &build-on-linux
   stage:                           build
@@ -94,29 +79,13 @@
   stage:                           test
   <<:                              *docker-cache-status
   script:
-<<<<<<< HEAD
-    - scripts/gitlab/test-all.sh
-    - sccache -s
-  tags:
-    - linux-docker
-=======
     - time cargo check --target $CARGO_TARGET --locked --no-default-features --verbose --color=always
     - sccache -s
->>>>>>> 06c70960
 
 cargo-check 1 3:
   stage:                           test
   <<:                              *docker-cache-status
   script:
-<<<<<<< HEAD
-    - set -e
-    - set -u
-    - cargo audit
-  tags:
-    - linux-docker
-
-build-linux:                       &build-linux
-=======
     - time cargo check --target $CARGO_TARGET --locked --manifest-path util/io/Cargo.toml --no-default-features --verbose --color=always
     - sccache -s
 
@@ -156,73 +125,50 @@
     - sccache -s
 
 test-linux-beta:
->>>>>>> 06c70960
-  stage:                           build
-  only:                            *releaseable_branches
-  <<:                              *docker-cache-status
-  script:
-<<<<<<< HEAD
-    - scripts/gitlab/build-unix.sh
-    - sccache -s
-  <<:                              *collect_artifacts
-  tags:
-    - linux-docker
+  stage:                           build
+  only:                            *releaseable_branches
+  <<:                              *docker-cache-status
+  script:
+    - ./scripts/gitlab/test-linux.sh beta
+    - sccache -s
+
+test-linux-nightly:
+  stage:                           build
+  only:                            *releaseable_branches
+  <<:                              *docker-cache-status
+  script:
+    - ./scripts/gitlab/test-linux.sh nightly
+    - sccache -s
+  allow_failure:                   true
+
+build-android:
+  <<:                              *build-on-linux
+  image:                           parity/parity-ci-android:stretch
+  variables:
+    CARGO_TARGET:                  armv7-linux-androideabi
+
+build-linux:
+  <<:                              *build-on-linux
+  # only:                            *releaseable_branches
 
 build-linux-i386:
-  <<:                              *build-linux
-  image:                           parity/rust-parity-ethereum-build:i386
-=======
-    - ./scripts/gitlab/test-linux.sh beta
-    - sccache -s
-
-test-linux-nightly:
-  stage:                           build
-  only:                            *releaseable_branches
-  <<:                              *docker-cache-status
-  script:
-    - ./scripts/gitlab/test-linux.sh nightly
-    - sccache -s
-  allow_failure:                   true
-
-build-android:
-  <<:                              *build-on-linux
-  image:                           parity/parity-ci-android:stretch
-  variables:
-    CARGO_TARGET:                  armv7-linux-androideabi
-
-build-linux:
-  <<:                              *build-on-linux
-  # only:                            *releaseable_branches
-
-build-linux-i386:
   <<:                              *build-on-linux
   only:                            *releaseable_branches
   image:                           parity/parity-ci-i386:latest
->>>>>>> 06c70960
   variables:
     CARGO_TARGET:                  i686-unknown-linux-gnu
 
 build-linux-arm64:
-<<<<<<< HEAD
-  <<:                              *build-linux
-  image:                           parity/rust-parity-ethereum-build:arm64
-=======
   <<:                              *build-on-linux
   only:                            *releaseable_branches
   image:                           parity/parity-ci-arm64:latest
->>>>>>> 06c70960
   variables:
     CARGO_TARGET:                  aarch64-unknown-linux-gnu
 
 build-linux-armhf:
-<<<<<<< HEAD
-  <<:                              *build-linux
-  image:                           parity/rust-parity-ethereum-build:armhf
-=======
   <<:                              *build-on-linux
   only:                            *releaseable_branches
   image:                           parity/parity-ci-armhf:latest
->>>>>>> 06c70960
   variables:
     CARGO_TARGET:                  armv7-unknown-linux-gnueabihf
 
@@ -279,57 +225,20 @@
   tags:
     - kubernetes-parity-build
 
-<<<<<<< HEAD
-publish-snap:                      &publish-snap
-  stage:                           publish
-  only:                            *releaseable_branches
+publish-snap-nightly:              &publish-snap
+  stage:                           publish
+  only:
+    - nightly
   image:                           snapcore/snapcraft
   variables:
+    GIT_STRATEGY:                  none
     BUILD_ARCH:                    amd64
-  cache: {}
-=======
-publish-snap-nightly:              &publish-snap
-  stage:                           publish
-  only:
-    - nightly
-  image:                           snapcore/snapcraft
-  variables:
-    GIT_STRATEGY:                  none
-    BUILD_ARCH:                    amd64
-  cache:                           {}
->>>>>>> 06c70960
+  cache:                           {}
   dependencies:
     - build-linux
   tags:
     - linux-docker
   script:
-<<<<<<< HEAD
-    - scripts/gitlab/publish-snap.sh
-  <<:                              *collect_artifacts
-
-publish-snap-i386:
-  <<:                              *publish-snap
-  variables:
-    BUILD_ARCH:                    i386
-  dependencies:
-    - build-linux-i386
-
-publish-snap-arm64:
-  <<:                              *publish-snap
-  variables:
-    BUILD_ARCH:                    arm64
-  dependencies:
-    - build-linux-arm64
-
-publish-snap-armhf:
-  <<:                              *publish-snap
-  variables:
-    BUILD_ARCH:                    armhf
-  dependencies:
-    - build-linux-armhf
-
-publish-onchain:
-=======
     - ./tools/publish-snap.sh
 
 publish-snap-manually:
@@ -377,7 +286,6 @@
   when:                            manual
 
 publish-onchain-nightly:           &publish-onchain
->>>>>>> 06c70960
   stage:                           publish
   only:
     - nightly
@@ -396,8 +304,6 @@
 publish-onchain-manually:
   <<:                              *publish-onchain
   only:                            *releaseable_branches
-<<<<<<< HEAD
-=======
   when:                            manual
 
 publish-release-awss3-nightly:     &publish-release-awss3
@@ -407,45 +313,12 @@
     - nightly
   variables:
     GIT_STRATEGY:                  none
->>>>>>> 06c70960
   cache:                           {}
   dependencies:
     - build-linux
     - build-darwin
     - build-windows
   script:
-<<<<<<< HEAD
-    - scripts/gitlab/publish-onchain.sh
-  tags:
-    - linux-docker
-
-publish-awss3-release:
-  image:                           parity/awscli:latest
-  stage:                           publish
-  only:                            *releaseable_branches
-  <<:                              *no_git
-  cache:                           {}
-  dependencies:
-    - build-linux
-    - build-darwin
-    - build-windows
-  script:
-    - echo "__________Push binaries to AWS S3____________"
-    - case "${SCHEDULE_TAG:-${CI_COMMIT_REF_NAME}}" in
-        (beta|stable|nightly)
-          export BUCKET=releases.parity.io/ethereum;
-          ;;
-        (*)
-          export BUCKET=builds-parity;
-          ;;
-      esac
-    - aws s3 sync ./artifacts s3://${BUCKET}/${SCHEDULE_TAG:-${CI_COMMIT_REF_NAME}}/
-  after_script:
-    - aws s3 ls s3://${BUCKET}/${SCHEDULE_TAG:-${CI_COMMIT_REF_NAME}}/
-        --recursive --human-readable --summarize
-  tags:
-    - linux-docker
-=======
     - echo "__________Push binaries to AWS S3____________"
     - case "${SCHEDULE_TAG:-${CI_COMMIT_REF_NAME}}" in
        (beta|stable|nightly)
@@ -465,7 +338,6 @@
   <<:                              *publish-release-awss3  
   only:                            *releaseable_branches
   when:                            manual
->>>>>>> 06c70960
 
 publish-docs:
   stage:                           publish
@@ -481,20 +353,6 @@
     - scripts/gitlab/publish-docs.sh
   tags:
     - linux-docker
-<<<<<<< HEAD
-
-build-android:
-  stage:                           optional
-  image:                           parity/rust-android:gitlab-ci
-  variables:
-    CARGO_TARGET:                  armv7-linux-androideabi
-  script:
-    - scripts/gitlab/build-unix.sh
-  tags:
-    - linux-docker
-  allow_failure:                   true
-  <<:                              *collect_artifacts
-=======
   allow_failure:                   true
 
 publish-av-whitelist:
@@ -511,5 +369,4 @@
   script:
     - scripts/gitlab/publish-av-whitelists.sh
   tags:
-    - linux-docker
->>>>>>> 06c70960
+    - linux-docker