--- conflicted
+++ resolved
@@ -300,11 +300,7 @@
 
 			ARG arg_chain: (String) = "foundation", or |c: &Config| c.parity.as_ref()?.chain.clone(),
 			"--chain=[CHAIN]",
-<<<<<<< HEAD
-			"Specify the blockchain type. CHAIN may be either a JSON chain specification file or ethereum, classic, poacore, xdai, volta, ewc, expanse, musicoin, ellaism, mix, callisto, morden, ropsten, kovan, rinkeby, goerli, kotti, poasokol, testnet, or dev.",
-=======
 			"Specify the blockchain type. CHAIN may be either a JSON chain specification file or ethereum, classic, poacore, xdai, volta, ewc, musicoin, ellaism, mix, callisto, ethercore, morden, mordor, ropsten, kovan, rinkeby, goerli, kotti, poasokol, testnet, evantestcore, evancore or dev.",
->>>>>>> 41aee5aa
 
 			ARG arg_keys_path: (String) = "$BASE/keys", or |c: &Config| c.parity.as_ref()?.keys_path.clone(),
 			"--keys-path=[PATH]",
@@ -580,20 +576,6 @@
 			"--ipc-apis=[APIS]",
 			"Specify custom API set available via JSON-RPC over IPC using a comma-delimited list of API names. Possible names are: all, safe, web3, net, eth, pubsub, personal, signer, parity, parity_pubsub, parity_accounts, parity_set, traces, rpc, secretstore. You can also disable a specific API by putting '-' in the front, example: all,-personal. 'safe' enables the following APIs: web3, net, eth, pubsub, parity, parity_pubsub, traces, rpc",
 
-		["API and Console Options – RabbitMQ"]
-			ARG arg_rabbitmq_uri: (String) = "amqp://localhost:5672", or |c: &Config| c.rabbitmq.as_ref()?.uri.clone(),
-			"--rabbitmq-uri=[URI]",
-			"Specify the RabbitMQ server uri",
-
-		["API and Console Options – Prometheus"]
-			ARG arg_prometheus_export_service: (bool) = false, or |c: &Config| c.prometheus_export_service.as_ref()?.prometheus_export_service.clone(),
-			"--prometheus-export-service=[BOOL]",
-			"Enable prometheus export service",
-
-			ARG arg_prometheus_export_service_port: (u16) = 9898u16, or |c: &Config| c.prometheus_export_service.as_ref()?.prometheus_export_service_port.clone(),
-			"--prometheus-export-service-port=[PORT]",
-			"Specify the port to run the export service",
-
 		["API and Console Options – IPFS"]
 			FLAG flag_ipfs_api: (bool) = false, or |c: &Config| c.ipfs.as_ref()?.enable.clone(),
 			"--ipfs-api",
@@ -958,11 +940,7 @@
 			"--whisper",
 			"Does nothing. Whisper has been moved to https://github.com/paritytech/whisper",
 
-<<<<<<< HEAD
-			ARG arg_whisper_pool_size: (usize) = 10usize, or |c: &Config| c.whisper.as_ref()?.pool_size.clone(),
-=======
 			ARG arg_whisper_pool_size: (Option<usize>) = None, or |c: &Config| c.whisper.as_ref()?.pool_size.clone(),
->>>>>>> 41aee5aa
 			"--whisper-pool-size=[MB]",
 			"Does nothing. Whisper has been moved to https://github.com/paritytech/whisper",
 
@@ -1182,8 +1160,6 @@
 	rpc: Option<Rpc>,
 	websockets: Option<Ws>,
 	ipc: Option<Ipc>,
-	rabbitmq: Option<RabbitMQ>,
-	prometheus_export_service: Option<PrometheusExportService>,
 	dapps: Option<Dapps>,
 	secretstore: Option<SecretStore>,
 	private_tx: Option<PrivateTransactions>,
@@ -1322,20 +1298,6 @@
 	path: Option<String>,
 	apis: Option<Vec<String>>,
 }
-
-#[derive(Default, Debug, PartialEq, Deserialize)]
-#[serde(deny_unknown_fields)]
-struct RabbitMQ {
-	uri: Option<String>,
-}
-
-#[derive(Default, Debug, PartialEq, Deserialize)]
-#[serde(deny_unknown_fields)]
-struct PrometheusExportService {
-	prometheus_export_service: Option<bool>,
-	prometheus_export_service_port: Option<u16>
-}
-
 
 #[derive(Default, Debug, PartialEq, Deserialize)]
 #[serde(deny_unknown_fields)]
@@ -1496,8 +1458,8 @@
 mod tests {
 	use super::{
 		Args, ArgsError,
-		Config, Operating, Account, Ui, Network, Ws, Rpc, Ipc, RabbitMQ, Dapps, Ipfs, Mining, Footprint,
-		Snapshots, Misc, Whisper, SecretStore, Light, PrometheusExportService
+		Config, Operating, Account, Ui, Network, Ws, Rpc, Ipc, Dapps, Ipfs, Mining, Footprint,
+		Snapshots, Misc, Whisper, SecretStore, Light,
 	};
 	use toml;
 	use clap::{ErrorKind as ClapErrorKind};
@@ -1883,18 +1845,7 @@
 			flag_no_ipc: false,
 			arg_ipc_path: "$HOME/.parity/jsonrpc.ipc".into(),
 			arg_ipc_apis: "web3,eth,net,parity,parity_accounts,personal,traces,rpc,secretstore".into(),
-<<<<<<< HEAD
-
-			// RabbitMQ
-			arg_rabbitmq_uri: "amqp://localhost:5672".into(),
-
-			// Prometheus
-			arg_prometheus_export_service: false,
-			arg_prometheus_export_service_port: 9898,
-
-=======
 			arg_ipc_chmod: "660".into(),
->>>>>>> 41aee5aa
 			// DAPPS
 			arg_dapps_path: Some("$HOME/.parity/dapps".into()),
 			flag_no_dapps: false,
@@ -2167,13 +2118,6 @@
 				path: None,
 				chmod: None,
 				apis: Some(vec!["rpc".into(), "eth".into()]),
-			}),
-			rabbitmq: Some(RabbitMQ {
-				uri: Some("amqp://localhost:5672".into()),
-			}),
-			prometheus_export_service: Some(PrometheusExportService {
-				prometheus_export_service: Some(true),
-				prometheus_export_service_port: Some(9999),
 			}),
 			dapps: Some(Dapps {
 				_legacy_disable: None,
