--- conflicted
+++ resolved
@@ -2,9 +2,5 @@
     By Wood/Paronyan/Kotewicz/Drwięga/Volf/Greeff
        Habermeier/Czaban/Gotchac/Redman/Nikolsky
        Schoedon/Tang/Adolfsson/Silva/Palm/Hirsz et al.
-<<<<<<< HEAD
-    Copyright 2015-2019 Parity Technologies (UK) Ltd.
-=======
     Copyright 2015-2020 Parity Technologies (UK) Ltd.
->>>>>>> 41aee5aa
     License GPLv3+: GNU GPL version 3 or later <http://gnu.org/licenses/gpl.html>.