--- conflicted
+++ resolved
@@ -19,11 +19,7 @@
 use std::time::Duration;
 use std::fs::File;
 use std::collections::HashSet;
-<<<<<<< HEAD
-use ethereum_types::{U256, clean_0x, Address};
-=======
 use ethereum_types::{U256, Address};
->>>>>>> 41aee5aa
 use journaldb::Algorithm;
 use ethcore::client::{DatabaseCompactionProfile, ClientConfig};
 use ethcore::miner::{PendingSet, Penalization};
@@ -151,13 +147,6 @@
 /// Tries to parse string as a price.
 pub fn to_price(s: &str) -> Result<f32, String> {
 	s.parse::<f32>().map_err(|_| format!("Invalid transaction price {:?} given. Must be a decimal number.", s))
-}
-
-pub fn join_set(set: Option<&HashSet<String>>) -> Option<String> {
-	match set {
-		Some(s) => Some(s.iter().map(|s| s.as_str()).collect::<Vec<&str>>().join(",")),
-		None => None
-	}
 }
 
 pub fn join_set(set: Option<&HashSet<String>>) -> Option<String> {
@@ -365,13 +354,10 @@
 	use ethereum_types::U256;
 	use ethcore::miner::PendingSet;
 	use ethkey::Password;
-<<<<<<< HEAD
-=======
 	use types::{
 		ids::BlockId,
 		client_types::Mode,
 	};
->>>>>>> 41aee5aa
 	use super::{to_duration, to_mode, to_block_id, to_u256, to_pending_set, to_address, to_addresses, to_price, geth_ipc_path, to_bootnodes, join_set, password_from_file};
 
 	#[test]
