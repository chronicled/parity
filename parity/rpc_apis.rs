--- conflicted
+++ resolved
@@ -341,10 +341,6 @@
 					}
 				}
 				Api::Personal => {
-<<<<<<< HEAD
-					handler.extend_with(PersonalClient::new(&self.secret_store, dispatcher.clone(), self.geth_compatibility, self.experimental_rpcs).to_delegate());
-				},
-=======
 					handler.extend_with(
 						PersonalClient::new(
 							&self.secret_store,
@@ -354,7 +350,6 @@
 						).to_delegate(),
 					);
 				}
->>>>>>> ebd0fd01
 				Api::Signer => {
 					handler.extend_with(
 						SignerClient::new(
@@ -589,10 +584,6 @@
 					handler.extend_with(EthPubSub::to_delegate(client));
 				}
 				Api::Personal => {
-<<<<<<< HEAD
-					handler.extend_with(PersonalClient::new(&self.secret_store, dispatcher.clone(), self.geth_compatibility, self.experimental_rpcs).to_delegate());
-				},
-=======
 					handler.extend_with(
 						PersonalClient::new(
 							&self.secret_store,
@@ -602,7 +593,6 @@
 						).to_delegate(),
 					);
 				}
->>>>>>> ebd0fd01
 				Api::Signer => {
 					handler.extend_with(
 						SignerClient::new(
