--- conflicted
+++ resolved
@@ -17,10 +17,6 @@
 use std::collections::HashSet;
 use std::time::Duration;
 use std::{str, fs, fmt};
-<<<<<<< HEAD
-use std::num::NonZeroU32;
-=======
->>>>>>> 41aee5aa
 
 use spec::{Spec, SpecParams, self};
 use ethereum_types::{U256, Address};
@@ -43,10 +39,6 @@
 	Xdai,
 	Volta,
 	Ewc,
-<<<<<<< HEAD
-	Expanse,
-=======
->>>>>>> 41aee5aa
 	Musicoin,
 	Ellaism,
 	Mix,
@@ -83,10 +75,6 @@
 			"xdai" => SpecType::Xdai,
 			"volta" => SpecType::Volta,
 			"ewc" | "energyweb" => SpecType::Ewc,
-<<<<<<< HEAD
-			"expanse" => SpecType::Expanse,
-=======
->>>>>>> 41aee5aa
 			"musicoin" => SpecType::Musicoin,
 			"ellaism" => SpecType::Ellaism,
 			"mix" => SpecType::Mix,
@@ -95,15 +83,9 @@
 			"morden" => SpecType::Morden,
 			"mordor" | "classic-testnet" => SpecType::Mordor,
 			"ropsten" => SpecType::Ropsten,
-<<<<<<< HEAD
-			"kovan" | "testnet" => SpecType::Kovan,
-			"rinkeby" => SpecType::Rinkeby,
-			"goerli" | "görli" => SpecType::Goerli,
-=======
 			"kovan" => SpecType::Kovan,
 			"rinkeby" => SpecType::Rinkeby,
 			"goerli" | "görli" | "testnet" => SpecType::Goerli,
->>>>>>> 41aee5aa
 			"kotti" => SpecType::Kotti,
 			"sokol" | "poasokol" => SpecType::Sokol,
 			"evantestcore" => SpecType::Evantestcore,
@@ -124,10 +106,6 @@
 			SpecType::Xdai => "xdai",
 			SpecType::Volta => "volta",
 			SpecType::Ewc => "energyweb",
-<<<<<<< HEAD
-			SpecType::Expanse => "expanse",
-=======
->>>>>>> 41aee5aa
 			SpecType::Musicoin => "musicoin",
 			SpecType::Ellaism => "ellaism",
 			SpecType::Mix => "mix",
@@ -153,27 +131,6 @@
 	pub fn spec<'a, T: Into<SpecParams<'a>>>(&self, params: T) -> Result<Spec, String> {
 		let params = params.into();
 		match *self {
-<<<<<<< HEAD
-			SpecType::Foundation => Ok(ethereum::new_foundation(params)),
-			SpecType::Classic => Ok(ethereum::new_classic(params)),
-			SpecType::Poanet => Ok(ethereum::new_poanet(params)),
-			SpecType::Xdai => Ok(ethereum::new_xdai(params)),
-			SpecType::Volta => Ok(ethereum::new_volta(params)),
-			SpecType::Ewc => Ok(ethereum::new_ewc(params)),
-			SpecType::Expanse => Ok(ethereum::new_expanse(params)),
-			SpecType::Musicoin => Ok(ethereum::new_musicoin(params)),
-			SpecType::Ellaism => Ok(ethereum::new_ellaism(params)),
-			SpecType::Mix => Ok(ethereum::new_mix(params)),
-			SpecType::Callisto => Ok(ethereum::new_callisto(params)),
-			SpecType::Morden => Ok(ethereum::new_morden(params)),
-			SpecType::Ropsten => Ok(ethereum::new_ropsten(params)),
-			SpecType::Kovan => Ok(ethereum::new_kovan(params)),
-			SpecType::Rinkeby => Ok(ethereum::new_rinkeby(params)),
-			SpecType::Goerli => Ok(ethereum::new_goerli(params)),
-			SpecType::Kotti => Ok(ethereum::new_kotti(params)),
-			SpecType::Sokol => Ok(ethereum::new_sokol(params)),
-			SpecType::Dev => Ok(Spec::new_instant()),
-=======
 			SpecType::Foundation => Ok(spec::new_foundation(params)),
 			SpecType::Classic => Ok(spec::new_classic(params)),
 			SpecType::Poanet => Ok(spec::new_poanet(params)),
@@ -196,7 +153,6 @@
 			SpecType::Evantestcore => Ok(spec::new_evantestcore(params)),
 			SpecType::Evancore => Ok(spec::new_evancore(params)),
 			SpecType::Dev => Ok(spec::new_instant()),
->>>>>>> 41aee5aa
 			SpecType::Custom(ref filename) => {
 				let file = fs::File::open(filename).map_err(|e| format!("Could not load specification file at {}: {}", filename, e))?;
 				Spec::load(params, file).map_err(|e| e.to_string())
@@ -283,7 +239,7 @@
 
 #[derive(Debug, PartialEq)]
 pub struct AccountsConfig {
-	pub iterations: NonZeroU32,
+	pub iterations: u32,
 	pub refresh_time: u64,
 	pub testnet: bool,
 	pub password_files: Vec<String>,
@@ -294,7 +250,7 @@
 impl Default for AccountsConfig {
 	fn default() -> Self {
 		AccountsConfig {
-			iterations: NonZeroU32::new(10240).expect("10240 > 0; qed"),
+			iterations: 10240,
 			refresh_time: 5,
 			testnet: false,
 			password_files: Vec::new(),
@@ -441,10 +397,6 @@
 		assert_eq!(SpecType::Volta, "volta".parse().unwrap());
 		assert_eq!(SpecType::Ewc, "ewc".parse().unwrap());
 		assert_eq!(SpecType::Ewc, "energyweb".parse().unwrap());
-<<<<<<< HEAD
-		assert_eq!(SpecType::Expanse, "expanse".parse().unwrap());
-=======
->>>>>>> 41aee5aa
 		assert_eq!(SpecType::Musicoin, "musicoin".parse().unwrap());
 		assert_eq!(SpecType::Ellaism, "ellaism".parse().unwrap());
 		assert_eq!(SpecType::Mix, "mix".parse().unwrap());
@@ -455,17 +407,10 @@
 		assert_eq!(SpecType::Mordor, "classic-testnet".parse().unwrap());
 		assert_eq!(SpecType::Ropsten, "ropsten".parse().unwrap());
 		assert_eq!(SpecType::Kovan, "kovan".parse().unwrap());
-<<<<<<< HEAD
-		assert_eq!(SpecType::Kovan, "testnet".parse().unwrap());
-		assert_eq!(SpecType::Rinkeby, "rinkeby".parse().unwrap());
-		assert_eq!(SpecType::Goerli, "goerli".parse().unwrap());
-		assert_eq!(SpecType::Goerli, "görli".parse().unwrap());
-=======
 		assert_eq!(SpecType::Rinkeby, "rinkeby".parse().unwrap());
 		assert_eq!(SpecType::Goerli, "goerli".parse().unwrap());
 		assert_eq!(SpecType::Goerli, "görli".parse().unwrap());
 		assert_eq!(SpecType::Goerli, "testnet".parse().unwrap());
->>>>>>> 41aee5aa
 		assert_eq!(SpecType::Kotti, "kotti".parse().unwrap());
 		assert_eq!(SpecType::Sokol, "sokol".parse().unwrap());
 		assert_eq!(SpecType::Sokol, "poasokol".parse().unwrap());
@@ -486,10 +431,6 @@
 		assert_eq!(format!("{}", SpecType::Xdai), "xdai");
 		assert_eq!(format!("{}", SpecType::Volta), "volta");
 		assert_eq!(format!("{}", SpecType::Ewc), "energyweb");
-<<<<<<< HEAD
-		assert_eq!(format!("{}", SpecType::Expanse), "expanse");
-=======
->>>>>>> 41aee5aa
 		assert_eq!(format!("{}", SpecType::Musicoin), "musicoin");
 		assert_eq!(format!("{}", SpecType::Ellaism), "ellaism");
 		assert_eq!(format!("{}", SpecType::Mix), "mix");
