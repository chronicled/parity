// Copyright 2015, 2016 Ethcore (UK) Ltd.
// This file is part of Parity.

// Parity is free software: you can redistribute it and/or modify
// it under the terms of the GNU General Public License as published by
// the Free Software Foundation, either version 3 of the License, or
// (at your option) any later version.

// Parity is distributed in the hope that it will be useful,
// but WITHOUT ANY WARRANTY; without even the implied warranty of
// MERCHANTABILITY or FITNESS FOR A PARTICULAR PURPOSE.  See the
// GNU General Public License for more details.

// You should have received a copy of the GNU General Public License
// along with Parity.  If not, see <http://www.gnu.org/licenses/>.

//! Ethcore client application.

#![warn(missing_docs)]
#![cfg_attr(feature="dev", feature(plugin))]
#![cfg_attr(feature="dev", plugin(clippy))]
extern crate docopt;
extern crate rustc_serialize;
extern crate ethcore_util as util;
extern crate ethcore;
extern crate ethsync;
extern crate ethminer;
#[macro_use]
extern crate log as rlog;
extern crate env_logger;
extern crate ctrlc;
extern crate fdlimit;
extern crate daemonize;
extern crate time;
extern crate number_prefix;
extern crate rpassword;

#[cfg(feature = "rpc")]
extern crate ethcore_rpc as rpc;

use std::net::{SocketAddr, IpAddr};
use std::env;
use std::process::exit;
use std::path::PathBuf;
use env_logger::LogBuilder;
use ctrlc::CtrlC;
use util::*;
use util::panics::{MayPanic, ForwardPanic, PanicHandler};
use ethcore::spec::*;
use ethcore::client::*;
use ethcore::service::{ClientService, NetSyncMessage};
use ethcore::ethereum;
use ethsync::{EthSync, SyncConfig, SyncProvider};
use ethminer::{Miner, MinerService};
use docopt::Docopt;
use daemonize::Daemonize;
use number_prefix::{binary_prefix, Standalone, Prefixed};
use util::keys::store::*;

fn die_with_message(msg: &str) -> ! {
	println!("ERROR: {}", msg);
	exit(1);
}

#[macro_export]
macro_rules! die {
	($($arg:tt)*) => (die_with_message(&format!("{}", format_args!($($arg)*))));
}

const USAGE: &'static str = r#"
Parity. Ethereum Client.
  By Wood/Paronyan/Kotewicz/Drwięga/Volf.
  Copyright 2015, 2016 Ethcore (UK) Limited

Usage:
  parity daemon <pid-file> [options]
  parity account (new | list)
  parity [options]

Protocol Options:
  --chain CHAIN            Specify the blockchain type. CHAIN may be either a JSON chain specification file
                           or olympic, frontier, homestead, mainnet, morden, or testnet [default: homestead].
  --testnet                Equivalent to --chain testnet (geth-compatible).
  --networkid INDEX        Override the network identifier from the chain we are on.
  --pruning METHOD         Configure pruning of the state/storage trie. METHOD may be one of: archive,
                           basic (experimental), light (experimental), fast (experimental) [default: archive].
  -d --datadir PATH        Specify the database & configuration directory path [default: $HOME/.parity]
  --db-path PATH           Specify the database & configuration directory path [default: $HOME/.parity]
  --keys-path PATH         Specify the path for JSON key files to be found [default: $HOME/.web3/keys]
  --identity NAME          Specify your node's name.

Networking Options:
  --port PORT              Override the port on which the node should listen [default: 30303].
  --peers NUM              Try to maintain that many peers [default: 25].
  --nat METHOD             Specify method to use for determining public address. Must be one of: any, none,
                           upnp, extip:(IP) [default: any].
  --bootnodes NODES        Specify additional comma-separated bootnodes.
  --no-bootstrap           Don't bother trying to connect to standard bootnodes.
  --no-discovery           Disable new peer discovery.
  --node-key KEY           Specify node secret key, either as 64-character hex string or input to SHA3 operation.

API and Console Options:
  -j --jsonrpc             Enable the JSON-RPC API sever.
  --jsonrpc-addr HOST      Specify the hostname portion of the JSONRPC API server [default: 127.0.0.1].
  --jsonrpc-port PORT      Specify the port portion of the JSONRPC API server [default: 8545].
  --jsonrpc-cors URL       Specify CORS header for JSON-RPC API responses [default: null].
  --jsonrpc-apis APIS      Specify the APIs available through the JSONRPC interface. APIS is a comma-delimited
                           list of API name. Possible name are web3, eth and net. [default: web3,eth,net,personal].

  --rpc                    Equivalent to --jsonrpc (geth-compatible).
  --rpcaddr HOST           Equivalent to --jsonrpc-addr HOST (geth-compatible).
  --rpcport PORT           Equivalent to --jsonrpc-port PORT (geth-compatible).
  --rpcapi APIS            Equivalent to --jsonrpc-apis APIS (geth-compatible).
  --rpccorsdomain URL      Equivalent to --jsonrpc-cors URL (geth-compatible).

Sealing/Mining Options:
  --gas-price WEI          Minimum amount of Wei to be paid for a transaction to be accepted for mining [default: 20000000000].
  --author ADDRESS         Specify the block author (aka "coinbase") address for sending block rewards
                           from sealed blocks [default: 0037a6b811ffeb6e072da21179d11b1406371c63].
  --extra-data STRING      Specify a custom extra-data for authored blocks, no more than 32 characters.

Memory Footprint Options:
  --cache-pref-size BYTES  Specify the prefered size of the blockchain cache in bytes [default: 16384].
  --cache-max-size BYTES   Specify the maximum size of the blockchain cache in bytes [default: 262144].
  --queue-max-size BYTES   Specify the maximum size of memory to use for block queue [default: 52428800].
  --cache MEGABYTES        Set total amount of cache to use for the entire system, mutually exclusive with
                           other cache options (geth-compatible).

Geth-Compatibility Options
  --datadir PATH           Equivalent to --db-path PATH.
  --testnet                Equivalent to --chain testnet.
  --networkid INDEX        Override the network identifier from the chain we are on.
  --rpc                    Equivalent to --jsonrpc.
  --rpcaddr HOST           Equivalent to --jsonrpc-addr HOST.
  --rpcport PORT           Equivalent to --jsonrpc-port PORT.
  --rpcapi APIS            Equivalent to --jsonrpc-apis APIS.
  --rpccorsdomain URL      Equivalent to --jsonrpc-cors URL.
  --maxpeers COUNT         Equivalent to --peers COUNT.
  --nodekey KEY            Equivalent to --node-key KEY.
  --nodiscover             Equivalent to --no-discovery.
  --gasprice WEI           Equivalent to --gas-price WEI.
  --etherbase ADDRESS      Equivalent to --author ADDRESS.
  --extradata STRING       Equivalent to --extra-data STRING.

Miscellaneous Options:
  -l --logging LOGGING     Specify the logging level. Must conform to the same format as RUST_LOG.
  -v --version             Show information about version.
  -h --help                Show this screen.
"#;

#[derive(Debug, RustcDecodable)]
struct Args {
	cmd_daemon: bool,
	cmd_account: bool,
	cmd_new: bool,
	cmd_list: bool,
	arg_pid_file: String,
	flag_chain: String,
	flag_db_path: String,
	flag_identity: String,
	flag_cache: Option<usize>,
	flag_keys_path: String,
	flag_bootnodes: Option<String>,
	flag_pruning: String,
	flag_no_bootstrap: bool,
	flag_port: u16,
	flag_peers: usize,
	flag_no_discovery: bool,
	flag_nat: String,
	flag_node_key: Option<String>,
	flag_cache_pref_size: usize,
	flag_cache_max_size: usize,
	flag_queue_max_size: usize,
	flag_jsonrpc: bool,
	flag_jsonrpc_addr: String,
	flag_jsonrpc_port: u16,
	flag_jsonrpc_cors: String,
	flag_jsonrpc_apis: String,
	flag_author: String,
	flag_gas_price: String,
	flag_extra_data: Option<String>,
	flag_logging: Option<String>,
	flag_version: bool,
	// geth-compatibility...
	flag_nodekey: Option<String>,
	flag_nodiscover: bool,
	flag_maxpeers: Option<usize>,
	flag_datadir: Option<String>,
	flag_extradata: Option<String>,
	flag_etherbase: Option<String>,
	flag_gasprice: Option<String>,
	flag_rpc: bool,
	flag_rpcaddr: Option<String>,
	flag_rpcport: Option<u16>,
	flag_rpccorsdomain: Option<String>,
	flag_rpcapi: Option<String>,
	flag_testnet: bool,
	flag_networkid: Option<String>,
}

fn setup_log(init: &Option<String>) {
	use rlog::*;

	let mut builder = LogBuilder::new();
	builder.filter(None, LogLevelFilter::Info);

	if env::var("RUST_LOG").is_ok() {
		builder.parse(&env::var("RUST_LOG").unwrap());
	}

	if let Some(ref s) = *init {
		builder.parse(s);
	}

	let format = |record: &LogRecord| {
		let timestamp = time::strftime("%Y-%m-%d %H:%M:%S %Z", &time::now()).unwrap();
		if max_log_level() <= LogLevelFilter::Info {
			format!("{}{}", timestamp, record.args())
		} else {
			format!("{}{}:{}: {}", timestamp, record.level(), record.target(), record.args())
		}
    };
	builder.format(format);
	builder.init().unwrap();
}

#[cfg(feature = "rpc")]
fn setup_rpc_server(
	client: Arc<Client>,
	sync: Arc<EthSync>,
	secret_store: Arc<AccountService>,
	miner: Arc<Miner>,
	url: &str,
	cors_domain: &str,
	apis: Vec<&str>
) -> Option<Arc<PanicHandler>> {
	use rpc::v1::*;

	let server = rpc::RpcServer::new();
	for api in apis.into_iter() {
		match api {
			"web3" => server.add_delegate(Web3Client::new().to_delegate()),
			"net" => server.add_delegate(NetClient::new(&sync).to_delegate()),
			"eth" => {
				server.add_delegate(EthClient::new(&client, &sync, &secret_store, &miner).to_delegate());
				server.add_delegate(EthFilterClient::new(&client, &miner).to_delegate());
			}
			"personal" => server.add_delegate(PersonalClient::new(&secret_store).to_delegate()),
			_ => {
				die!("{}: Invalid API name to be enabled.", api);
			}
		}
	}
	Some(server.start_http(url, cors_domain, 1))
}

#[cfg(not(feature = "rpc"))]
fn setup_rpc_server(
	_client: Arc<Client>,
	_sync: Arc<EthSync>,
	_secret_store: Arc<AccountService>,
	_miner: Arc<Miner>,
	_url: &str,
	_cors_domain: &str,
	_apis: Vec<&str>
) -> Option<Arc<PanicHandler>> {
	None
}

fn print_version() {
	println!("\
Parity
  version {}
Copyright 2015, 2016 Ethcore (UK) Limited
License GPLv3+: GNU GPL version 3 or later <http://gnu.org/licenses/gpl.html>.
This is free software: you are free to change and redistribute it.
There is NO WARRANTY, to the extent permitted by law.

By Wood/Paronyan/Kotewicz/Drwięga/Volf.\
", version());
}

struct Configuration {
	args: Args
}

impl Configuration {
	fn parse() -> Self {
		Configuration {
			args: Docopt::new(USAGE).and_then(|d| d.decode()).unwrap_or_else(|e| e.exit()),
		}
	}

	fn path(&self) -> String {
		let d = self.args.flag_datadir.as_ref().unwrap_or(&self.args.flag_db_path);
		d.replace("$HOME", env::home_dir().unwrap().to_str().unwrap())
	}

	fn author(&self) -> Address {
		let d = self.args.flag_etherbase.as_ref().unwrap_or(&self.args.flag_author);
		Address::from_str(d).unwrap_or_else(|_| {
			die!("{}: Invalid address for --author. Must be 40 hex characters, without the 0x at the beginning.", d)
		})
	}

	fn gas_price(&self) -> U256 {
		let d = self.args.flag_gasprice.as_ref().unwrap_or(&self.args.flag_gas_price);
		U256::from_dec_str(d).unwrap_or_else(|_| {
			die!("{}: Invalid gas price given. Must be a decimal unsigned 256-bit number.", d)
		})
	}

	fn extra_data(&self) -> Bytes {
		match self.args.flag_extradata.as_ref().or(self.args.flag_extra_data.as_ref()) {
			Some(ref x) if x.len() <= 32 => x.as_bytes().to_owned(),
			None => version_data(),
			Some(ref x) => { die!("{}: Extra data must be at most 32 characters.", x); }
		}
	}

	fn _keys_path(&self) -> String {
		self.args.flag_keys_path.replace("$HOME", env::home_dir().unwrap().to_str().unwrap())
	}

	fn spec(&self) -> Spec {
		if self.args.flag_testnet {
			return ethereum::new_morden();
		}
		match self.args.flag_chain.as_ref() {
			"frontier" | "homestead" | "mainnet" => ethereum::new_frontier(),
			"morden" | "testnet" => ethereum::new_morden(),
			"olympic" => ethereum::new_olympic(),
			f => Spec::from_json_utf8(contents(f).unwrap_or_else(|_| {
				die!("{}: Couldn't read chain specification file. Sure it exists?", f)
			}).as_ref()),
		}
	}

	fn normalize_enode(e: &str) -> Option<String> {
		if is_valid_node_url(e) {
			Some(e.to_owned())
		} else {
			None
		}
	}

	fn init_nodes(&self, spec: &Spec) -> Vec<String> {
		let mut r = if self.args.flag_no_bootstrap { Vec::new() } else { spec.nodes().clone() };
		if let Some(ref x) = self.args.flag_bootnodes {
			r.extend(x.split(',').map(|s| {
				Self::normalize_enode(s).unwrap_or_else(|| {
					die!("{}: Invalid node address format given for a boot node.", s)
				})
			}));
		}
		r
	}

	#[cfg_attr(feature="dev", allow(useless_format))]
	fn net_addresses(&self) -> (Option<SocketAddr>, Option<SocketAddr>) {
		let listen_address = Some(SocketAddr::new(IpAddr::from_str("0.0.0.0").unwrap(), self.args.flag_port));
		let public_address = if self.args.flag_nat.starts_with("extip:") {
			let host = &self.args.flag_nat[6..];
			let host = IpAddr::from_str(host).unwrap_or_else(|_| die!("Invalid host given with `--nat extip:{}`", host));
			Some(SocketAddr::new(host, self.args.flag_port))
		} else {
			listen_address
		};
		(listen_address, public_address)
	}

	fn net_settings(&self, spec: &Spec) -> NetworkConfiguration {
		let mut ret = NetworkConfiguration::new();
		ret.nat_enabled = self.args.flag_nat == "any" || self.args.flag_nat == "upnp";
		ret.boot_nodes = self.init_nodes(spec);
		let (listen, public) = self.net_addresses();
		ret.listen_address = listen;
		ret.public_address = public;
		ret.use_secret = self.args.flag_node_key.as_ref().map(|s| Secret::from_str(&s).unwrap_or_else(|_| s.sha3()));
		ret.discovery_enabled = !self.args.flag_no_discovery && !self.args.flag_nodiscover;
		ret.ideal_peers = self.args.flag_maxpeers.unwrap_or(self.args.flag_peers) as u32;
		let mut net_path = PathBuf::from(&self.path());
		net_path.push("network");
		ret.config_path = Some(net_path.to_str().unwrap().to_owned());
		ret
	}

	fn client_config(&self) -> ClientConfig {
		let mut client_config = ClientConfig::default();
		match self.args.flag_cache {
			Some(mb) => {
				client_config.blockchain.max_cache_size = mb * 1024 * 1024;
				client_config.blockchain.pref_cache_size = client_config.blockchain.max_cache_size / 2;
			}
			None => {
				client_config.blockchain.pref_cache_size = self.args.flag_cache_pref_size;
				client_config.blockchain.max_cache_size = self.args.flag_cache_max_size;
			}
		}
		client_config.pruning = match self.args.flag_pruning.as_str() {
			"" | "archive" => journaldb::Algorithm::Archive,
			"pruned" => journaldb::Algorithm::EarlyMerge,
			"fast" => journaldb::Algorithm::OverlayRecent,
			"slow" => journaldb::Algorithm::RefCounted,
			_ => { die!("Invalid pruning method given."); }
		};
		client_config.name = self.args.flag_identity.clone();
		client_config.queue.max_mem_use = self.args.flag_queue_max_size;
		client_config
	}

	fn sync_config(&self, spec: &Spec) -> SyncConfig {
		let mut sync_config = SyncConfig::default();
		sync_config.network_id = self.args.flag_networkid.as_ref().map_or(spec.network_id(), |id| {
			U256::from_str(id).unwrap_or_else(|_| die!("{}: Invalid index given with --networkid", id))
		});
		sync_config
	}

	fn execute(&self) {
		if self.args.flag_version {
			print_version();
			return;
		}
		if self.args.cmd_daemon {
			Daemonize::new()
				.pid_file(self.args.arg_pid_file.clone())
				.chown_pid_file(true)
				.start()
				.unwrap_or_else(|e| die!("Couldn't daemonize; {}", e));
		}
		if self.args.cmd_account {
			self.execute_account_cli();
			return;
		}
		self.execute_client();
	}

	fn execute_account_cli(&self) {
		use util::keys::store::SecretStore;
		use rpassword::read_password;
		let mut secret_store = SecretStore::new();
		if self.args.cmd_new {
			println!("Please note that password is NOT RECOVERABLE.");
			println!("Type password: ");
			let password = read_password().unwrap();
			println!("Repeat password: ");
			let password_repeat = read_password().unwrap();
			if password != password_repeat {
				println!("Passwords do not match!");
				return;
			}
			println!("New account address:");
			let new_address = secret_store.new_account(&password).unwrap();
			println!("{:?}", new_address);
			return;
		}
		if self.args.cmd_list {
			println!("Known addresses:");
			for &(addr, _) in &secret_store.accounts().unwrap() {
				println!("{:?}", addr);
			}
		}
	}

	#[cfg_attr(feature="dev", allow(useless_format))]
	fn execute_client(&self) {
		// Setup panic handler
		let panic_handler = PanicHandler::new_in_arc();

		// Setup logging
		setup_log(&self.args.flag_logging);
		// Raise fdlimit
		unsafe { ::fdlimit::raise_fd_limit(); }

		let spec = self.spec();
		let net_settings = self.net_settings(&spec);
		let sync_config = self.sync_config(&spec);

		// Build client
<<<<<<< HEAD
		let mut client_config = ClientConfig::default();
		match self.args.flag_cache {
			Some(mb) => {
				client_config.blockchain.max_cache_size = mb * 1024 * 1024;
				client_config.blockchain.pref_cache_size = client_config.blockchain.max_cache_size / 2;
			}
			None => {
				client_config.blockchain.pref_cache_size = self.args.flag_cache_pref_size;
				client_config.blockchain.max_cache_size = self.args.flag_cache_max_size;
			}
		}
		client_config.pruning = match self.args.flag_pruning.as_str() {
			"" | "archive" => journaldb::Algorithm::Archive,
			"light" => journaldb::Algorithm::EarlyMerge,
			"fast" => journaldb::Algorithm::OverlayRecent,
			"basic" => journaldb::Algorithm::RefCounted,
			_ => { die!("Invalid pruning method given."); }
		};
		client_config.name = self.args.flag_identity.clone();
		client_config.queue.max_mem_use = self.args.flag_queue_max_size;
		let mut service = ClientService::start(client_config, spec, net_settings, &Path::new(&self.path())).unwrap();
=======
		let mut service = ClientService::start(self.client_config(), spec, net_settings, &Path::new(&self.path())).unwrap();
>>>>>>> 90d135e0
		panic_handler.forward_from(&service);
		let client = service.client();

		// Miner
		let miner = Miner::new();
		miner.set_author(self.author());
		miner.set_extra_data(self.extra_data());
		miner.set_minimal_gas_price(self.gas_price());

		// Sync
		let sync = EthSync::register(service.network(), sync_config, client.clone(), miner.clone());

		// Secret Store
		let account_service = Arc::new(AccountService::new());

		// Setup rpc
		if self.args.flag_jsonrpc || self.args.flag_rpc {
			let url = format!("{}:{}",
				self.args.flag_rpcaddr.as_ref().unwrap_or(&self.args.flag_jsonrpc_addr),
				self.args.flag_rpcport.unwrap_or(self.args.flag_jsonrpc_port)
			);
			SocketAddr::from_str(&url).unwrap_or_else(|_| die!("{}: Invalid JSONRPC listen host/port given.", url));
			let cors = self.args.flag_rpccorsdomain.as_ref().unwrap_or(&self.args.flag_jsonrpc_cors);
			// TODO: use this as the API list.
			let apis = self.args.flag_rpcapi.as_ref().unwrap_or(&self.args.flag_jsonrpc_apis);
			let server_handler = setup_rpc_server(
				service.client(),
				sync.clone(),
				account_service.clone(),
				miner.clone(),
				&url,
				cors,
				apis.split(',').collect()
			);
			if let Some(handler) = server_handler {
				panic_handler.forward_from(handler.deref());
			}
		}

		// Register IO handler
		let io_handler  = Arc::new(ClientIoHandler {
			client: service.client(),
			info: Default::default(),
			sync: sync.clone(),
		});
		service.io().register_handler(io_handler).expect("Error registering IO handler");

		// Handle exit
		wait_for_exit(panic_handler);
	}
}

fn wait_for_exit(panic_handler: Arc<PanicHandler>) {
	let exit = Arc::new(Condvar::new());

	// Handle possible exits
	let e = exit.clone();
	CtrlC::set_handler(move || { e.notify_all(); });

	// Handle panics
	let e = exit.clone();
	panic_handler.on_panic(move |_reason| { e.notify_all(); });

	// Wait for signal
	let mutex = Mutex::new(());
	let _ = exit.wait(mutex.lock().unwrap()).unwrap();
}

fn main() {
	Configuration::parse().execute();
}

struct Informant {
	chain_info: RwLock<Option<BlockChainInfo>>,
	cache_info: RwLock<Option<BlockChainCacheSize>>,
	report: RwLock<Option<ClientReport>>,
}

impl Default for Informant {
	fn default() -> Self {
		Informant {
			chain_info: RwLock::new(None),
			cache_info: RwLock::new(None),
			report: RwLock::new(None),
		}
	}
}

impl Informant {
	fn format_bytes(b: usize) -> String {
		match binary_prefix(b as f64) {
			Standalone(bytes)   => format!("{} bytes", bytes),
			Prefixed(prefix, n) => format!("{:.0} {}B", n, prefix),
		}
	}

	pub fn tick(&self, client: &Client, sync: &EthSync) {
		// 5 seconds betwen calls. TODO: calculate this properly.
		let dur = 5usize;

		let chain_info = client.chain_info();
		let queue_info = client.queue_info();
		let cache_info = client.blockchain_cache_info();
		let report = client.report();
		let sync_info = sync.status();

		if let (_, _, &Some(ref last_report)) = (
			self.chain_info.read().unwrap().deref(),
			self.cache_info.read().unwrap().deref(),
			self.report.read().unwrap().deref()
		) {
			println!("[ #{} {} ]---[ {} blk/s | {} tx/s | {} gas/s  //··· {}/{} peers, #{}, {}+{} queued ···// mem: {} db, {} chain, {} queue, {} sync ]",
				chain_info.best_block_number,
				chain_info.best_block_hash,
				(report.blocks_imported - last_report.blocks_imported) / dur,
				(report.transactions_applied - last_report.transactions_applied) / dur,
				(report.gas_processed - last_report.gas_processed) / From::from(dur),

				sync_info.num_active_peers,
				sync_info.num_peers,
				sync_info.last_imported_block_number.unwrap_or(chain_info.best_block_number),
				queue_info.unverified_queue_size,
				queue_info.verified_queue_size,

				Informant::format_bytes(report.state_db_mem),
				Informant::format_bytes(cache_info.total()),
				Informant::format_bytes(queue_info.mem_used),
				Informant::format_bytes(sync_info.mem_used),
			);
		}

		*self.chain_info.write().unwrap().deref_mut() = Some(chain_info);
		*self.cache_info.write().unwrap().deref_mut() = Some(cache_info);
		*self.report.write().unwrap().deref_mut() = Some(report);
	}
}

const INFO_TIMER: TimerToken = 0;

struct ClientIoHandler {
	client: Arc<Client>,
	sync: Arc<EthSync>,
	info: Informant,
}

impl IoHandler<NetSyncMessage> for ClientIoHandler {
	fn initialize(&self, io: &IoContext<NetSyncMessage>) {
		io.register_timer(INFO_TIMER, 5000).expect("Error registering timer");
	}

	fn timeout(&self, _io: &IoContext<NetSyncMessage>, timer: TimerToken) {
		if INFO_TIMER == timer {
			self.info.tick(&self.client, &self.sync);
		}
	}
}

/// Parity needs at least 1 test to generate coverage reports correctly.
#[test]
fn if_works() {
}<|MERGE_RESOLUTION|>--- conflicted
+++ resolved
@@ -398,10 +398,10 @@
 			}
 		}
 		client_config.pruning = match self.args.flag_pruning.as_str() {
-			"" | "archive" => journaldb::Algorithm::Archive,
-			"pruned" => journaldb::Algorithm::EarlyMerge,
+			"archive" => journaldb::Algorithm::Archive,
+			"light" => journaldb::Algorithm::EarlyMerge,
 			"fast" => journaldb::Algorithm::OverlayRecent,
-			"slow" => journaldb::Algorithm::RefCounted,
+			"basic" => journaldb::Algorithm::RefCounted,
 			_ => { die!("Invalid pruning method given."); }
 		};
 		client_config.name = self.args.flag_identity.clone();
@@ -478,31 +478,7 @@
 		let sync_config = self.sync_config(&spec);
 
 		// Build client
-<<<<<<< HEAD
-		let mut client_config = ClientConfig::default();
-		match self.args.flag_cache {
-			Some(mb) => {
-				client_config.blockchain.max_cache_size = mb * 1024 * 1024;
-				client_config.blockchain.pref_cache_size = client_config.blockchain.max_cache_size / 2;
-			}
-			None => {
-				client_config.blockchain.pref_cache_size = self.args.flag_cache_pref_size;
-				client_config.blockchain.max_cache_size = self.args.flag_cache_max_size;
-			}
-		}
-		client_config.pruning = match self.args.flag_pruning.as_str() {
-			"" | "archive" => journaldb::Algorithm::Archive,
-			"light" => journaldb::Algorithm::EarlyMerge,
-			"fast" => journaldb::Algorithm::OverlayRecent,
-			"basic" => journaldb::Algorithm::RefCounted,
-			_ => { die!("Invalid pruning method given."); }
-		};
-		client_config.name = self.args.flag_identity.clone();
-		client_config.queue.max_mem_use = self.args.flag_queue_max_size;
-		let mut service = ClientService::start(client_config, spec, net_settings, &Path::new(&self.path())).unwrap();
-=======
 		let mut service = ClientService::start(self.client_config(), spec, net_settings, &Path::new(&self.path())).unwrap();
->>>>>>> 90d135e0
 		panic_handler.forward_from(&service);
 		let client = service.client();
 
