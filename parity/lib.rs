// Copyright 2015-2019 Parity Technologies (UK) Ltd.
// This file is part of Parity Ethereum.

// Parity Ethereum is free software: you can redistribute it and/or modify
// it under the terms of the GNU General Public License as published by
// the Free Software Foundation, either version 3 of the License, or
// (at your option) any later version.

// Parity Ethereum is distributed in the hope that it will be useful,
// but WITHOUT ANY WARRANTY; without even the implied warranty of
// MERCHANTABILITY or FITNESS FOR A PARTICULAR PURPOSE.  See the
// GNU General Public License for more details.

// You should have received a copy of the GNU General Public License
// along with Parity Ethereum.  If not, see <http://www.gnu.org/licenses/>.

//! Ethcore client application.
#![warn(missing_docs)]

extern crate ansi_term;
extern crate docopt;
#[macro_use]
extern crate clap;
extern crate dir;
extern crate futures;
extern crate atty;
extern crate jsonrpc_core;
extern crate num_cpus;
extern crate number_prefix;
extern crate parking_lot;
extern crate regex;
extern crate rlp;
extern crate rpassword;
extern crate rustc_hex;
extern crate semver;
extern crate serde;
extern crate serde_json;
#[macro_use]
extern crate serde_derive;
extern crate toml;

extern crate blooms_db;
extern crate cli_signer;
extern crate common_types as types;
<<<<<<< HEAD
extern crate parity_bytes as bytes;
=======
>>>>>>> 06c70960
extern crate ethcore;
extern crate ethcore_call_contract as call_contract;
extern crate ethcore_db;
extern crate ethcore_io as io;
extern crate ethcore_light as light;
extern crate ethcore_logger;
extern crate ethcore_miner as miner;
extern crate ethcore_network as network;
extern crate ethcore_private_tx;
extern crate ethcore_service;
extern crate ethcore_sync as sync;
extern crate ethereum_types;
extern crate ethkey;
extern crate ethstore;
extern crate journaldb;
extern crate keccak_hash as hash;
extern crate kvdb;
extern crate node_filter;
extern crate parity_bytes as bytes;
extern crate parity_hash_fetch as hash_fetch;
extern crate parity_ipfs_api;
extern crate parity_local_store as local_store;
<<<<<<< HEAD
extern crate parity_rabbitmq;
extern crate parity_runtime;
=======
extern crate parity_path as path;
>>>>>>> 06c70960
extern crate parity_rpc;
extern crate parity_runtime;
extern crate parity_updater as updater;
extern crate parity_version;
extern crate parity_whisper;
extern crate registrar;

#[macro_use]
extern crate log as rlog;

#[cfg(feature = "ethcore-accounts")]
extern crate ethcore_accounts as accounts;

#[cfg(feature = "secretstore")]
extern crate ethcore_secretstore;

#[cfg(test)]
#[macro_use]
extern crate pretty_assertions;

#[cfg(test)]
extern crate tempdir;

#[cfg(test)]
#[macro_use]
extern crate lazy_static;

mod account;
mod account_utils;
mod blockchain;
mod cache;
mod cli;
mod configuration;
mod export_hardcoded_sync;
mod ipfs;
mod deprecated;
mod helpers;
mod informant;
mod light_helpers;
mod modules;
mod params;
mod presale;
mod rpc;
mod rpc_apis;
mod run;
mod secretstore;
mod signer;
mod snapshot;
mod upgrade;
mod user_defaults;
mod whisper;
mod db;

use std::fs::File;
use std::io::BufReader;
use std::sync::Arc;

use cli::Args;
use configuration::{Cmd, Execute};
use deprecated::find_deprecated;
use hash::keccak_buffer;

#[cfg(feature = "memory_profiling")]
use std::alloc::System;

pub use self::configuration::Configuration;
pub use self::run::RunningClient;
pub use parity_rpc::PubSubSession;
pub use ethcore_logger::{Config as LoggerConfig, setup_log, RotatingLogger};

#[cfg(feature = "memory_profiling")]
#[global_allocator]
static A: System = System;

fn print_hash_of(maybe_file: Option<String>) -> Result<String, String> {
	if let Some(file) = maybe_file {
		let mut f = BufReader::new(File::open(&file).map_err(|_| "Unable to open file".to_owned())?);
		let hash = keccak_buffer(&mut f).map_err(|_| "Unable to read from file".to_owned())?;
		Ok(format!("{:x}", hash))
	} else {
		Err("Streaming from standard input not yet supported. Specify a file.".to_owned())
	}
}

#[cfg(feature = "deadlock_detection")]
fn run_deadlock_detection_thread() {
	use std::thread;
	use std::time::Duration;
	use parking_lot::deadlock;
	use ansi_term::Style;

	info!("Starting deadlock detection thread.");
	// Create a background thread which checks for deadlocks every 10s
	thread::spawn(move || {
		loop {
			thread::sleep(Duration::from_secs(10));
			let deadlocks = deadlock::check_deadlock();
			if deadlocks.is_empty() {
				continue;
			}

			warn!("{} {} detected", deadlocks.len(), Style::new().bold().paint("deadlock(s)"));
			for (i, threads) in deadlocks.iter().enumerate() {
				warn!("{} #{}", Style::new().bold().paint("Deadlock"), i);
				for t in threads {
					warn!("Thread Id {:#?}", t.thread_id());
					warn!("{:#?}", t.backtrace());
				}
			}
		}
	});
}

/// Action that Parity performed when running `start`.
pub enum ExecutionAction {
	/// The execution didn't require starting a node, and thus has finished.
	/// Contains the string to print on stdout, if any.
	Instant(Option<String>),

	/// The client has started running and must be shut down manually by calling `shutdown`.
	///
	/// If you don't call `shutdown()`, execution will continue in the background.
	Running(RunningClient),
}

fn execute<Cr, Rr>(
	command: Execute,
	logger: Arc<RotatingLogger>,
	on_client_rq: Cr, on_updater_rq: Rr) -> Result<ExecutionAction, String>
	where Cr: Fn(String) + 'static + Send,
		  Rr: Fn() + 'static + Send
{
	#[cfg(feature = "deadlock_detection")]
	run_deadlock_detection_thread();

	match command.cmd {
		Cmd::Run(run_cmd) => {
			let outcome = run::execute(run_cmd, logger, on_client_rq, on_updater_rq)?;
			Ok(ExecutionAction::Running(outcome))
		},
		Cmd::Version => Ok(ExecutionAction::Instant(Some(Args::print_version()))),
		Cmd::Hash(maybe_file) => print_hash_of(maybe_file).map(|s| ExecutionAction::Instant(Some(s))),
		Cmd::Account(account_cmd) => account::execute(account_cmd).map(|s| ExecutionAction::Instant(Some(s))),
		Cmd::ImportPresaleWallet(presale_cmd) => presale::execute(presale_cmd).map(|s| ExecutionAction::Instant(Some(s))),
		Cmd::Blockchain(blockchain_cmd) => blockchain::execute(blockchain_cmd).map(|_| ExecutionAction::Instant(None)),
		Cmd::SignerToken(ws_conf, logger_config) => signer::execute(ws_conf, logger_config).map(|s| ExecutionAction::Instant(Some(s))),
		Cmd::SignerSign { id, pwfile, port, authfile } => cli_signer::signer_sign(id, pwfile, port, authfile).map(|s| ExecutionAction::Instant(Some(s))),
		Cmd::SignerList { port, authfile } => cli_signer::signer_list(port, authfile).map(|s| ExecutionAction::Instant(Some(s))),
		Cmd::SignerReject { id, port, authfile } => cli_signer::signer_reject(id, port, authfile).map(|s| ExecutionAction::Instant(Some(s))),
		Cmd::Snapshot(snapshot_cmd) => snapshot::execute(snapshot_cmd).map(|s| ExecutionAction::Instant(Some(s))),
		Cmd::ExportHardcodedSync(export_hs_cmd) => export_hardcoded_sync::execute(export_hs_cmd).map(|s| ExecutionAction::Instant(Some(s))),
	}
}

/// Starts the parity client.
///
/// `on_client_rq` is the action to perform when the client receives an RPC request to be restarted
/// with a different chain.
///
/// `on_updater_rq` is the action to perform when the updater has a new binary to execute.
///
/// The first parameter is the command line arguments that you would pass when running the parity
/// binary.
///
/// On error, returns what to print on stderr.
// FIXME: totally independent logging capability, see https://github.com/paritytech/parity-ethereum/issues/10252
pub fn start<Cr, Rr>(
	conf: Configuration,
	logger: Arc<RotatingLogger>,
	on_client_rq: Cr,
	on_updater_rq: Rr
) -> Result<ExecutionAction, String>
	where
		Cr: Fn(String) + 'static + Send,
		Rr: Fn() + 'static + Send
{
	let deprecated = find_deprecated(&conf.args);
	for d in deprecated {
		println!("{}", d);
	}

	execute(conf.into_command()?, logger, on_client_rq, on_updater_rq)
}<|MERGE_RESOLUTION|>--- conflicted
+++ resolved
@@ -42,10 +42,6 @@
 extern crate blooms_db;
 extern crate cli_signer;
 extern crate common_types as types;
-<<<<<<< HEAD
-extern crate parity_bytes as bytes;
-=======
->>>>>>> 06c70960
 extern crate ethcore;
 extern crate ethcore_call_contract as call_contract;
 extern crate ethcore_db;
@@ -68,12 +64,8 @@
 extern crate parity_hash_fetch as hash_fetch;
 extern crate parity_ipfs_api;
 extern crate parity_local_store as local_store;
-<<<<<<< HEAD
+extern crate parity_path as path;
 extern crate parity_rabbitmq;
-extern crate parity_runtime;
-=======
-extern crate parity_path as path;
->>>>>>> 06c70960
 extern crate parity_rpc;
 extern crate parity_runtime;
 extern crate parity_updater as updater;
