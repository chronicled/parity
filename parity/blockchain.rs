// Copyright 2015-2020 Parity Technologies (UK) Ltd.
// This file is part of Parity Ethereum.

// Parity Ethereum is free software: you can redistribute it and/or modify
// it under the terms of the GNU General Public License as published by
// the Free Software Foundation, either version 3 of the License, or
// (at your option) any later version.

// Parity Ethereum is distributed in the hope that it will be useful,
// but WITHOUT ANY WARRANTY; without even the implied warranty of
// MERCHANTABILITY or FITNESS FOR A PARTICULAR PURPOSE.  See the
// GNU General Public License for more details.

// You should have received a copy of the GNU General Public License
// along with Parity Ethereum.  If not, see <http://www.gnu.org/licenses/>.

use std::str::from_utf8;
use std::{io, fs};
use std::io::{BufReader, BufRead};
use std::time::{Instant, Duration};
use std::thread::sleep;
use std::sync::Arc;

use rustc_hex::FromHex;
use hash::{keccak, KECCAK_NULL_RLP};
use ethereum_types::{U256, H256, Address};
use bytes::ToPretty;
use rlp::PayloadInfo;
<<<<<<< HEAD
use ethcore::client::{
	Mode, DatabaseCompactionProfile, VMType, Nonce, Balance, BlockChainClient, BlockId, BlockInfo, ImportBlock, BlockChainReset
};
use ethcore::error::{ImportErrorKind, ErrorKind as EthcoreErrorKind, Error as EthcoreError};
use ethcore::miner::Miner;
use ethcore::verification::queue::VerifierSettings;
use ethcore::verification::queue::kind::blocks::Unverified;
=======
use client_traits::{BlockChainReset, Nonce, Balance, BlockChainClient, ImportExportBlocks};
use ethcore::{
	client::{DatabaseCompactionProfile},
	miner::Miner,
};
>>>>>>> 41aee5aa
use ethcore_service::ClientService;
use cache::CacheConfig;
use informant::{Informant, FullNodeInformantData};
use params::{SpecType, Pruning, Switch, tracing_switch_to_bool, fatdb_switch_to_bool};
use helpers::{to_client_config, execute_upgrades};
use dir::Directories;
use user_defaults::UserDefaults;
use ethcore_private_tx;
use db;
use ansi_term::Colour;
<<<<<<< HEAD

#[derive(Debug, PartialEq)]
pub enum DataFormat {
	Hex,
	Binary,
}

impl Default for DataFormat {
	fn default() -> Self {
		DataFormat::Binary
	}
}

impl FromStr for DataFormat {
	type Err = String;

	fn from_str(s: &str) -> Result<Self, Self::Err> {
		match s {
			"binary" | "bin" => Ok(DataFormat::Binary),
			"hex" => Ok(DataFormat::Hex),
			x => Err(format!("Invalid format: {}", x))
		}
	}
}
=======
use types::{
	ids::BlockId,
	errors::{ImportError, EthcoreError},
	client_types::{Mode, StateResult},
};
use types::data_format::DataFormat;
use verification::queue::VerifierSettings;
>>>>>>> 41aee5aa

#[derive(Debug, PartialEq)]
pub enum BlockchainCmd {
	Kill(KillBlockchain),
	Import(ImportBlockchain),
	Export(ExportBlockchain),
	ExportState(ExportState),
	Reset(ResetBlockchain)
}

#[derive(Debug, PartialEq)]
pub struct ResetBlockchain {
	pub dirs: Directories,
	pub spec: SpecType,
	pub pruning: Pruning,
	pub pruning_history: u64,
	pub pruning_memory: usize,
	pub tracing: Switch,
	pub fat_db: Switch,
	pub compaction: DatabaseCompactionProfile,
	pub cache_config: CacheConfig,
	pub num: u32,
}

#[derive(Debug, PartialEq)]
pub struct KillBlockchain {
	pub spec: SpecType,
	pub dirs: Directories,
	pub pruning: Pruning,
}

#[derive(Debug, PartialEq)]
pub struct ImportBlockchain {
	pub spec: SpecType,
	pub cache_config: CacheConfig,
	pub dirs: Directories,
	pub file_path: Option<String>,
	pub format: Option<DataFormat>,
	pub pruning: Pruning,
	pub pruning_history: u64,
	pub pruning_memory: usize,
	pub compaction: DatabaseCompactionProfile,
	pub tracing: Switch,
	pub fat_db: Switch,
	pub check_seal: bool,
	pub with_color: bool,
	pub verifier_settings: VerifierSettings,
	pub light: bool,
	pub max_round_blocks_to_import: usize,
}

#[derive(Debug, PartialEq)]
pub struct ExportBlockchain {
	pub spec: SpecType,
	pub cache_config: CacheConfig,
	pub dirs: Directories,
	pub file_path: Option<String>,
	pub format: Option<DataFormat>,
	pub pruning: Pruning,
	pub pruning_history: u64,
	pub pruning_memory: usize,
	pub compaction: DatabaseCompactionProfile,
	pub fat_db: Switch,
	pub tracing: Switch,
	pub from_block: BlockId,
	pub to_block: BlockId,
	pub check_seal: bool,
	pub max_round_blocks_to_import: usize,
}

#[derive(Debug, PartialEq)]
pub struct ExportState {
	pub spec: SpecType,
	pub cache_config: CacheConfig,
	pub dirs: Directories,
	pub file_path: Option<String>,
	pub format: Option<DataFormat>,
	pub pruning: Pruning,
	pub pruning_history: u64,
	pub pruning_memory: usize,
	pub compaction: DatabaseCompactionProfile,
	pub fat_db: Switch,
	pub tracing: Switch,
	pub at: BlockId,
	pub storage: bool,
	pub code: bool,
	pub min_balance: Option<U256>,
	pub max_balance: Option<U256>,
	pub max_round_blocks_to_import: usize,
}

pub fn execute(cmd: BlockchainCmd) -> Result<(), String> {
	match cmd {
		BlockchainCmd::Kill(kill_cmd) => kill_db(kill_cmd),
		BlockchainCmd::Import(import_cmd) => {
			if import_cmd.light {
				execute_import_light(import_cmd)
			} else {
				execute_import(import_cmd)
			}
		}
		BlockchainCmd::Export(export_cmd) => execute_export(export_cmd),
		BlockchainCmd::ExportState(export_cmd) => execute_export_state(export_cmd),
		BlockchainCmd::Reset(reset_cmd) => execute_reset(reset_cmd),
	}
}

fn execute_import_light(cmd: ImportBlockchain) -> Result<(), String> {
	use light::client::{Service as LightClientService, Config as LightClientConfig};
	use light::cache::Cache as LightDataCache;
	use parking_lot::Mutex;

	let timer = Instant::now();

	// load spec file
	let spec = cmd.spec.spec(&cmd.dirs.cache)?;

	// load genesis hash
	let genesis_hash = spec.genesis_header().hash();

	// database paths
	let db_dirs = cmd.dirs.database(genesis_hash, None, spec.data_dir.clone());

	// user defaults path
	let user_defaults_path = db_dirs.user_defaults_path();

	// load user defaults
	let user_defaults = UserDefaults::load(&user_defaults_path)?;

	// select pruning algorithm
	let algorithm = cmd.pruning.to_algorithm(&user_defaults);

	// prepare client and snapshot paths.
	let client_path = db_dirs.client_path(algorithm);

	// execute upgrades
	execute_upgrades(&cmd.dirs.base, &db_dirs, algorithm, &cmd.compaction)?;

	// create dirs used by parity
	cmd.dirs.create_dirs(false, false)?;

	let cache = Arc::new(Mutex::new(
		LightDataCache::new(Default::default(), Duration::new(0, 0))
	));

	let mut config = LightClientConfig {
		queue: Default::default(),
		chain_column: ethcore_db::COL_LIGHT_CHAIN,
		verify_full: true,
		check_seal: cmd.check_seal,
		no_hardcoded_sync: true,
	};

	config.queue.max_mem_use = cmd.cache_config.queue() as usize * 1024 * 1024;
	config.queue.verifier_settings = cmd.verifier_settings;

	// initialize database.
	let db = db::open_db_light(
		&client_path.to_str().expect("DB path could not be converted to string."),
		&cmd.cache_config,
		&cmd.compaction,
	).map_err(|e| format!("Failed to open database: {:?}", e))?;

	// TODO: could epoch signals be available at the end of the file?
	let fetch = ::light::client::fetch::unavailable();
	let service = LightClientService::start(config, &spec, fetch, db, cache)
		.map_err(|e| format!("Failed to start client: {}", e))?;

	// free up the spec in memory.
	drop(spec);

	let client = service.client();

	let mut instream: Box<dyn io::Read> = match cmd.file_path {
		Some(f) => Box::new(fs::File::open(&f).map_err(|_| format!("Cannot open given file: {}", f))?),
		None => Box::new(io::stdin()),
	};

	const READAHEAD_BYTES: usize = 8;

	let mut first_bytes: Vec<u8> = vec![0; READAHEAD_BYTES];
	let mut first_read = 0;

	let format = match cmd.format {
		Some(format) => format,
		None => {
			first_read = instream.read(&mut first_bytes).map_err(|_| "Error reading from the file/stream.")?;
			match first_bytes[0] {
				0xf9 => DataFormat::Binary,
				_ => DataFormat::Hex,
			}
		}
	};

	let do_import = |bytes: Vec<u8>| {
		while client.queue_info().is_full() { sleep(Duration::from_secs(1)); }

		let header: ::types::header::Header = ::rlp::Rlp::new(&bytes).val_at(0)
			.map_err(|e| format!("Bad block: {}", e))?;

		if client.best_block_header().number() >= header.number() { return Ok(()) }

		if header.number() % 10000 == 0 {
			info!("#{}", header.number());
		}

		match client.import_header(header) {
			Err(EthcoreError::Import(ImportError::AlreadyInChain)) => {
				trace!("Skipping block already in chain.");
			}
			Err(e) => {
				return Err(format!("Cannot import block: {:?}", e));
			},
			Ok(_) => {},
		}
		Ok(())
	};

	match format {
		DataFormat::Binary => {
			loop {
				let mut bytes = if first_read > 0 {first_bytes.clone()} else {vec![0; READAHEAD_BYTES]};
				let n = if first_read > 0 {
					first_read
				} else {
					instream.read(&mut bytes).map_err(|_| "Error reading from the file/stream.")?
				};
				if n == 0 { break; }
				first_read = 0;
				let s = PayloadInfo::from(&bytes).map_err(|e| format!("Invalid RLP in the file/stream: {:?}", e))?.total();
				bytes.resize(s, 0);
				instream.read_exact(&mut bytes[n..]).map_err(|_| "Error reading from the file/stream.")?;
				do_import(bytes)?;
			}
		}
		DataFormat::Hex => {
			for line in BufReader::new(instream).lines() {
				let s = line.map_err(|_| "Error reading from the file/stream.")?;
				let s = if first_read > 0 {from_utf8(&first_bytes).unwrap().to_owned() + &(s[..])} else {s};
				first_read = 0;
				let bytes = s.from_hex().map_err(|_| "Invalid hex in file/stream.")?;
				do_import(bytes)?;
			}
		}
	}
	client.flush_queue();

	let elapsed = timer.elapsed();
	let report = client.report();

	info!("Import completed in {} seconds, {} headers, {} hdr/s",
		elapsed.as_secs(),
		report.blocks_imported,
		(report.blocks_imported as u128 * 1000) / elapsed.as_millis(),
	);

	Ok(())
}

fn execute_import(cmd: ImportBlockchain) -> Result<(), String> {
	let timer = Instant::now();

	// load spec file
	let spec = cmd.spec.spec(&cmd.dirs.cache)?;

	// load genesis hash
	let genesis_hash = spec.genesis_header().hash();

	// database paths
	let db_dirs = cmd.dirs.database(genesis_hash, None, spec.data_dir.clone());

	// user defaults path
	let user_defaults_path = db_dirs.user_defaults_path();

	// load user defaults
	let mut user_defaults = UserDefaults::load(&user_defaults_path)?;

	// select pruning algorithm
	let algorithm = cmd.pruning.to_algorithm(&user_defaults);

	// check if tracing is on
	let tracing = tracing_switch_to_bool(cmd.tracing, &user_defaults)?;

	// check if fatdb is on
	let fat_db = fatdb_switch_to_bool(cmd.fat_db, &user_defaults, algorithm)?;

	// prepare client and snapshot paths.
	let client_path = db_dirs.client_path(algorithm);
	let snapshot_path = db_dirs.snapshot_path();

	// execute upgrades
	execute_upgrades(&cmd.dirs.base, &db_dirs, algorithm, &cmd.compaction)?;

	// create dirs used by parity
	cmd.dirs.create_dirs(false, false)?;

	// prepare client config
	let mut client_config = to_client_config(
		&cmd.cache_config,
		spec.name.to_lowercase(),
		Mode::Active,
		tracing,
		fat_db,
		cmd.compaction,
		"".into(),
		algorithm,
		cmd.pruning_history,
		cmd.pruning_memory,
		cmd.check_seal,
		12,
	);

	client_config.queue.verifier_settings = cmd.verifier_settings;

	let restoration_db_handler = db::restoration_db_handler(&client_path, &client_config);
	let client_db = restoration_db_handler.open(&client_path)
		.map_err(|e| format!("Failed to open database {:?}", e))?;

	// build client
	let service = ClientService::start(
		client_config,
		&spec,
		client_db,
		&snapshot_path,
		restoration_db_handler,
		&cmd.dirs.ipc_path(),
		// TODO [ToDr] don't use test miner here
		// (actually don't require miner at all)
		Arc::new(Miner::new_for_tests(&spec, None)),
		Arc::new(ethcore_private_tx::DummySigner),
		Box::new(ethcore_private_tx::NoopEncryptor),
		Default::default(),
		Default::default(),
	).map_err(|e| format!("Client service error: {:?}", e))?;

	// free up the spec in memory.
	drop(spec);

	let client = service.client();

	let instream: Box<dyn io::Read> = match cmd.file_path {
		Some(f) => Box::new(fs::File::open(&f).map_err(|_| format!("Cannot open given file: {}", f))?),
		None => Box::new(io::stdin()),
	};

	let informant = Arc::new(Informant::new(
		FullNodeInformantData {
			client: client.clone(),
			sync: None,
			net: None,
		},
		None,
		None,
		cmd.with_color,
	));

	service.register_io_handler(informant).map_err(|_| "Unable to register informant handler".to_owned())?;

	client.import_blocks(instream, cmd.format)?;

	// save user defaults
	user_defaults.pruning = algorithm;
	user_defaults.tracing = tracing;
	user_defaults.fat_db = fat_db;
	user_defaults.save(&user_defaults_path)?;

	let report = client.report();
	let elapsed = timer.elapsed();
	let ms = timer.elapsed().as_millis();
	info!("Import completed in {} seconds, {} blocks, {} blk/s, {} transactions, {} tx/s, {} Mgas, {} Mgas/s",
		elapsed.as_secs(),
		report.blocks_imported,
		(report.blocks_imported as u128 * 1000) / ms,
		report.transactions_applied,
		(report.transactions_applied as u128 * 1000) / ms,
		report.gas_processed / 1_000_000,
		report.gas_processed / (ms * 1000),
	);
	Ok(())
}

fn start_client(
	dirs: Directories,
	spec: SpecType,
	pruning: Pruning,
	pruning_history: u64,
	pruning_memory: usize,
	tracing: Switch,
	fat_db: Switch,
	compaction: DatabaseCompactionProfile,
	cache_config: CacheConfig,
	require_fat_db: bool,
	max_round_blocks_to_import: usize,
) -> Result<ClientService, String> {

	// load spec file
	let spec = spec.spec(&dirs.cache)?;

	// load genesis hash
	let genesis_hash = spec.genesis_header().hash();

	// database paths
	let db_dirs = dirs.database(genesis_hash, None, spec.data_dir.clone());

	// user defaults path
	let user_defaults_path = db_dirs.user_defaults_path();

	// load user defaults
	let user_defaults = UserDefaults::load(&user_defaults_path)?;

	// select pruning algorithm
	let algorithm = pruning.to_algorithm(&user_defaults);

	// check if tracing is on
	let tracing = tracing_switch_to_bool(tracing, &user_defaults)?;

	// check if fatdb is on
	let fat_db = fatdb_switch_to_bool(fat_db, &user_defaults, algorithm)?;
	if !fat_db && require_fat_db {
		return Err("This command requires Parity to be synced with --fat-db on.".to_owned());
	}

	// prepare client and snapshot paths.
	let client_path = db_dirs.client_path(algorithm);
	let snapshot_path = db_dirs.snapshot_path();

	// execute upgrades
	execute_upgrades(&dirs.base, &db_dirs, algorithm, &compaction)?;

	// create dirs used by parity
	dirs.create_dirs(false, false)?;

	// prepare client config
	let client_config = to_client_config(
		&cache_config,
		spec.name.to_lowercase(),
		Mode::Active,
		tracing,
		fat_db,
		compaction,
		"".into(),
		algorithm,
		pruning_history,
		pruning_memory,
		true,
		max_round_blocks_to_import,
	);

	let restoration_db_handler = db::restoration_db_handler(&client_path, &client_config);
	let client_db = restoration_db_handler.open(&client_path)
		.map_err(|e| format!("Failed to open database {:?}", e))?;

	let service = ClientService::start(
		client_config,
		&spec,
		client_db,
		&snapshot_path,
		restoration_db_handler,
		&dirs.ipc_path(),
		// It's fine to use test version here,
		// since we don't care about miner parameters at all
		Arc::new(Miner::new_for_tests(&spec, None)),
		Arc::new(ethcore_private_tx::DummySigner),
		Box::new(ethcore_private_tx::NoopEncryptor),
		Default::default(),
		Default::default(),
	).map_err(|e| format!("Client service error: {:?}", e))?;

	drop(spec);
	Ok(service)
}

fn execute_export(cmd: ExportBlockchain) -> Result<(), String> {
	let service = start_client(
		cmd.dirs,
		cmd.spec,
		cmd.pruning,
		cmd.pruning_history,
		cmd.pruning_memory,
		cmd.tracing,
		cmd.fat_db,
		cmd.compaction,
		cmd.cache_config,
		false,
		cmd.max_round_blocks_to_import,
	)?;
	let client = service.client();

	let out: Box<dyn io::Write> = match cmd.file_path {
		Some(f) => Box::new(fs::File::create(&f).map_err(|_| format!("Cannot write to file given: {}", f))?),
		None => Box::new(io::stdout()),
	};

	client.export_blocks(out, cmd.from_block, cmd.to_block, cmd.format)?;

	info!("Export completed.");
	Ok(())
}

fn execute_export_state(cmd: ExportState) -> Result<(), String> {
	let service = start_client(
		cmd.dirs,
		cmd.spec,
		cmd.pruning,
		cmd.pruning_history,
		cmd.pruning_memory,
		cmd.tracing,
		cmd.fat_db,
		cmd.compaction,
		cmd.cache_config,
		true,
		cmd.max_round_blocks_to_import,
	)?;

	let client = service.client();

	let mut out: Box<dyn io::Write> = match cmd.file_path {
		Some(f) => Box::new(fs::File::create(&f).map_err(|_| format!("Cannot write to file given: {}", f))?),
		None => Box::new(io::stdout()),
	};

	let mut last: Option<Address> = None;
	let at = cmd.at;
	let mut i = 0usize;

	out.write_fmt(format_args!("{{ \"state\": {{", )).expect("Couldn't write to stream.");
	loop {
		let accounts = client.list_accounts(at, last.as_ref(), 1000).ok_or("Specified block not found")?;
		if accounts.is_empty() {
			break;
		}

		for account in accounts.into_iter() {
			let balance = client.balance(&account, at.into()).unwrap_or_else(U256::zero);
			if cmd.min_balance.map_or(false, |m| balance < m) || cmd.max_balance.map_or(false, |m| balance > m) {
				last = Some(account);
				continue; //filtered out
			}

			if i != 0 {
				out.write(b",").expect("Write error");
			}
			out.write_fmt(format_args!("\n\"0x{:x}\": {{\"balance\": \"{:x}\", \"nonce\": \"{:x}\"", account, balance, client.nonce(&account, at).unwrap_or_else(U256::zero))).expect("Write error");
			let code = match client.code(&account, at.into()) {
				StateResult::Missing => Vec::new(),
				StateResult::Some(t) => t.unwrap_or_else(Vec::new),
			};
			if !code.is_empty() {
				out.write_fmt(format_args!(", \"code_hash\": \"0x{:x}\"", keccak(&code))).expect("Write error");
				if cmd.code {
					out.write_fmt(format_args!(", \"code\": \"{}\"", code.to_hex())).expect("Write error");
				}
			}
			let storage_root = client.storage_root(&account, at).unwrap_or(KECCAK_NULL_RLP);
			if storage_root != KECCAK_NULL_RLP {
				out.write_fmt(format_args!(", \"storage_root\": \"0x{:x}\"", storage_root)).expect("Write error");
				if cmd.storage {
					out.write_fmt(format_args!(", \"storage\": {{")).expect("Write error");
					let mut last_storage: Option<H256> = None;
					loop {
						let keys = client.list_storage(at, &account, last_storage.as_ref(), Some(1000)).ok_or("Specified block not found")?;
						if keys.is_empty() {
							break;
						}

						for key in keys.into_iter() {
							if last_storage.is_some() {
								out.write(b",").expect("Write error");
							}
							out.write_fmt(format_args!("\n\t\"0x{:x}\": \"0x{:x}\"", key, client.storage_at(&account, &key, at.into()).unwrap_or_else(Default::default))).expect("Write error");
							last_storage = Some(key);
						}
					}
					out.write(b"\n}").expect("Write error");
				}
			}
			out.write(b"}").expect("Write error");
			i += 1;
			if i % 10000 == 0 {
				info!("Account #{}", i);
			}
			last = Some(account);
		}
	}
	out.write_fmt(format_args!("\n}}}}")).expect("Write error");
	info!("Export completed.");
	Ok(())
}

fn execute_reset(cmd: ResetBlockchain) -> Result<(), String> {
	let service = start_client(
		cmd.dirs,
		cmd.spec,
		cmd.pruning,
		cmd.pruning_history,
		cmd.pruning_memory,
		cmd.tracing,
		cmd.fat_db,
		cmd.compaction,
		cmd.cache_config,
		false,
		0,
	)?;

	let client = service.client();
	client.reset(cmd.num)?;
	info!("{}", Colour::Green.bold().paint("Successfully reset db!"));

	Ok(())
}

pub fn kill_db(cmd: KillBlockchain) -> Result<(), String> {
	let spec = cmd.spec.spec(&cmd.dirs.cache)?;
	let genesis_hash = spec.genesis_header().hash();
	let db_dirs = cmd.dirs.database(genesis_hash, None, spec.data_dir);
	let user_defaults_path = db_dirs.user_defaults_path();
	let mut user_defaults = UserDefaults::load(&user_defaults_path)?;
	let algorithm = cmd.pruning.to_algorithm(&user_defaults);
	let dir = db_dirs.db_path(algorithm);
	fs::remove_dir_all(&dir).map_err(|e| format!("Error removing database: {:?}", e))?;
	user_defaults.is_first_launch = true;
	user_defaults.save(&user_defaults_path)?;
	info!("Database deleted.");
	Ok(())
}

#[cfg(test)]
mod test {
	use super::DataFormat;

	#[test]
	fn test_data_format_parsing() {
		assert_eq!(DataFormat::Binary, "binary".parse().unwrap());
		assert_eq!(DataFormat::Binary, "bin".parse().unwrap());
		assert_eq!(DataFormat::Hex, "hex".parse().unwrap());
	}
}<|MERGE_RESOLUTION|>--- conflicted
+++ resolved
@@ -26,21 +26,11 @@
 use ethereum_types::{U256, H256, Address};
 use bytes::ToPretty;
 use rlp::PayloadInfo;
-<<<<<<< HEAD
-use ethcore::client::{
-	Mode, DatabaseCompactionProfile, VMType, Nonce, Balance, BlockChainClient, BlockId, BlockInfo, ImportBlock, BlockChainReset
-};
-use ethcore::error::{ImportErrorKind, ErrorKind as EthcoreErrorKind, Error as EthcoreError};
-use ethcore::miner::Miner;
-use ethcore::verification::queue::VerifierSettings;
-use ethcore::verification::queue::kind::blocks::Unverified;
-=======
 use client_traits::{BlockChainReset, Nonce, Balance, BlockChainClient, ImportExportBlocks};
 use ethcore::{
 	client::{DatabaseCompactionProfile},
 	miner::Miner,
 };
->>>>>>> 41aee5aa
 use ethcore_service::ClientService;
 use cache::CacheConfig;
 use informant::{Informant, FullNodeInformantData};
@@ -51,32 +41,6 @@
 use ethcore_private_tx;
 use db;
 use ansi_term::Colour;
-<<<<<<< HEAD
-
-#[derive(Debug, PartialEq)]
-pub enum DataFormat {
-	Hex,
-	Binary,
-}
-
-impl Default for DataFormat {
-	fn default() -> Self {
-		DataFormat::Binary
-	}
-}
-
-impl FromStr for DataFormat {
-	type Err = String;
-
-	fn from_str(s: &str) -> Result<Self, Self::Err> {
-		match s {
-			"binary" | "bin" => Ok(DataFormat::Binary),
-			"hex" => Ok(DataFormat::Hex),
-			x => Err(format!("Invalid format: {}", x))
-		}
-	}
-}
-=======
 use types::{
 	ids::BlockId,
 	errors::{ImportError, EthcoreError},
@@ -84,7 +48,6 @@
 };
 use types::data_format::DataFormat;
 use verification::queue::VerifierSettings;
->>>>>>> 41aee5aa
 
 #[derive(Debug, PartialEq)]
 pub enum BlockchainCmd {
