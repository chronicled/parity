--- conflicted
+++ resolved
@@ -19,11 +19,10 @@
 use ethstore::PresaleWallet;
 use helpers::{password_prompt, password_from_file};
 use params::SpecType;
-use std::num::NonZeroU32;
 
 #[derive(Debug, PartialEq)]
 pub struct ImportWallet {
-	pub iterations: NonZeroU32,
+	pub iterations: u32,
 	pub path: String,
 	pub spec: SpecType,
 	pub wallet_path: String,
@@ -44,11 +43,7 @@
 }
 
 #[cfg(feature = "accounts")]
-<<<<<<< HEAD
-pub fn import_account(cmd: &ImportWallet, kp: ethkey::KeyPair, password: Password) {
-=======
 pub fn import_account(cmd: &ImportWallet, kp: parity_crypto::publickey::KeyPair, password: Password) {
->>>>>>> 41aee5aa
 	use accounts::{AccountProvider, AccountProviderSettings};
 	use ethstore::EthStore;
 	use ethstore::accounts_dir::RootDiskDirectory;
@@ -60,8 +55,4 @@
 }
 
 #[cfg(not(feature = "accounts"))]
-<<<<<<< HEAD
-pub fn import_account(_cmd: &ImportWallet, _kp: ethkey::KeyPair, _password: Password) {}
-=======
-pub fn import_account(_cmd: &ImportWallet, _kp: parity_crypto::publickey::KeyPair, _password: Password) {}
->>>>>>> 41aee5aa
+pub fn import_account(_cmd: &ImportWallet, _kp: parity_crypto::publickey::KeyPair, _password: Password) {}