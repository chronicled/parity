[package]
description = "Ethcore jsonrpc"
name = "ethcore-rpc"
version = "0.9.99"
license = "GPL-3.0"
authors = ["Ethcore <admin@ethcore.io"]
build = "build.rs"

[lib]

[dependencies]
serde = "0.7.0"
serde_json = "0.7.0"
jsonrpc-core = "1.2"
jsonrpc-http-server = "2.1"
ethcore-util = { path = "../util" }
ethcore = { path = "../ethcore" }
ethsync = { path = "../sync" }
clippy = { version = "0.0.44", optional = true }
rustc-serialize = "0.3"
<<<<<<< HEAD
serde_macros = { version = "0.6.13", optional = true }
transient-hashmap = "0.1"
=======
serde_macros = { version = "0.7.0", optional = true }
>>>>>>> 0082d12e

[build-dependencies]
serde_codegen = { version = "0.7.0", optional = true }
syntex = "0.29.0"

[features]
default = ["serde_codegen"]
nightly = ["serde_macros"]
dev = ["clippy", "ethcore/dev", "ethcore-util/dev", "ethsync/dev"]<|MERGE_RESOLUTION|>--- conflicted
+++ resolved
@@ -18,12 +18,8 @@
 ethsync = { path = "../sync" }
 clippy = { version = "0.0.44", optional = true }
 rustc-serialize = "0.3"
-<<<<<<< HEAD
-serde_macros = { version = "0.6.13", optional = true }
 transient-hashmap = "0.1"
-=======
 serde_macros = { version = "0.7.0", optional = true }
->>>>>>> 0082d12e
 
 [build-dependencies]
 serde_codegen = { version = "0.7.0", optional = true }
