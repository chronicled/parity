--- conflicted
+++ resolved
@@ -58,11 +58,7 @@
 parity-version = { path = "../util/version" }
 patricia-trie = "0.3.0"
 rlp = { version = "0.3.0", features = ["ethereum"] }
-<<<<<<< HEAD
-eip712 = { path = "../util/EIP-712" }
-=======
 eip-712 = { path = "../util/EIP-712" }
->>>>>>> ebd0fd01
 stats = { path = "../util/stats" }
 vm = { path = "../ethcore/vm" }
 
