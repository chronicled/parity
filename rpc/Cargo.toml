[package]
description = "Parity Ethereum JSON-RPC Servers (WS, HTTP, IPC)"
name = "parity-rpc"
version = "1.12.0"
license = "GPL-3.0"
authors = ["Parity Technologies <admin@parity.io>"]

[lib]

[dependencies]
ansi_term = "0.11"
cid = "0.3"
futures = "0.1.6"
log = "0.4"
multihash = "0.8"
order-stat = "0.1"
rand = "0.7"
rand_xorshift = "0.2"
rustc-hex = "1.0"
semver = "0.9"
serde = "1.0"
serde_derive = "1.0"
serde_json = "1.0"
parking_lot = "0.9"
tempdir = "0.3"
tiny-keccak = "1.4"
tokio-timer = "0.1"
transient-hashmap = "0.4"
itertools = "0.5"

<<<<<<< HEAD
jsonrpc-core = "10.0.1"
jsonrpc-derive = "10.0.2"
jsonrpc-http-server = "10.0.1"
jsonrpc-ws-server = "10.0.1"
jsonrpc-ipc-server = "10.0.1"
jsonrpc-pubsub = "10.0.1"
=======
jsonrpc-core = "14.0.5"
jsonrpc-derive = "14.0.5"
jsonrpc-http-server = "14.0.5"
jsonrpc-ws-server = "14.0.5"
jsonrpc-ipc-server = "14.0.6"
jsonrpc-pubsub = "14.0.5"
>>>>>>> 41aee5aa

client-traits = { path = "../ethcore/client-traits" }
common-types = { path = "../ethcore/types" }
engine = { path = "../ethcore/engine" }
ethash = { path = "../ethash" }
ethcore = { path = "../ethcore" }
ethcore-accounts = { path = "../accounts", optional = true }
ethcore-light = { path = "../ethcore/light" }
ethcore-logger = { path = "../parity/logger" }
ethcore-miner = { path = "../miner" }
ethcore-network = { path = "../util/network" }
ethcore-private-tx = { path = "../ethcore/private-tx" }
ethcore-sync = { path = "../ethcore/sync" }
<<<<<<< HEAD
ethereum-types = "0.4"
fastmap = { path = "../util/fastmap" }
parity-bytes = "0.1"
parity-crypto = "0.3.0"
=======
ethereum-types = "0.8.0"
fastmap = { path = "../util/fastmap" }
machine = { path = "../ethcore/machine" }
parity-bytes = "0.1"
parity-crypto = { version = "0.4.2", features = ["publickey"] }
>>>>>>> 41aee5aa

eip-712 = { path = "../util/EIP-712" }
ethjson = { path = "../json" }
ethkey = { path = "../accounts/ethkey" }
ethstore = { path = "../accounts/ethstore" }
fetch = { path = "../util/fetch" }
keccak-hash = "0.4.0"
parity-runtime = { path = "../util/runtime" }
parity-updater = { path = "../updater" }
parity-version = { path = "../util/version" }
<<<<<<< HEAD
rlp = { version = "0.3.0", features = ["ethereum"] }
=======
rlp = "0.4.0"
account-state = { path = "../ethcore/account-state" }
snapshot = { path = "../ethcore/snapshot" }
>>>>>>> 41aee5aa
stats = { path = "../util/stats" }
trace = { path = "../ethcore/trace" }
vm = { path = "../ethcore/vm" }

[dev-dependencies]
client-traits = { path = "../ethcore/client-traits" }
ethcore = { path = "../ethcore", features = ["test-helpers"] }
ethcore-accounts = { path = "../accounts" }
ethcore-io = { path = "../util/io" }
ethcore-network = { path = "../util/network" }
ethjson = { path = "../json", features = ["test-helpers"] }
fake-fetch = { path = "../util/fake-fetch" }
macros = { path = "../util/macros" }
spec = { path = "../ethcore/spec" }
pretty_assertions = "0.1"
transaction-pool = "2.0.1"
<<<<<<< HEAD
=======
verification = { path = "../ethcore/verification" }
>>>>>>> 41aee5aa

[features]
accounts = ["ethcore-accounts"]<|MERGE_RESOLUTION|>--- conflicted
+++ resolved
@@ -28,21 +28,12 @@
 transient-hashmap = "0.4"
 itertools = "0.5"
 
-<<<<<<< HEAD
-jsonrpc-core = "10.0.1"
-jsonrpc-derive = "10.0.2"
-jsonrpc-http-server = "10.0.1"
-jsonrpc-ws-server = "10.0.1"
-jsonrpc-ipc-server = "10.0.1"
-jsonrpc-pubsub = "10.0.1"
-=======
 jsonrpc-core = "14.0.5"
 jsonrpc-derive = "14.0.5"
 jsonrpc-http-server = "14.0.5"
 jsonrpc-ws-server = "14.0.5"
 jsonrpc-ipc-server = "14.0.6"
 jsonrpc-pubsub = "14.0.5"
->>>>>>> 41aee5aa
 
 client-traits = { path = "../ethcore/client-traits" }
 common-types = { path = "../ethcore/types" }
@@ -56,18 +47,11 @@
 ethcore-network = { path = "../util/network" }
 ethcore-private-tx = { path = "../ethcore/private-tx" }
 ethcore-sync = { path = "../ethcore/sync" }
-<<<<<<< HEAD
-ethereum-types = "0.4"
-fastmap = { path = "../util/fastmap" }
-parity-bytes = "0.1"
-parity-crypto = "0.3.0"
-=======
 ethereum-types = "0.8.0"
 fastmap = { path = "../util/fastmap" }
 machine = { path = "../ethcore/machine" }
 parity-bytes = "0.1"
 parity-crypto = { version = "0.4.2", features = ["publickey"] }
->>>>>>> 41aee5aa
 
 eip-712 = { path = "../util/EIP-712" }
 ethjson = { path = "../json" }
@@ -78,13 +62,9 @@
 parity-runtime = { path = "../util/runtime" }
 parity-updater = { path = "../updater" }
 parity-version = { path = "../util/version" }
-<<<<<<< HEAD
-rlp = { version = "0.3.0", features = ["ethereum"] }
-=======
 rlp = "0.4.0"
 account-state = { path = "../ethcore/account-state" }
 snapshot = { path = "../ethcore/snapshot" }
->>>>>>> 41aee5aa
 stats = { path = "../util/stats" }
 trace = { path = "../ethcore/trace" }
 vm = { path = "../ethcore/vm" }
@@ -101,10 +81,7 @@
 spec = { path = "../ethcore/spec" }
 pretty_assertions = "0.1"
 transaction-pool = "2.0.1"
-<<<<<<< HEAD
-=======
 verification = { path = "../ethcore/verification" }
->>>>>>> 41aee5aa
 
 [features]
 accounts = ["ethcore-accounts"]