--- conflicted
+++ resolved
@@ -87,13 +87,9 @@
 extern crate account_state;
 
 extern crate stats;
-<<<<<<< HEAD
-extern crate tempdir;
-=======
 extern crate snapshot;
 extern crate tempdir;
 extern crate trace;
->>>>>>> 41aee5aa
 extern crate vm;
 
 #[cfg(any(test, feature = "ethcore-accounts"))]
@@ -128,20 +124,14 @@
 
 #[cfg(test)]
 extern crate fake_fetch;
-<<<<<<< HEAD
 
 #[cfg(test)]
 extern crate ethcore_io as io;
-=======
-
-#[cfg(test)]
-extern crate ethcore_io as io;
 
 #[cfg(test)]
 extern crate spec;
 #[cfg(test)]
 extern crate verification;
->>>>>>> 41aee5aa
 
 pub extern crate jsonrpc_ws_server as ws;
 
