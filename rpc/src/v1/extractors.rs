// Copyright 2015-2019 Parity Technologies (UK) Ltd.
// This file is part of Parity Ethereum.

// Parity Ethereum is free software: you can redistribute it and/or modify
// it under the terms of the GNU General Public License as published by
// the Free Software Foundation, either version 3 of the License, or
// (at your option) any later version.

// Parity Ethereum is distributed in the hope that it will be useful,
// but WITHOUT ANY WARRANTY; without even the implied warranty of
// MERCHANTABILITY or FITNESS FOR A PARTICULAR PURPOSE.  See the
// GNU General Public License for more details.

// You should have received a copy of the GNU General Public License
// along with Parity Ethereum.  If not, see <http://www.gnu.org/licenses/>.

//! Parity-specific metadata extractors.

use std::path::{Path, PathBuf};
use std::sync::Arc;

use authcodes;
use http_common::HttpMetaExtractor;
use ipc;
use jsonrpc_core as core;
use jsonrpc_core::futures::future::Either;
use jsonrpc_pubsub::Session;
use ws;
use ethereum_types::H256;

use v1::{Metadata, Origin};
use v1::informant::RpcStats;

/// Common HTTP & IPC metadata extractor.
pub struct RpcExtractor;

impl HttpMetaExtractor for RpcExtractor {
	type Metadata = Metadata;

	fn read_metadata(&self, origin: Option<String>, user_agent: Option<String>) -> Metadata {
		Metadata {
			origin: Origin::Rpc(
				format!("{} / {}",
						origin.unwrap_or_else(|| "unknown origin".to_string()),
						user_agent.unwrap_or_else(|| "unknown agent".to_string()))
			),
			session: None,
		}
	}
}

impl ipc::MetaExtractor<Metadata> for RpcExtractor {
	fn extract(&self, req: &ipc::RequestContext) -> Metadata {
		Metadata {
			origin: Origin::Ipc(req.session_id.into()),
			session: Some(Arc::new(Session::new(req.sender.clone()))),
		}
	}
}

/// WebSockets server metadata extractor and request middleware.
pub struct WsExtractor {
	authcodes_path: Option<PathBuf>,
}

impl WsExtractor {
	/// Creates new `WsExtractor` with given authcodes path.
	pub fn new(path: Option<&Path>) -> Self {
		WsExtractor {
			authcodes_path: path.map(ToOwned::to_owned),
		}
	}
}

impl ws::MetaExtractor<Metadata> for WsExtractor {
	fn extract(&self, req: &ws::RequestContext) -> Metadata {
		let id = req.session_id as u64;

		let origin = match self.authcodes_path {
			Some(ref path) => {
				let authorization = req.protocols.get(0).and_then(|p| auth_token_hash(&path, p, true));
				match authorization {
					Some(id) => Origin::Signer { session: id },
					None => Origin::Ws { session: id.into() },
				}
			},
			None => Origin::Ws { session: id.into() },
		};
		let session = Some(Arc::new(Session::new(req.sender())));
		Metadata {
			origin,
			session,
		}
	}
}

impl ws::RequestMiddleware for WsExtractor {
	fn process(&self, req: &ws::ws::Request) -> ws::MiddlewareAction {
		use self::ws::ws::Response;

		// Reply with 200 OK to HEAD requests.
		if req.method() == "HEAD" {
<<<<<<< HEAD
			let mut response = Response::new(200, "Ok", vec![]);
=======
			let mut response = Response::new(200, "OK", vec![]);
>>>>>>> 06c70960
			add_security_headers(&mut response);
			return Some(response).into();
		}

		// Display WS info.
		if req.header("sec-websocket-key").is_none() {
<<<<<<< HEAD
			let mut response = Response::new(200, "Ok", b"WebSocket interface is active. Open WS connection to access RPC.".to_vec());
=======
			let mut response = Response::new(200, "OK", b"WebSocket interface is active. Open WS connection to access RPC.".to_vec());
>>>>>>> 06c70960
			add_security_headers(&mut response);
			return Some(response).into();
		}

		// If protocol is provided it needs to be valid.
		let protocols = req.protocols().ok().unwrap_or_else(Vec::new);
		if let Some(ref path) = self.authcodes_path {
			if protocols.len() == 1 {
				let authorization = auth_token_hash(&path, protocols[0], false);
				if authorization.is_none() {
					warn!(
						"Blocked connection from {} using invalid token.",
						req.header("origin").and_then(|e| ::std::str::from_utf8(e).ok()).unwrap_or("Unknown Origin")
					);
					let mut response = Response::new(403, "Forbidden", vec![]);
					add_security_headers(&mut response);
					return Some(response).into();
				}
			}
		}

		// Otherwise just proceed.
		ws::MiddlewareAction::Proceed
	}
}

fn add_security_headers(res: &mut ws::ws::Response) {
	let headers = res.headers_mut();
	headers.push(("X-Frame-Options".into(), b"SAMEORIGIN".to_vec()));
	headers.push(("X-XSS-Protection".into(), b"1; mode=block".to_vec()));
	headers.push(("X-Content-Type-Options".into(), b"nosniff".to_vec()));
	headers.push(("Content-Security-Policy".into(),
		b"default-src 'self';form-action 'none';block-all-mixed-content;sandbox allow-scripts;".to_vec()
	));
}

fn auth_token_hash(codes_path: &Path, protocol: &str, save_file: bool) -> Option<H256> {
	let mut split = protocol.split('_');
	let auth = split.next().and_then(|v| v.parse().ok());
	let time = split.next().and_then(|v| u64::from_str_radix(v, 10).ok());

	if let (Some(auth), Some(time)) = (auth, time) {
		// Check if the code is valid
		return authcodes::AuthCodes::from_file(codes_path)
			.ok()
			.and_then(|mut codes| {
				// remove old tokens
				codes.clear_garbage();

				let res = codes.is_valid(&auth, time);

				if save_file {
					// make sure to save back authcodes - it might have been modified
					if codes.to_file(codes_path).is_err() {
						warn!(target: "signer", "Couldn't save authorization codes to file.");
					}
				}

				if res {
					Some(auth)
				} else {
					None
				}
			})
	}

	None
}

/// WebSockets RPC usage statistics.
pub struct WsStats {
	stats: Arc<RpcStats>,
}

impl WsStats {
	/// Creates new WS usage tracker.
	pub fn new(stats: Arc<RpcStats>) -> Self {
		WsStats {
			stats,
		}
	}
}

impl ws::SessionStats for WsStats {
	fn open_session(&self, _id: ws::SessionId) {
		self.stats.open_session()
	}

	fn close_session(&self, _id: ws::SessionId) {
		self.stats.close_session()
	}
}

/// WebSockets middleware dispatching requests to different handles dependning on metadata.
pub struct WsDispatcher<M: core::Middleware<Metadata>> {
	full_handler: core::MetaIoHandler<Metadata, M>,
}

impl<M: core::Middleware<Metadata>> WsDispatcher<M> {
	/// Create new `WsDispatcher` with given full handler.
	pub fn new(full_handler: core::MetaIoHandler<Metadata, M>) -> Self {
		WsDispatcher {
			full_handler,
		}
	}
}

impl<M: core::Middleware<Metadata>> core::Middleware<Metadata> for WsDispatcher<M> {
	type Future = Either<
		core::FutureRpcResult<M::Future, M::CallFuture>,
		core::FutureResponse,
	>;
	type CallFuture = core::middleware::NoopCallFuture;

	fn on_request<F, X>(&self, request: core::Request, meta: Metadata, process: F)
		-> Either<Self::Future, X>
	where
		F: FnOnce(core::Request, Metadata) -> X,
		X: core::futures::Future<Item=Option<core::Response>, Error=()> + Send + 'static,
	{
		let use_full = match &meta.origin {
			Origin::Signer { .. } => true,
			_ => false,
		};

		if use_full {
			Either::A(Either::A(self.full_handler.handle_rpc_request(request, meta)))
		} else {
			Either::B(process(request, meta))
		}
	}
}

#[cfg(test)]
mod tests {
	use super::RpcExtractor;
	use {HttpMetaExtractor, Origin};

	#[test]
	fn should_extract_rpc_origin() {
		// given
		let extractor = RpcExtractor;

		// when
		let meta1 = extractor.read_metadata(None, None);
		let meta2 = extractor.read_metadata(None, Some("http://parity.io".to_owned()));
		let meta3 = extractor.read_metadata(None, Some("http://parity.io".to_owned()));

		// then
		assert_eq!(meta1.origin, Origin::Rpc("unknown origin / unknown agent".into()));
		assert_eq!(meta2.origin, Origin::Rpc("unknown origin / http://parity.io".into()));
		assert_eq!(meta3.origin, Origin::Rpc("unknown origin / http://parity.io".into()));
	}
}<|MERGE_RESOLUTION|>--- conflicted
+++ resolved
@@ -100,22 +100,14 @@
 
 		// Reply with 200 OK to HEAD requests.
 		if req.method() == "HEAD" {
-<<<<<<< HEAD
-			let mut response = Response::new(200, "Ok", vec![]);
-=======
 			let mut response = Response::new(200, "OK", vec![]);
->>>>>>> 06c70960
 			add_security_headers(&mut response);
 			return Some(response).into();
 		}
 
 		// Display WS info.
 		if req.header("sec-websocket-key").is_none() {
-<<<<<<< HEAD
-			let mut response = Response::new(200, "Ok", b"WebSocket interface is active. Open WS connection to access RPC.".to_vec());
-=======
 			let mut response = Response::new(200, "OK", b"WebSocket interface is active. Open WS connection to access RPC.".to_vec());
->>>>>>> 06c70960
 			add_security_headers(&mut response);
 			return Some(response).into();
 		}
