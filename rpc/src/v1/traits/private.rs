// Copyright 2015-2020 Parity Technologies (UK) Ltd.
// This file is part of Parity Ethereum.

// Parity Ethereum is free software: you can redistribute it and/or modify
// it under the terms of the GNU General Public License as published by
// the Free Software Foundation, either version 3 of the License, or
// (at your option) any later version.

// Parity Ethereum is distributed in the hope that it will be useful,
// but WITHOUT ANY WARRANTY; without even the implied warranty of
// MERCHANTABILITY or FITNESS FOR A PARTICULAR PURPOSE.  See the
// GNU General Public License for more details.

// You should have received a copy of the GNU General Public License
// along with Parity Ethereum.  If not, see <http://www.gnu.org/licenses/>.

//! SecretStore-specific rpc interface.

use ethereum_types::{H160, H256, U256};
use jsonrpc_core::Error;
use jsonrpc_derive::rpc;

use v1::types::{Bytes, PrivateTransactionReceipt, BlockNumber,
<<<<<<< HEAD
	PrivateTransactionReceiptAndTransaction, CallRequest};

/// Private transaction management RPC interface.
#[rpc]
=======
	PrivateTransactionReceiptAndTransaction, CallRequest, PrivateTransactionLog};

/// Private transaction management RPC interface.
#[rpc(server)]
>>>>>>> 41aee5aa
pub trait Private {
	/// RPC Metadata
	type Metadata;

	/// Sends private transaction; Transaction will be added to the validation queue and sent out when ready.
	#[rpc(name = "private_sendTransaction")]
<<<<<<< HEAD
	fn send_transaction(&self, Bytes) -> Result<PrivateTransactionReceipt, Error>;

	/// Creates a transaction for contract's deployment from origin (signed transaction)
	#[rpc(name = "private_composeDeploymentTransaction")]
	fn compose_deployment_transaction(&self, BlockNumber, Bytes, Vec<H160>, U256) -> Result<PrivateTransactionReceiptAndTransaction, Error>;

	/// Make a call to the private contract
	#[rpc(name = "private_call")]
	fn private_call(&self, BlockNumber, CallRequest) -> Result<Bytes, Error>;

	/// Retrieve the id of the key associated with the contract
	#[rpc(name = "private_contractKey")]
	fn private_contract_key(&self, H160) -> Result<H256, Error>;
=======
	fn send_transaction(&self, _: Bytes) -> Result<PrivateTransactionReceipt, Error>;

	/// Creates a transaction for contract's deployment from origin (signed transaction)
	#[rpc(name = "private_composeDeploymentTransaction")]
	fn compose_deployment_transaction(
		&self,
		_: BlockNumber,
		_: Bytes,
		_: Vec<H160>,
		_: U256
	) -> Result<PrivateTransactionReceiptAndTransaction, Error>;

	/// Make a call to the private contract
	#[rpc(name = "private_call")]
	fn private_call(&self, _: BlockNumber, _: CallRequest) -> Result<Bytes, Error>;

	/// Retrieve the id of the key associated with the contract
	#[rpc(name = "private_contractKey")]
	fn private_contract_key(&self, _: H160) -> Result<H256, Error>;

	/// Retrieve log information about private transaction
	#[rpc(name = "private_log")]
	fn private_log(&self, _: H256) -> Result<PrivateTransactionLog, Error>;
>>>>>>> 41aee5aa
}<|MERGE_RESOLUTION|>--- conflicted
+++ resolved
@@ -21,38 +21,16 @@
 use jsonrpc_derive::rpc;
 
 use v1::types::{Bytes, PrivateTransactionReceipt, BlockNumber,
-<<<<<<< HEAD
-	PrivateTransactionReceiptAndTransaction, CallRequest};
-
-/// Private transaction management RPC interface.
-#[rpc]
-=======
 	PrivateTransactionReceiptAndTransaction, CallRequest, PrivateTransactionLog};
 
 /// Private transaction management RPC interface.
 #[rpc(server)]
->>>>>>> 41aee5aa
 pub trait Private {
 	/// RPC Metadata
 	type Metadata;
 
 	/// Sends private transaction; Transaction will be added to the validation queue and sent out when ready.
 	#[rpc(name = "private_sendTransaction")]
-<<<<<<< HEAD
-	fn send_transaction(&self, Bytes) -> Result<PrivateTransactionReceipt, Error>;
-
-	/// Creates a transaction for contract's deployment from origin (signed transaction)
-	#[rpc(name = "private_composeDeploymentTransaction")]
-	fn compose_deployment_transaction(&self, BlockNumber, Bytes, Vec<H160>, U256) -> Result<PrivateTransactionReceiptAndTransaction, Error>;
-
-	/// Make a call to the private contract
-	#[rpc(name = "private_call")]
-	fn private_call(&self, BlockNumber, CallRequest) -> Result<Bytes, Error>;
-
-	/// Retrieve the id of the key associated with the contract
-	#[rpc(name = "private_contractKey")]
-	fn private_contract_key(&self, H160) -> Result<H256, Error>;
-=======
 	fn send_transaction(&self, _: Bytes) -> Result<PrivateTransactionReceipt, Error>;
 
 	/// Creates a transaction for contract's deployment from origin (signed transaction)
@@ -76,5 +54,4 @@
 	/// Retrieve log information about private transaction
 	#[rpc(name = "private_log")]
 	fn private_log(&self, _: H256) -> Result<PrivateTransactionLog, Error>;
->>>>>>> 41aee5aa
 }