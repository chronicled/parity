// Copyright 2015-2020 Parity Technologies (UK) Ltd.
// This file is part of Parity Ethereum.

// Parity Ethereum is free software: you can redistribute it and/or modify
// it under the terms of the GNU General Public License as published by
// the Free Software Foundation, either version 3 of the License, or
// (at your option) any later version.

// Parity Ethereum is distributed in the hope that it will be useful,
// but WITHOUT ANY WARRANTY; without even the implied warranty of
// MERCHANTABILITY or FITNESS FOR A PARTICULAR PURPOSE.  See the
// GNU General Public License for more details.

// You should have received a copy of the GNU General Public License
// along with Parity Ethereum.  If not, see <http://www.gnu.org/licenses/>.

//! Parity Accounts-related rpc interface.
use std::collections::BTreeMap;

use jsonrpc_core::Result;
use jsonrpc_derive::rpc;
use ethereum_types::{H160, H256, H520};
use ethkey::Password;
use ethstore::KeyFile;
use v1::types::{DeriveHash, DeriveHierarchical, ExtAccountInfo};
<<<<<<< HEAD
use v1::types::{AccountInfo, HwAccountInfo};

/// Parity-specific read-only accounts rpc interface.
#[rpc]
=======
use v1::types::AccountInfo;

/// Parity-specific read-only accounts rpc interface.
#[rpc(server)]
>>>>>>> 41aee5aa
pub trait ParityAccountsInfo {
	/// Returns accounts information.
	#[rpc(name = "parity_accountsInfo")]
	fn accounts_info(&self) -> Result<BTreeMap<H160, AccountInfo>>;

<<<<<<< HEAD
	/// Returns hardware accounts information.
	#[rpc(name = "parity_hardwareAccountsInfo")]
	fn hardware_accounts_info(&self) -> Result<BTreeMap<H160, HwAccountInfo>>;

	/// Get a list of paths to locked hardware wallets
	#[rpc(name = "parity_lockedHardwareAccountsInfo")]
	fn locked_hardware_accounts_info(&self) -> Result<Vec<String>>;

=======
>>>>>>> 41aee5aa
	/// Returns default account for dapp.
	#[rpc(name = "parity_defaultAccount")]
	fn default_account(&self) -> Result<H160>;
}

/// Personal Parity rpc interface.
<<<<<<< HEAD
#[rpc]
=======
#[rpc(server)]
>>>>>>> 41aee5aa
pub trait ParityAccounts {
	/// Returns accounts information.
	#[rpc(name = "parity_allAccountsInfo")]
	fn all_accounts_info(&self) -> Result<BTreeMap<H160, ExtAccountInfo>>;

	/// Creates new account from the given phrase using standard brainwallet mechanism.
	/// Second parameter is password for the new account.
	#[rpc(name = "parity_newAccountFromPhrase")]
<<<<<<< HEAD
	fn new_account_from_phrase(&self, String, Password) -> Result<H160>;
=======
	fn new_account_from_phrase(&self, _: String, _: Password) -> Result<H160>;
>>>>>>> 41aee5aa

	/// Creates new account from the given JSON wallet.
	/// Second parameter is password for the wallet and the new account.
	#[rpc(name = "parity_newAccountFromWallet")]
<<<<<<< HEAD
	fn new_account_from_wallet(&self, String, Password) -> Result<H160>;
=======
	fn new_account_from_wallet(&self, _: String, _: Password) -> Result<H160>;
>>>>>>> 41aee5aa

	/// Creates new account from the given raw secret.
	/// Second parameter is password for the new account.
	#[rpc(name = "parity_newAccountFromSecret")]
<<<<<<< HEAD
	fn new_account_from_secret(&self, H256, Password) -> Result<H160>;
=======
	fn new_account_from_secret(&self, _: H256, _: Password) -> Result<H160>;
>>>>>>> 41aee5aa

	/// Returns true if given `password` would unlock given `account`.
	/// Arguments: `account`, `password`.
	#[rpc(name = "parity_testPassword")]
<<<<<<< HEAD
	fn test_password(&self, H160, Password) -> Result<bool>;
=======
	fn test_password(&self, _: H160, _: Password) -> Result<bool>;
>>>>>>> 41aee5aa

	/// Changes an account's password.
	/// Arguments: `account`, `password`, `new_password`.
	#[rpc(name = "parity_changePassword")]
<<<<<<< HEAD
	fn change_password(&self, H160, Password, Password) -> Result<bool>;
=======
	fn change_password(&self, _: H160, _: Password, _: Password) -> Result<bool>;
>>>>>>> 41aee5aa

	/// Permanently deletes an account.
	/// Arguments: `account`, `password`.
	#[rpc(name = "parity_killAccount")]
<<<<<<< HEAD
	fn kill_account(&self, H160, Password) -> Result<bool>;
=======
	fn kill_account(&self, _: H160, _: Password) -> Result<bool>;
>>>>>>> 41aee5aa

	/// Permanently deletes an address from the addressbook
	/// Arguments: `address`
	#[rpc(name = "parity_removeAddress")]
<<<<<<< HEAD
	fn remove_address(&self, H160) -> Result<bool>;

	/// Set an account's name.
	#[rpc(name = "parity_setAccountName")]
	fn set_account_name(&self, H160, String) -> Result<bool>;

	/// Set an account's metadata string.
	#[rpc(name = "parity_setAccountMeta")]
	fn set_account_meta(&self, H160, String) -> Result<bool>;

	/// Imports a number of Geth accounts, with the list provided as the argument.
	#[rpc(name = "parity_importGethAccounts")]
	fn import_geth_accounts(&self, Vec<H160>) -> Result<Vec<H160>>;
=======
	fn remove_address(&self, _: H160) -> Result<bool>;

	/// Set an account's name.
	#[rpc(name = "parity_setAccountName")]
	fn set_account_name(&self, _: H160, _: String) -> Result<bool>;

	/// Set an account's metadata string.
	#[rpc(name = "parity_setAccountMeta")]
	fn set_account_meta(&self, _: H160, _: String) -> Result<bool>;

	/// Imports a number of Geth accounts, with the list provided as the argument.
	#[rpc(name = "parity_importGethAccounts")]
	fn import_geth_accounts(&self, _: Vec<H160>) -> Result<Vec<H160>>;
>>>>>>> 41aee5aa

	/// Returns the accounts available for importing from Geth.
	#[rpc(name = "parity_listGethAccounts")]
	fn geth_accounts(&self) -> Result<Vec<H160>>;

	/// Create new vault.
	#[rpc(name = "parity_newVault")]
<<<<<<< HEAD
	fn create_vault(&self, String, Password) -> Result<bool>;

	/// Open existing vault.
	#[rpc(name = "parity_openVault")]
	fn open_vault(&self, String, Password) -> Result<bool>;

	/// Close previously opened vault.
	#[rpc(name = "parity_closeVault")]
	fn close_vault(&self, String) -> Result<bool>;
=======
	fn create_vault(&self, _: String, _: Password) -> Result<bool>;

	/// Open existing vault.
	#[rpc(name = "parity_openVault")]
	fn open_vault(&self, _: String, _: Password) -> Result<bool>;

	/// Close previously opened vault.
	#[rpc(name = "parity_closeVault")]
	fn close_vault(&self, _: String) -> Result<bool>;
>>>>>>> 41aee5aa

	/// List all vaults.
	#[rpc(name = "parity_listVaults")]
	fn list_vaults(&self) -> Result<Vec<String>>;

	/// List all currently opened vaults.
	#[rpc(name = "parity_listOpenedVaults")]
	fn list_opened_vaults(&self) -> Result<Vec<String>>;

	/// Change vault password.
	#[rpc(name = "parity_changeVaultPassword")]
<<<<<<< HEAD
	fn change_vault_password(&self, String, Password) -> Result<bool>;

	/// Change vault of the given address.
	#[rpc(name = "parity_changeVault")]
	fn change_vault(&self, H160, String) -> Result<bool>;

	/// Get vault metadata string.
	#[rpc(name = "parity_getVaultMeta")]
	fn get_vault_meta(&self, String) -> Result<String>;

	/// Set vault metadata string.
	#[rpc(name = "parity_setVaultMeta")]
	fn set_vault_meta(&self, String, String) -> Result<bool>;
=======
	fn change_vault_password(&self, _: String, _: Password) -> Result<bool>;

	/// Change vault of the given address.
	#[rpc(name = "parity_changeVault")]
	fn change_vault(&self, _: H160, _: String) -> Result<bool>;

	/// Get vault metadata string.
	#[rpc(name = "parity_getVaultMeta")]
	fn get_vault_meta(&self, _: String) -> Result<String>;

	/// Set vault metadata string.
	#[rpc(name = "parity_setVaultMeta")]
	fn set_vault_meta(&self, _: String, _: String) -> Result<bool>;
>>>>>>> 41aee5aa

	/// Derive new address from given account address using specific hash.
	/// Resulting address can be either saved as a new account (with the same password).
	#[rpc(name = "parity_deriveAddressHash")]
<<<<<<< HEAD
	fn derive_key_hash(&self, H160, Password, DeriveHash, bool) -> Result<H160>;
=======
	fn derive_key_hash(&self, _: H160, _: Password, _: DeriveHash, _: bool) -> Result<H160>;
>>>>>>> 41aee5aa

	/// Derive new address from given account address using
	/// hierarchical derivation (sequence of 32-bit integer indices).
	/// Resulting address can be either saved as a new account (with the same password).
	#[rpc(name = "parity_deriveAddressIndex")]
<<<<<<< HEAD
	fn derive_key_index(&self, H160, Password, DeriveHierarchical, bool) -> Result<H160>;

	/// Exports an account with given address if provided password matches.
	#[rpc(name = "parity_exportAccount")]
	fn export_account(&self, H160, Password) -> Result<KeyFile>;

	/// Sign raw hash with the key corresponding to address and password.
	#[rpc(name = "parity_signMessage")]
	fn sign_message(&self, H160, Password, H256) -> Result<H520>;

	/// Send a PinMatrixAck to a hardware wallet, unlocking it
	#[rpc(name = "parity_hardwarePinMatrixAck")]
	fn hardware_pin_matrix_ack(&self, String, String) -> Result<bool>;
=======
	fn derive_key_index(&self, _: H160, _: Password, _: DeriveHierarchical, _: bool) -> Result<H160>;

	/// Exports an account with given address if provided password matches.
	#[rpc(name = "parity_exportAccount")]
	fn export_account(&self, _: H160, _: Password) -> Result<KeyFile>;

	/// Sign raw hash with the key corresponding to address and password.
	#[rpc(name = "parity_signMessage")]
	fn sign_message(&self, _: H160, _: Password, _: H256) -> Result<H520>;
>>>>>>> 41aee5aa
}<|MERGE_RESOLUTION|>--- conflicted
+++ resolved
@@ -23,44 +23,22 @@
 use ethkey::Password;
 use ethstore::KeyFile;
 use v1::types::{DeriveHash, DeriveHierarchical, ExtAccountInfo};
-<<<<<<< HEAD
-use v1::types::{AccountInfo, HwAccountInfo};
-
-/// Parity-specific read-only accounts rpc interface.
-#[rpc]
-=======
 use v1::types::AccountInfo;
 
 /// Parity-specific read-only accounts rpc interface.
 #[rpc(server)]
->>>>>>> 41aee5aa
 pub trait ParityAccountsInfo {
 	/// Returns accounts information.
 	#[rpc(name = "parity_accountsInfo")]
 	fn accounts_info(&self) -> Result<BTreeMap<H160, AccountInfo>>;
 
-<<<<<<< HEAD
-	/// Returns hardware accounts information.
-	#[rpc(name = "parity_hardwareAccountsInfo")]
-	fn hardware_accounts_info(&self) -> Result<BTreeMap<H160, HwAccountInfo>>;
-
-	/// Get a list of paths to locked hardware wallets
-	#[rpc(name = "parity_lockedHardwareAccountsInfo")]
-	fn locked_hardware_accounts_info(&self) -> Result<Vec<String>>;
-
-=======
->>>>>>> 41aee5aa
 	/// Returns default account for dapp.
 	#[rpc(name = "parity_defaultAccount")]
 	fn default_account(&self) -> Result<H160>;
 }
 
 /// Personal Parity rpc interface.
-<<<<<<< HEAD
-#[rpc]
-=======
 #[rpc(server)]
->>>>>>> 41aee5aa
 pub trait ParityAccounts {
 	/// Returns accounts information.
 	#[rpc(name = "parity_allAccountsInfo")]
@@ -69,75 +47,36 @@
 	/// Creates new account from the given phrase using standard brainwallet mechanism.
 	/// Second parameter is password for the new account.
 	#[rpc(name = "parity_newAccountFromPhrase")]
-<<<<<<< HEAD
-	fn new_account_from_phrase(&self, String, Password) -> Result<H160>;
-=======
 	fn new_account_from_phrase(&self, _: String, _: Password) -> Result<H160>;
->>>>>>> 41aee5aa
 
 	/// Creates new account from the given JSON wallet.
 	/// Second parameter is password for the wallet and the new account.
 	#[rpc(name = "parity_newAccountFromWallet")]
-<<<<<<< HEAD
-	fn new_account_from_wallet(&self, String, Password) -> Result<H160>;
-=======
 	fn new_account_from_wallet(&self, _: String, _: Password) -> Result<H160>;
->>>>>>> 41aee5aa
 
 	/// Creates new account from the given raw secret.
 	/// Second parameter is password for the new account.
 	#[rpc(name = "parity_newAccountFromSecret")]
-<<<<<<< HEAD
-	fn new_account_from_secret(&self, H256, Password) -> Result<H160>;
-=======
 	fn new_account_from_secret(&self, _: H256, _: Password) -> Result<H160>;
->>>>>>> 41aee5aa
 
 	/// Returns true if given `password` would unlock given `account`.
 	/// Arguments: `account`, `password`.
 	#[rpc(name = "parity_testPassword")]
-<<<<<<< HEAD
-	fn test_password(&self, H160, Password) -> Result<bool>;
-=======
 	fn test_password(&self, _: H160, _: Password) -> Result<bool>;
->>>>>>> 41aee5aa
 
 	/// Changes an account's password.
 	/// Arguments: `account`, `password`, `new_password`.
 	#[rpc(name = "parity_changePassword")]
-<<<<<<< HEAD
-	fn change_password(&self, H160, Password, Password) -> Result<bool>;
-=======
 	fn change_password(&self, _: H160, _: Password, _: Password) -> Result<bool>;
->>>>>>> 41aee5aa
 
 	/// Permanently deletes an account.
 	/// Arguments: `account`, `password`.
 	#[rpc(name = "parity_killAccount")]
-<<<<<<< HEAD
-	fn kill_account(&self, H160, Password) -> Result<bool>;
-=======
 	fn kill_account(&self, _: H160, _: Password) -> Result<bool>;
->>>>>>> 41aee5aa
 
 	/// Permanently deletes an address from the addressbook
 	/// Arguments: `address`
 	#[rpc(name = "parity_removeAddress")]
-<<<<<<< HEAD
-	fn remove_address(&self, H160) -> Result<bool>;
-
-	/// Set an account's name.
-	#[rpc(name = "parity_setAccountName")]
-	fn set_account_name(&self, H160, String) -> Result<bool>;
-
-	/// Set an account's metadata string.
-	#[rpc(name = "parity_setAccountMeta")]
-	fn set_account_meta(&self, H160, String) -> Result<bool>;
-
-	/// Imports a number of Geth accounts, with the list provided as the argument.
-	#[rpc(name = "parity_importGethAccounts")]
-	fn import_geth_accounts(&self, Vec<H160>) -> Result<Vec<H160>>;
-=======
 	fn remove_address(&self, _: H160) -> Result<bool>;
 
 	/// Set an account's name.
@@ -151,7 +90,6 @@
 	/// Imports a number of Geth accounts, with the list provided as the argument.
 	#[rpc(name = "parity_importGethAccounts")]
 	fn import_geth_accounts(&self, _: Vec<H160>) -> Result<Vec<H160>>;
->>>>>>> 41aee5aa
 
 	/// Returns the accounts available for importing from Geth.
 	#[rpc(name = "parity_listGethAccounts")]
@@ -159,17 +97,6 @@
 
 	/// Create new vault.
 	#[rpc(name = "parity_newVault")]
-<<<<<<< HEAD
-	fn create_vault(&self, String, Password) -> Result<bool>;
-
-	/// Open existing vault.
-	#[rpc(name = "parity_openVault")]
-	fn open_vault(&self, String, Password) -> Result<bool>;
-
-	/// Close previously opened vault.
-	#[rpc(name = "parity_closeVault")]
-	fn close_vault(&self, String) -> Result<bool>;
-=======
 	fn create_vault(&self, _: String, _: Password) -> Result<bool>;
 
 	/// Open existing vault.
@@ -179,7 +106,6 @@
 	/// Close previously opened vault.
 	#[rpc(name = "parity_closeVault")]
 	fn close_vault(&self, _: String) -> Result<bool>;
->>>>>>> 41aee5aa
 
 	/// List all vaults.
 	#[rpc(name = "parity_listVaults")]
@@ -191,21 +117,6 @@
 
 	/// Change vault password.
 	#[rpc(name = "parity_changeVaultPassword")]
-<<<<<<< HEAD
-	fn change_vault_password(&self, String, Password) -> Result<bool>;
-
-	/// Change vault of the given address.
-	#[rpc(name = "parity_changeVault")]
-	fn change_vault(&self, H160, String) -> Result<bool>;
-
-	/// Get vault metadata string.
-	#[rpc(name = "parity_getVaultMeta")]
-	fn get_vault_meta(&self, String) -> Result<String>;
-
-	/// Set vault metadata string.
-	#[rpc(name = "parity_setVaultMeta")]
-	fn set_vault_meta(&self, String, String) -> Result<bool>;
-=======
 	fn change_vault_password(&self, _: String, _: Password) -> Result<bool>;
 
 	/// Change vault of the given address.
@@ -219,36 +130,16 @@
 	/// Set vault metadata string.
 	#[rpc(name = "parity_setVaultMeta")]
 	fn set_vault_meta(&self, _: String, _: String) -> Result<bool>;
->>>>>>> 41aee5aa
 
 	/// Derive new address from given account address using specific hash.
 	/// Resulting address can be either saved as a new account (with the same password).
 	#[rpc(name = "parity_deriveAddressHash")]
-<<<<<<< HEAD
-	fn derive_key_hash(&self, H160, Password, DeriveHash, bool) -> Result<H160>;
-=======
 	fn derive_key_hash(&self, _: H160, _: Password, _: DeriveHash, _: bool) -> Result<H160>;
->>>>>>> 41aee5aa
 
 	/// Derive new address from given account address using
 	/// hierarchical derivation (sequence of 32-bit integer indices).
 	/// Resulting address can be either saved as a new account (with the same password).
 	#[rpc(name = "parity_deriveAddressIndex")]
-<<<<<<< HEAD
-	fn derive_key_index(&self, H160, Password, DeriveHierarchical, bool) -> Result<H160>;
-
-	/// Exports an account with given address if provided password matches.
-	#[rpc(name = "parity_exportAccount")]
-	fn export_account(&self, H160, Password) -> Result<KeyFile>;
-
-	/// Sign raw hash with the key corresponding to address and password.
-	#[rpc(name = "parity_signMessage")]
-	fn sign_message(&self, H160, Password, H256) -> Result<H520>;
-
-	/// Send a PinMatrixAck to a hardware wallet, unlocking it
-	#[rpc(name = "parity_hardwarePinMatrixAck")]
-	fn hardware_pin_matrix_ack(&self, String, String) -> Result<bool>;
-=======
 	fn derive_key_index(&self, _: H160, _: Password, _: DeriveHierarchical, _: bool) -> Result<H160>;
 
 	/// Exports an account with given address if provided password matches.
@@ -258,5 +149,4 @@
 	/// Sign raw hash with the key corresponding to address and password.
 	#[rpc(name = "parity_signMessage")]
 	fn sign_message(&self, _: H160, _: Password, _: H256) -> Result<H520>;
->>>>>>> 41aee5aa
 }