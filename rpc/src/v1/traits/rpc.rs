--- conflicted
+++ resolved
@@ -22,11 +22,7 @@
 use jsonrpc_derive::rpc;
 
 /// RPC Interface.
-<<<<<<< HEAD
-#[rpc]
-=======
 #[rpc(server)]
->>>>>>> 41aee5aa
 pub trait Rpc {
 	/// Returns supported modules for Geth 1.3.6
 	/// @ignore
