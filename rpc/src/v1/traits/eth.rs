// Copyright 2015-2020 Parity Technologies (UK) Ltd.
// This file is part of Parity Ethereum.

// Parity Ethereum is free software: you can redistribute it and/or modify
// it under the terms of the GNU General Public License as published by
// the Free Software Foundation, either version 3 of the License, or
// (at your option) any later version.

// Parity Ethereum is distributed in the hope that it will be useful,
// but WITHOUT ANY WARRANTY; without even the implied warranty of
// MERCHANTABILITY or FITNESS FOR A PARTICULAR PURPOSE.  See the
// GNU General Public License for more details.

// You should have received a copy of the GNU General Public License
// along with Parity Ethereum.  If not, see <http://www.gnu.org/licenses/>.

//! Eth rpc interface.
use jsonrpc_core::{Result, BoxFuture};
use jsonrpc_derive::rpc;
use ethereum_types::{H64, H160, H256, U64, U256};

use v1::types::{RichBlock, BlockNumber, Bytes, CallRequest, Filter, FilterChanges, Index, EthAccount};
use v1::types::{Log, Receipt, SyncStatus, Transaction, Work};

/// Eth rpc interface.
<<<<<<< HEAD
#[rpc]
=======
#[rpc(server)]
>>>>>>> 41aee5aa
pub trait Eth {
	/// RPC Metadata
	type Metadata;

	/// Returns protocol version encoded as a string (quotes are necessary).
	#[rpc(name = "eth_protocolVersion")]
	fn protocol_version(&self) -> Result<String>;

	/// Returns an object with data about the sync status or false. (wtf?)
	#[rpc(name = "eth_syncing")]
	fn syncing(&self) -> Result<SyncStatus>;

	/// Returns the number of hashes per second that the node is mining with.
	#[rpc(name = "eth_hashrate")]
	fn hashrate(&self) -> Result<U256>;

	/// Returns block author.
	#[rpc(name = "eth_coinbase")]
	fn author(&self) -> Result<H160>;

	/// Returns true if client is actively mining new blocks.
	#[rpc(name = "eth_mining")]
	fn is_mining(&self) -> Result<bool>;

	/// Returns the chain ID used for transaction signing at the
	/// current best block. None is returned if not
	/// available.
	#[rpc(name = "eth_chainId")]
	fn chain_id(&self) -> Result<Option<U64>>;

	/// Returns current gas_price.
	#[rpc(name = "eth_gasPrice")]
	fn gas_price(&self) -> BoxFuture<U256>;

	/// Returns accounts list.
	#[rpc(name = "eth_accounts")]
	fn accounts(&self) -> Result<Vec<H160>>;

	/// Returns highest block number.
	#[rpc(name = "eth_blockNumber")]
	fn block_number(&self) -> Result<U256>;

	/// Returns balance of the given account.
	#[rpc(name = "eth_getBalance")]
<<<<<<< HEAD
	fn balance(&self, H160, Option<BlockNumber>) -> BoxFuture<U256>;

	/// Returns the account- and storage-values of the specified account including the Merkle-proof
	#[rpc(name = "eth_getProof")]
	fn proof(&self, H160, Vec<H256>, Option<BlockNumber>) -> BoxFuture<EthAccount>;

	/// Returns content of the storage at given address.
	#[rpc(name = "eth_getStorageAt")]
	fn storage_at(&self, H160, U256, Option<BlockNumber>) -> BoxFuture<H256>;

	/// Returns block with given hash.
	#[rpc(name = "eth_getBlockByHash")]
	fn block_by_hash(&self, H256, bool) -> BoxFuture<Option<RichBlock>>;

	/// Returns block with given number.
	#[rpc(name = "eth_getBlockByNumber")]
	fn block_by_number(&self, BlockNumber, bool) -> BoxFuture<Option<RichBlock>>;

	/// Returns the number of transactions sent from given address at given time (block number).
	#[rpc(name = "eth_getTransactionCount")]
	fn transaction_count(&self, H160, Option<BlockNumber>) -> BoxFuture<U256>;

	/// Returns the number of transactions in a block with given hash.
	#[rpc(name = "eth_getBlockTransactionCountByHash")]
	fn block_transaction_count_by_hash(&self, H256) -> BoxFuture<Option<U256>>;

	/// Returns the number of transactions in a block with given block number.
	#[rpc(name = "eth_getBlockTransactionCountByNumber")]
	fn block_transaction_count_by_number(&self, BlockNumber) -> BoxFuture<Option<U256>>;

	/// Returns the number of uncles in a block with given hash.
	#[rpc(name = "eth_getUncleCountByBlockHash")]
	fn block_uncles_count_by_hash(&self, H256) -> BoxFuture<Option<U256>>;

	/// Returns the number of uncles in a block with given block number.
	#[rpc(name = "eth_getUncleCountByBlockNumber")]
	fn block_uncles_count_by_number(&self, BlockNumber) -> BoxFuture<Option<U256>>;

	/// Returns the code at given address at given time (block number).
	#[rpc(name = "eth_getCode")]
	fn code_at(&self, H160, Option<BlockNumber>) -> BoxFuture<Bytes>;

	/// Sends signed transaction, returning its hash.
	#[rpc(name = "eth_sendRawTransaction")]
	fn send_raw_transaction(&self, Bytes) -> Result<H256>;

	/// @alias of `eth_sendRawTransaction`.
	#[rpc(name = "eth_submitTransaction")]
	fn submit_transaction(&self, Bytes) -> Result<H256>;

	/// Call contract, returning the output data.
	#[rpc(name = "eth_call")]
	fn call(&self, CallRequest, Option<BlockNumber>) -> BoxFuture<Bytes>;

	/// Estimate gas needed for execution of given contract.
	#[rpc(name = "eth_estimateGas")]
	fn estimate_gas(&self, CallRequest, Option<BlockNumber>) -> BoxFuture<U256>;

	/// Get transaction by its hash.
	#[rpc(name = "eth_getTransactionByHash")]
	fn transaction_by_hash(&self, H256) -> BoxFuture<Option<Transaction>>;

	/// Returns transaction at given block hash and index.
	#[rpc(name = "eth_getTransactionByBlockHashAndIndex")]
	fn transaction_by_block_hash_and_index(&self, H256, Index) -> BoxFuture<Option<Transaction>>;

	/// Returns transaction by given block number and index.
	#[rpc(name = "eth_getTransactionByBlockNumberAndIndex")]
	fn transaction_by_block_number_and_index(&self, BlockNumber, Index) -> BoxFuture<Option<Transaction>>;

	/// Returns transaction receipt by transaction hash.
	#[rpc(name = "eth_getTransactionReceipt")]
	fn transaction_receipt(&self, H256) -> BoxFuture<Option<Receipt>>;

	/// Returns an uncles at given block and index.
	#[rpc(name = "eth_getUncleByBlockHashAndIndex")]
	fn uncle_by_block_hash_and_index(&self, H256, Index) -> BoxFuture<Option<RichBlock>>;

	/// Returns an uncles at given block and index.
	#[rpc(name = "eth_getUncleByBlockNumberAndIndex")]
	fn uncle_by_block_number_and_index(&self, BlockNumber, Index) -> BoxFuture<Option<RichBlock>>;
=======
	fn balance(&self, _: H160, _: Option<BlockNumber>) -> BoxFuture<U256>;

	/// Returns the account- and storage-values of the specified account including the Merkle-proof
	#[rpc(name = "eth_getProof")]
	fn proof(&self, _: H160, _: Vec<H256>, _: Option<BlockNumber>) -> BoxFuture<EthAccount>;

	/// Returns content of the storage at given address.
	#[rpc(name = "eth_getStorageAt")]
	fn storage_at(&self, _: H160, _: U256, _: Option<BlockNumber>) -> BoxFuture<H256>;

	/// Returns block with given hash.
	#[rpc(name = "eth_getBlockByHash")]
	fn block_by_hash(&self, _: H256, _: bool) -> BoxFuture<Option<RichBlock>>;

	/// Returns block with given number.
	#[rpc(name = "eth_getBlockByNumber")]
	fn block_by_number(&self, _: BlockNumber, _: bool) -> BoxFuture<Option<RichBlock>>;

	/// Returns the number of transactions sent from given address at given time (block number).
	#[rpc(name = "eth_getTransactionCount")]
	fn transaction_count(&self, _: H160, _: Option<BlockNumber>) -> BoxFuture<U256>;

	/// Returns the number of transactions in a block with given hash.
	#[rpc(name = "eth_getBlockTransactionCountByHash")]
	fn block_transaction_count_by_hash(&self, _: H256) -> BoxFuture<Option<U256>>;

	/// Returns the number of transactions in a block with given block number.
	#[rpc(name = "eth_getBlockTransactionCountByNumber")]
	fn block_transaction_count_by_number(&self, _: BlockNumber) -> BoxFuture<Option<U256>>;

	/// Returns the number of uncles in a block with given hash.
	#[rpc(name = "eth_getUncleCountByBlockHash")]
	fn block_uncles_count_by_hash(&self, _: H256) -> BoxFuture<Option<U256>>;

	/// Returns the number of uncles in a block with given block number.
	#[rpc(name = "eth_getUncleCountByBlockNumber")]
	fn block_uncles_count_by_number(&self, _: BlockNumber) -> BoxFuture<Option<U256>>;

	/// Returns the code at given address at given time (block number).
	#[rpc(name = "eth_getCode")]
	fn code_at(&self, _: H160, _: Option<BlockNumber>) -> BoxFuture<Bytes>;

	/// Sends signed transaction, returning its hash.
	#[rpc(name = "eth_sendRawTransaction")]
	fn send_raw_transaction(&self, _: Bytes) -> Result<H256>;

	/// @alias of `eth_sendRawTransaction`.
	#[rpc(name = "eth_submitTransaction")]
	fn submit_transaction(&self, _: Bytes) -> Result<H256>;

	/// Call contract, returning the output data.
	#[rpc(name = "eth_call")]
	fn call(&self, _: CallRequest, _: Option<BlockNumber>) -> BoxFuture<Bytes>;

	/// Estimate gas needed for execution of given contract.
	#[rpc(name = "eth_estimateGas")]
	fn estimate_gas(&self, _: CallRequest, _: Option<BlockNumber>) -> BoxFuture<U256>;

	/// Get transaction by its hash.
	#[rpc(name = "eth_getTransactionByHash")]
	fn transaction_by_hash(&self, _: H256) -> BoxFuture<Option<Transaction>>;

	/// Returns transaction at given block hash and index.
	#[rpc(name = "eth_getTransactionByBlockHashAndIndex")]
	fn transaction_by_block_hash_and_index(&self, _: H256, _: Index) -> BoxFuture<Option<Transaction>>;

	/// Returns transaction by given block number and index.
	#[rpc(name = "eth_getTransactionByBlockNumberAndIndex")]
	fn transaction_by_block_number_and_index(&self, _: BlockNumber, _: Index) -> BoxFuture<Option<Transaction>>;

	/// Returns transaction receipt by transaction hash.
	#[rpc(name = "eth_getTransactionReceipt")]
	fn transaction_receipt(&self, _: H256) -> BoxFuture<Option<Receipt>>;

	/// Returns an uncles at given block and index.
	#[rpc(name = "eth_getUncleByBlockHashAndIndex")]
	fn uncle_by_block_hash_and_index(&self, _: H256, _: Index) -> BoxFuture<Option<RichBlock>>;

	/// Returns an uncles at given block and index.
	#[rpc(name = "eth_getUncleByBlockNumberAndIndex")]
	fn uncle_by_block_number_and_index(&self, _: BlockNumber, _: Index) -> BoxFuture<Option<RichBlock>>;
>>>>>>> 41aee5aa

	/// Returns available compilers.
	/// @deprecated
	#[rpc(name = "eth_getCompilers")]
	fn compilers(&self) -> Result<Vec<String>>;

	/// Compiles lll code.
	/// @deprecated
	#[rpc(name = "eth_compileLLL")]
<<<<<<< HEAD
	fn compile_lll(&self, String) -> Result<Bytes>;
=======
	fn compile_lll(&self, _: String) -> Result<Bytes>;
>>>>>>> 41aee5aa

	/// Compiles solidity.
	/// @deprecated
	#[rpc(name = "eth_compileSolidity")]
<<<<<<< HEAD
	fn compile_solidity(&self, String) -> Result<Bytes>;
=======
	fn compile_solidity(&self, _: String) -> Result<Bytes>;
>>>>>>> 41aee5aa

	/// Compiles serpent.
	/// @deprecated
	#[rpc(name = "eth_compileSerpent")]
<<<<<<< HEAD
	fn compile_serpent(&self, String) -> Result<Bytes>;

	/// Returns logs matching given filter object.
	#[rpc(name = "eth_getLogs")]
	fn logs(&self, Filter) -> BoxFuture<Vec<Log>>;

	/// Returns the hash of the current block, the seedHash, and the boundary condition to be met.
	#[rpc(name = "eth_getWork")]
	fn work(&self, Option<u64>) -> Result<Work>;

	/// Used for submitting a proof-of-work solution.
	#[rpc(name = "eth_submitWork")]
	fn submit_work(&self, H64, H256, H256) -> Result<bool>;

	/// Used for submitting mining hashrate.
	#[rpc(name = "eth_submitHashrate")]
	fn submit_hashrate(&self, U256, H256) -> Result<bool>;
=======
	fn compile_serpent(&self, _: String) -> Result<Bytes>;

	/// Returns logs matching given filter object.
	#[rpc(name = "eth_getLogs")]
	fn logs(&self, _: Filter) -> BoxFuture<Vec<Log>>;

	/// Returns the hash of the current block, the seedHash, and the boundary condition to be met.
	#[rpc(name = "eth_getWork")]
	fn work(&self, _: Option<u64>) -> Result<Work>;

	/// Used for submitting a proof-of-work solution.
	#[rpc(name = "eth_submitWork")]
	fn submit_work(&self, _: H64, _: H256, _: H256) -> Result<bool>;

	/// Used for submitting mining hashrate.
	#[rpc(name = "eth_submitHashrate")]
	fn submit_hashrate(&self, _: U256, _: H256) -> Result<bool>;
>>>>>>> 41aee5aa
}

/// Eth filters rpc api (polling).
// TODO: do filters api properly
<<<<<<< HEAD
#[rpc]
pub trait EthFilter {
	/// Returns id of new filter.
	#[rpc(name = "eth_newFilter")]
	fn new_filter(&self, Filter) -> Result<U256>;
=======
#[rpc(server)]
pub trait EthFilter {
	/// Returns id of new filter.
	#[rpc(name = "eth_newFilter")]
	fn new_filter(&self, _: Filter) -> Result<U256>;
>>>>>>> 41aee5aa

	/// Returns id of new block filter.
	#[rpc(name = "eth_newBlockFilter")]
	fn new_block_filter(&self) -> Result<U256>;

	/// Returns id of new block filter.
	#[rpc(name = "eth_newPendingTransactionFilter")]
	fn new_pending_transaction_filter(&self) -> Result<U256>;

	/// Returns filter changes since last poll.
	#[rpc(name = "eth_getFilterChanges")]
<<<<<<< HEAD
	fn filter_changes(&self, Index) -> BoxFuture<FilterChanges>;

	/// Returns all logs matching given filter (in a range 'from' - 'to').
	#[rpc(name = "eth_getFilterLogs")]
	fn filter_logs(&self, Index) -> BoxFuture<Vec<Log>>;

	/// Uninstalls filter.
	#[rpc(name = "eth_uninstallFilter")]
	fn uninstall_filter(&self, Index) -> Result<bool>;
=======
	fn filter_changes(&self, _: Index) -> BoxFuture<FilterChanges>;

	/// Returns all logs matching given filter (in a range 'from' - 'to').
	#[rpc(name = "eth_getFilterLogs")]
	fn filter_logs(&self, _: Index) -> BoxFuture<Vec<Log>>;

	/// Uninstalls filter.
	#[rpc(name = "eth_uninstallFilter")]
	fn uninstall_filter(&self, _: Index) -> Result<bool>;
>>>>>>> 41aee5aa
}<|MERGE_RESOLUTION|>--- conflicted
+++ resolved
@@ -23,11 +23,7 @@
 use v1::types::{Log, Receipt, SyncStatus, Transaction, Work};
 
 /// Eth rpc interface.
-<<<<<<< HEAD
-#[rpc]
-=======
 #[rpc(server)]
->>>>>>> 41aee5aa
 pub trait Eth {
 	/// RPC Metadata
 	type Metadata;
@@ -72,89 +68,6 @@
 
 	/// Returns balance of the given account.
 	#[rpc(name = "eth_getBalance")]
-<<<<<<< HEAD
-	fn balance(&self, H160, Option<BlockNumber>) -> BoxFuture<U256>;
-
-	/// Returns the account- and storage-values of the specified account including the Merkle-proof
-	#[rpc(name = "eth_getProof")]
-	fn proof(&self, H160, Vec<H256>, Option<BlockNumber>) -> BoxFuture<EthAccount>;
-
-	/// Returns content of the storage at given address.
-	#[rpc(name = "eth_getStorageAt")]
-	fn storage_at(&self, H160, U256, Option<BlockNumber>) -> BoxFuture<H256>;
-
-	/// Returns block with given hash.
-	#[rpc(name = "eth_getBlockByHash")]
-	fn block_by_hash(&self, H256, bool) -> BoxFuture<Option<RichBlock>>;
-
-	/// Returns block with given number.
-	#[rpc(name = "eth_getBlockByNumber")]
-	fn block_by_number(&self, BlockNumber, bool) -> BoxFuture<Option<RichBlock>>;
-
-	/// Returns the number of transactions sent from given address at given time (block number).
-	#[rpc(name = "eth_getTransactionCount")]
-	fn transaction_count(&self, H160, Option<BlockNumber>) -> BoxFuture<U256>;
-
-	/// Returns the number of transactions in a block with given hash.
-	#[rpc(name = "eth_getBlockTransactionCountByHash")]
-	fn block_transaction_count_by_hash(&self, H256) -> BoxFuture<Option<U256>>;
-
-	/// Returns the number of transactions in a block with given block number.
-	#[rpc(name = "eth_getBlockTransactionCountByNumber")]
-	fn block_transaction_count_by_number(&self, BlockNumber) -> BoxFuture<Option<U256>>;
-
-	/// Returns the number of uncles in a block with given hash.
-	#[rpc(name = "eth_getUncleCountByBlockHash")]
-	fn block_uncles_count_by_hash(&self, H256) -> BoxFuture<Option<U256>>;
-
-	/// Returns the number of uncles in a block with given block number.
-	#[rpc(name = "eth_getUncleCountByBlockNumber")]
-	fn block_uncles_count_by_number(&self, BlockNumber) -> BoxFuture<Option<U256>>;
-
-	/// Returns the code at given address at given time (block number).
-	#[rpc(name = "eth_getCode")]
-	fn code_at(&self, H160, Option<BlockNumber>) -> BoxFuture<Bytes>;
-
-	/// Sends signed transaction, returning its hash.
-	#[rpc(name = "eth_sendRawTransaction")]
-	fn send_raw_transaction(&self, Bytes) -> Result<H256>;
-
-	/// @alias of `eth_sendRawTransaction`.
-	#[rpc(name = "eth_submitTransaction")]
-	fn submit_transaction(&self, Bytes) -> Result<H256>;
-
-	/// Call contract, returning the output data.
-	#[rpc(name = "eth_call")]
-	fn call(&self, CallRequest, Option<BlockNumber>) -> BoxFuture<Bytes>;
-
-	/// Estimate gas needed for execution of given contract.
-	#[rpc(name = "eth_estimateGas")]
-	fn estimate_gas(&self, CallRequest, Option<BlockNumber>) -> BoxFuture<U256>;
-
-	/// Get transaction by its hash.
-	#[rpc(name = "eth_getTransactionByHash")]
-	fn transaction_by_hash(&self, H256) -> BoxFuture<Option<Transaction>>;
-
-	/// Returns transaction at given block hash and index.
-	#[rpc(name = "eth_getTransactionByBlockHashAndIndex")]
-	fn transaction_by_block_hash_and_index(&self, H256, Index) -> BoxFuture<Option<Transaction>>;
-
-	/// Returns transaction by given block number and index.
-	#[rpc(name = "eth_getTransactionByBlockNumberAndIndex")]
-	fn transaction_by_block_number_and_index(&self, BlockNumber, Index) -> BoxFuture<Option<Transaction>>;
-
-	/// Returns transaction receipt by transaction hash.
-	#[rpc(name = "eth_getTransactionReceipt")]
-	fn transaction_receipt(&self, H256) -> BoxFuture<Option<Receipt>>;
-
-	/// Returns an uncles at given block and index.
-	#[rpc(name = "eth_getUncleByBlockHashAndIndex")]
-	fn uncle_by_block_hash_and_index(&self, H256, Index) -> BoxFuture<Option<RichBlock>>;
-
-	/// Returns an uncles at given block and index.
-	#[rpc(name = "eth_getUncleByBlockNumberAndIndex")]
-	fn uncle_by_block_number_and_index(&self, BlockNumber, Index) -> BoxFuture<Option<RichBlock>>;
-=======
 	fn balance(&self, _: H160, _: Option<BlockNumber>) -> BoxFuture<U256>;
 
 	/// Returns the account- and storage-values of the specified account including the Merkle-proof
@@ -236,7 +149,6 @@
 	/// Returns an uncles at given block and index.
 	#[rpc(name = "eth_getUncleByBlockNumberAndIndex")]
 	fn uncle_by_block_number_and_index(&self, _: BlockNumber, _: Index) -> BoxFuture<Option<RichBlock>>;
->>>>>>> 41aee5aa
 
 	/// Returns available compilers.
 	/// @deprecated
@@ -246,43 +158,16 @@
 	/// Compiles lll code.
 	/// @deprecated
 	#[rpc(name = "eth_compileLLL")]
-<<<<<<< HEAD
-	fn compile_lll(&self, String) -> Result<Bytes>;
-=======
 	fn compile_lll(&self, _: String) -> Result<Bytes>;
->>>>>>> 41aee5aa
 
 	/// Compiles solidity.
 	/// @deprecated
 	#[rpc(name = "eth_compileSolidity")]
-<<<<<<< HEAD
-	fn compile_solidity(&self, String) -> Result<Bytes>;
-=======
 	fn compile_solidity(&self, _: String) -> Result<Bytes>;
->>>>>>> 41aee5aa
 
 	/// Compiles serpent.
 	/// @deprecated
 	#[rpc(name = "eth_compileSerpent")]
-<<<<<<< HEAD
-	fn compile_serpent(&self, String) -> Result<Bytes>;
-
-	/// Returns logs matching given filter object.
-	#[rpc(name = "eth_getLogs")]
-	fn logs(&self, Filter) -> BoxFuture<Vec<Log>>;
-
-	/// Returns the hash of the current block, the seedHash, and the boundary condition to be met.
-	#[rpc(name = "eth_getWork")]
-	fn work(&self, Option<u64>) -> Result<Work>;
-
-	/// Used for submitting a proof-of-work solution.
-	#[rpc(name = "eth_submitWork")]
-	fn submit_work(&self, H64, H256, H256) -> Result<bool>;
-
-	/// Used for submitting mining hashrate.
-	#[rpc(name = "eth_submitHashrate")]
-	fn submit_hashrate(&self, U256, H256) -> Result<bool>;
-=======
 	fn compile_serpent(&self, _: String) -> Result<Bytes>;
 
 	/// Returns logs matching given filter object.
@@ -300,24 +185,15 @@
 	/// Used for submitting mining hashrate.
 	#[rpc(name = "eth_submitHashrate")]
 	fn submit_hashrate(&self, _: U256, _: H256) -> Result<bool>;
->>>>>>> 41aee5aa
 }
 
 /// Eth filters rpc api (polling).
 // TODO: do filters api properly
-<<<<<<< HEAD
-#[rpc]
-pub trait EthFilter {
-	/// Returns id of new filter.
-	#[rpc(name = "eth_newFilter")]
-	fn new_filter(&self, Filter) -> Result<U256>;
-=======
 #[rpc(server)]
 pub trait EthFilter {
 	/// Returns id of new filter.
 	#[rpc(name = "eth_newFilter")]
 	fn new_filter(&self, _: Filter) -> Result<U256>;
->>>>>>> 41aee5aa
 
 	/// Returns id of new block filter.
 	#[rpc(name = "eth_newBlockFilter")]
@@ -329,17 +205,6 @@
 
 	/// Returns filter changes since last poll.
 	#[rpc(name = "eth_getFilterChanges")]
-<<<<<<< HEAD
-	fn filter_changes(&self, Index) -> BoxFuture<FilterChanges>;
-
-	/// Returns all logs matching given filter (in a range 'from' - 'to').
-	#[rpc(name = "eth_getFilterLogs")]
-	fn filter_logs(&self, Index) -> BoxFuture<Vec<Log>>;
-
-	/// Uninstalls filter.
-	#[rpc(name = "eth_uninstallFilter")]
-	fn uninstall_filter(&self, Index) -> Result<bool>;
-=======
 	fn filter_changes(&self, _: Index) -> BoxFuture<FilterChanges>;
 
 	/// Returns all logs matching given filter (in a range 'from' - 'to').
@@ -349,5 +214,4 @@
 	/// Uninstalls filter.
 	#[rpc(name = "eth_uninstallFilter")]
 	fn uninstall_filter(&self, _: Index) -> Result<bool>;
->>>>>>> 41aee5aa
 }