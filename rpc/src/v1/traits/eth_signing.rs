// Copyright 2015-2020 Parity Technologies (UK) Ltd.
// This file is part of Parity Ethereum.

// Parity Ethereum is free software: you can redistribute it and/or modify
// it under the terms of the GNU General Public License as published by
// the Free Software Foundation, either version 3 of the License, or
// (at your option) any later version.

// Parity Ethereum is distributed in the hope that it will be useful,
// but WITHOUT ANY WARRANTY; without even the implied warranty of
// MERCHANTABILITY or FITNESS FOR A PARTICULAR PURPOSE.  See the
// GNU General Public License for more details.

// You should have received a copy of the GNU General Public License
// along with Parity Ethereum.  If not, see <http://www.gnu.org/licenses/>.

//! Eth rpc interface.

use jsonrpc_core::BoxFuture;
use jsonrpc_derive::rpc;

use ethereum_types::{H160, H256, H520};
use v1::types::{Bytes, TransactionRequest, RichRawTransaction};

/// Signing methods implementation relying on unlocked accounts.
<<<<<<< HEAD
#[rpc]
=======
#[rpc(server)]
>>>>>>> 41aee5aa
pub trait EthSigning {
	/// RPC Metadata
	type Metadata;

	/// Signs the hash of data with given address signature.
	#[rpc(meta, name = "eth_sign")]
<<<<<<< HEAD
	fn sign(&self, Self::Metadata, H160, Bytes) -> BoxFuture<H520>;
=======
	fn sign(&self, _: Self::Metadata, _: H160, _: Bytes) -> BoxFuture<H520>;
>>>>>>> 41aee5aa

	/// Sends transaction; will block waiting for signer to return the
	/// transaction hash.
	/// If Signer is disable it will require the account to be unlocked.
	#[rpc(meta, name = "eth_sendTransaction")]
<<<<<<< HEAD
	fn send_transaction(&self, Self::Metadata, TransactionRequest) -> BoxFuture<H256>;
=======
	fn send_transaction(&self, _: Self::Metadata, _: TransactionRequest) -> BoxFuture<H256>;
>>>>>>> 41aee5aa

	/// Signs transactions without dispatching it to the network.
	/// Returns signed transaction RLP representation and the transaction itself.
	/// It can be later submitted using `eth_sendRawTransaction/eth_submitTransaction`.
	#[rpc(meta, name = "eth_signTransaction")]
<<<<<<< HEAD
	fn sign_transaction(&self, Self::Metadata, TransactionRequest) -> BoxFuture<RichRawTransaction>;
=======
	fn sign_transaction(&self, _: Self::Metadata, _: TransactionRequest) -> BoxFuture<RichRawTransaction>;
>>>>>>> 41aee5aa
}<|MERGE_RESOLUTION|>--- conflicted
+++ resolved
@@ -23,40 +23,24 @@
 use v1::types::{Bytes, TransactionRequest, RichRawTransaction};
 
 /// Signing methods implementation relying on unlocked accounts.
-<<<<<<< HEAD
-#[rpc]
-=======
 #[rpc(server)]
->>>>>>> 41aee5aa
 pub trait EthSigning {
 	/// RPC Metadata
 	type Metadata;
 
 	/// Signs the hash of data with given address signature.
 	#[rpc(meta, name = "eth_sign")]
-<<<<<<< HEAD
-	fn sign(&self, Self::Metadata, H160, Bytes) -> BoxFuture<H520>;
-=======
 	fn sign(&self, _: Self::Metadata, _: H160, _: Bytes) -> BoxFuture<H520>;
->>>>>>> 41aee5aa
 
 	/// Sends transaction; will block waiting for signer to return the
 	/// transaction hash.
 	/// If Signer is disable it will require the account to be unlocked.
 	#[rpc(meta, name = "eth_sendTransaction")]
-<<<<<<< HEAD
-	fn send_transaction(&self, Self::Metadata, TransactionRequest) -> BoxFuture<H256>;
-=======
 	fn send_transaction(&self, _: Self::Metadata, _: TransactionRequest) -> BoxFuture<H256>;
->>>>>>> 41aee5aa
 
 	/// Signs transactions without dispatching it to the network.
 	/// Returns signed transaction RLP representation and the transaction itself.
 	/// It can be later submitted using `eth_sendRawTransaction/eth_submitTransaction`.
 	#[rpc(meta, name = "eth_signTransaction")]
-<<<<<<< HEAD
-	fn sign_transaction(&self, Self::Metadata, TransactionRequest) -> BoxFuture<RichRawTransaction>;
-=======
 	fn sign_transaction(&self, _: Self::Metadata, _: TransactionRequest) -> BoxFuture<RichRawTransaction>;
->>>>>>> 41aee5aa
 }