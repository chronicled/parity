--- conflicted
+++ resolved
@@ -23,57 +23,6 @@
 use v1::types::{Bytes, ReleaseInfo, Transaction};
 
 /// Parity-specific rpc interface for operations altering the account-related settings.
-<<<<<<< HEAD
-#[rpc]
-pub trait ParitySetAccounts {
-	/// Sets account for signing consensus messages.
-	#[rpc(name = "parity_setEngineSigner")]
-	fn set_engine_signer(&self, H160, String) -> Result<bool>;
-}
-
-/// Parity-specific rpc interface for operations altering the settings.
-#[rpc]
-pub trait ParitySet {
-	/// Sets new minimal gas price for mined blocks.
-	#[rpc(name = "parity_setMinGasPrice")]
-	fn set_min_gas_price(&self, U256) -> Result<bool>;
-
-	/// Sets new gas floor target for mined blocks.
-	#[rpc(name = "parity_setGasFloorTarget")]
-	fn set_gas_floor_target(&self, U256) -> Result<bool>;
-
-	/// Sets new gas ceiling target for mined blocks.
-	#[rpc(name = "parity_setGasCeilTarget")]
-	fn set_gas_ceil_target(&self, U256) -> Result<bool>;
-
-	/// Sets new extra data for mined blocks.
-	#[rpc(name = "parity_setExtraData")]
-	fn set_extra_data(&self, Bytes) -> Result<bool>;
-
-	/// Sets new author for mined block.
-	#[rpc(name = "parity_setAuthor")]
-	fn set_author(&self, H160) -> Result<bool>;
-
-	/// Sets the secret of engine signer account.
-	#[rpc(name = "parity_setEngineSignerSecret")]
-	fn set_engine_signer_secret(&self, H256) -> Result<bool>;
-
-	/// Sets the limits for transaction queue.
-	#[rpc(name = "parity_setTransactionsLimit")]
-	fn set_transactions_limit(&self, usize) -> Result<bool>;
-
-	/// Sets the maximum amount of gas a single transaction may consume.
-	#[rpc(name = "parity_setMaxTransactionGas")]
-	fn set_tx_gas_limit(&self, U256) -> Result<bool>;
-
-	/// Add a reserved peer.
-	#[rpc(name = "parity_addReservedPeer")]
-	fn add_reserved_peer(&self, String) -> Result<bool>;
-
-	/// Remove a reserved peer.
-	#[rpc(name = "parity_removeReservedPeer")]
-	fn remove_reserved_peer(&self, String) -> Result<bool>;
-=======
 #[rpc(server)]
 pub trait ParitySetAccounts {
 	/// Sets account for signing consensus messages.
@@ -127,7 +76,6 @@
 	/// Remove a reserved peer.
 	#[rpc(name = "parity_removeReservedPeer")]
 	fn remove_reserved_peer(&self, _: String) -> Result<bool>;
->>>>>>> 41aee5aa
 
 	/// Drop all non-reserved peers.
 	#[rpc(name = "parity_dropNonReservedPeers")]
@@ -151,17 +99,6 @@
 
 	/// Set the mode. Argument must be one of: "active", "passive", "dark", "offline".
 	#[rpc(name = "parity_setMode")]
-<<<<<<< HEAD
-	fn set_mode(&self, String) -> Result<bool>;
-
-	/// Set the network spec. Argument must be one of pre-configured chains or a filename.
-	#[rpc(name = "parity_setChain")]
-	fn set_spec_name(&self, String) -> Result<bool>;
-
-	/// Hash a file content under given URL.
-	#[rpc(name = "parity_hashContent")]
-	fn hash_content(&self, String) -> BoxFuture<H256>;
-=======
 	fn set_mode(&self, _: String) -> Result<bool>;
 
 	/// Set the network spec. Argument must be one of pre-configured chains or a filename.
@@ -171,7 +108,6 @@
 	/// Hash a file content under given URL.
 	#[rpc(name = "parity_hashContent")]
 	fn hash_content(&self, _: String) -> BoxFuture<H256>;
->>>>>>> 41aee5aa
 
 	/// Is there a release ready for install?
 	#[rpc(name = "parity_upgradeReady")]
@@ -188,9 +124,5 @@
 	/// or excessive gas limit that are not accepted by other peers whp.
 	/// Returns `true` when transaction was removed, `false` if it was not found.
 	#[rpc(name = "parity_removeTransaction")]
-<<<<<<< HEAD
-	fn remove_transaction(&self, H256) -> Result<Option<Transaction>>;
-=======
 	fn remove_transaction(&self, _: H256) -> Result<Option<Transaction>>;
->>>>>>> 41aee5aa
 }