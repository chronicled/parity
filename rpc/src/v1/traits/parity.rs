--- conflicted
+++ resolved
@@ -227,8 +227,6 @@
 		#[rpc(name = "parity_submitWorkDetail")]
 		fn submit_work_detail(&self, H64, H256, H256) -> Result<H256>;
 
-<<<<<<< HEAD
-=======
 		/// Returns the status of the node. Used as the health endpoint.
 		///
 		/// The RPC returns successful response if:
@@ -244,7 +242,6 @@
 		#[rpc(name = "parity_verifySignature")]
 		fn verify_signature(&self, bool, Bytes, H256, H256, U64) -> Result<RecoveredAccount>;
 
->>>>>>> ebd0fd01
 		/// Returns logs matching given filter object.
 		/// Is allowed to skip filling transaction hash for faster query.
 		#[rpc(name = "parity_getLogsNoTransactionHash")]
