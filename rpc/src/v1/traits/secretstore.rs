--- conflicted
+++ resolved
@@ -25,65 +25,37 @@
 use v1::types::{Bytes, EncryptedDocumentKey};
 
 /// Parity-specific rpc interface.
-<<<<<<< HEAD
-#[rpc]
-=======
 #[rpc(server)]
->>>>>>> 41aee5aa
 pub trait SecretStore {
 	/// Generate document key to store in secret store.
 	/// Arguments: `account`, `password`, `server_key_public`.
 	#[rpc(name = "secretstore_generateDocumentKey")]
-<<<<<<< HEAD
-	fn generate_document_key(&self, H160, Password, H512) -> Result<EncryptedDocumentKey>;
-=======
 	fn generate_document_key(&self, _: H160, _: Password, _: H512) -> Result<EncryptedDocumentKey>;
->>>>>>> 41aee5aa
 
 	/// Encrypt data with key, received from secret store.
 	/// Arguments: `account`, `password`, `key`, `data`.
 	#[rpc(name = "secretstore_encrypt")]
-<<<<<<< HEAD
-	fn encrypt(&self, H160, Password, Bytes, Bytes) -> Result<Bytes>;
-=======
 	fn encrypt(&self, _: H160, _: Password, _: Bytes, _: Bytes) -> Result<Bytes>;
->>>>>>> 41aee5aa
 
 	/// Decrypt data with key, received from secret store.
 	/// Arguments: `account`, `password`, `key`, `data`.
 	#[rpc(name = "secretstore_decrypt")]
-<<<<<<< HEAD
-	fn decrypt(&self, H160, Password, Bytes, Bytes) -> Result<Bytes>;
-=======
 	fn decrypt(&self, _: H160, _: Password, _: Bytes, _: Bytes) -> Result<Bytes>;
->>>>>>> 41aee5aa
 
 	/// Decrypt data with shadow key, received from secret store.
 	/// Arguments: `account`, `password`, `decrypted_secret`, `common_point`, `decrypt_shadows`, `data`.
 	#[rpc(name = "secretstore_shadowDecrypt")]
-<<<<<<< HEAD
-	fn shadow_decrypt(&self, H160, Password, H512, H512, Vec<Bytes>, Bytes) -> Result<Bytes>;
-=======
 	fn shadow_decrypt(&self, _: H160, _: Password, _: H512, _: H512, _: Vec<Bytes>, _: Bytes) -> Result<Bytes>;
->>>>>>> 41aee5aa
 
 	/// Calculates the hash (keccak256) of servers set for using in ServersSetChange session.
 	/// Returned hash must be signed later by using `secretstore_signRawHash` method.
 	/// Arguments: `servers_set`.
 	#[rpc(name = "secretstore_serversSetHash")]
-<<<<<<< HEAD
-	fn servers_set_hash(&self, BTreeSet<H512>) -> Result<H256>;
-=======
 	fn servers_set_hash(&self, _: BTreeSet<H512>) -> Result<H256>;
->>>>>>> 41aee5aa
 
 	/// Generate recoverable ECDSA signature of raw hash.
 	/// Passed hash is treated as an input to the `sign` function (no prefixes added, no hash function is applied).
 	/// Arguments: `account`, `password`, `raw_hash`.
 	#[rpc(name = "secretstore_signRawHash")]
-<<<<<<< HEAD
-	fn sign_raw_hash(&self, H160, Password, H256) -> Result<Bytes>;
-=======
 	fn sign_raw_hash(&self, _: H160, _: Password, _: H256) -> Result<Bytes>;
->>>>>>> 41aee5aa
 }