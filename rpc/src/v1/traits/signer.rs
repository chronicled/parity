// Copyright 2015-2020 Parity Technologies (UK) Ltd.
// This file is part of Parity Ethereum.

// Parity Ethereum is free software: you can redistribute it and/or modify
// it under the terms of the GNU General Public License as published by
// the Free Software Foundation, either version 3 of the License, or
// (at your option) any later version.

// Parity Ethereum is distributed in the hope that it will be useful,
// but WITHOUT ANY WARRANTY; without even the implied warranty of
// MERCHANTABILITY or FITNESS FOR A PARTICULAR PURPOSE.  See the
// GNU General Public License for more details.

// You should have received a copy of the GNU General Public License
// along with Parity Ethereum.  If not, see <http://www.gnu.org/licenses/>.

//! Parity Signer-related rpc interface.

use ethereum_types::U256;
use jsonrpc_core::{BoxFuture, Result};
use jsonrpc_pubsub::{typed::Subscriber, SubscriptionId};
use jsonrpc_derive::rpc;

use v1::types::{Bytes, TransactionModification, ConfirmationRequest, ConfirmationResponse, ConfirmationResponseWithToken};

/// Signer extension for confirmations rpc interface.
<<<<<<< HEAD
#[rpc]
=======
#[rpc(server)]
>>>>>>> 41aee5aa
pub trait Signer {
	/// RPC Metadata
	type Metadata;

	/// Returns a list of items to confirm.
	#[rpc(name = "signer_requestsToConfirm")]
	fn requests_to_confirm(&self) -> Result<Vec<ConfirmationRequest>>;

	/// Confirm specific request.
	#[rpc(name = "signer_confirmRequest")]
<<<<<<< HEAD
	fn confirm_request(&self, U256, TransactionModification, String) -> BoxFuture<ConfirmationResponse>;

	/// Confirm specific request with token.
	#[rpc(name = "signer_confirmRequestWithToken")]
	fn confirm_request_with_token(&self, U256, TransactionModification, String) -> BoxFuture<ConfirmationResponseWithToken>;

	/// Confirm specific request with already signed data.
	#[rpc(name = "signer_confirmRequestRaw")]
	fn confirm_request_raw(&self, U256, Bytes) -> Result<ConfirmationResponse>;

	/// Reject the confirmation request.
	#[rpc(name = "signer_rejectRequest")]
	fn reject_request(&self, U256) -> Result<bool>;
=======
	fn confirm_request(&self, _: U256, _: TransactionModification, _: String) -> BoxFuture<ConfirmationResponse>;

	/// Confirm specific request with token.
	#[rpc(name = "signer_confirmRequestWithToken")]
	fn confirm_request_with_token(
		&self,
		_: U256,
		_: TransactionModification,
		_: String
	) -> BoxFuture<ConfirmationResponseWithToken>;

	/// Confirm specific request with already signed data.
	#[rpc(name = "signer_confirmRequestRaw")]
	fn confirm_request_raw(&self, _: U256, _: Bytes) -> Result<ConfirmationResponse>;

	/// Reject the confirmation request.
	#[rpc(name = "signer_rejectRequest")]
	fn reject_request(&self, _: U256) -> Result<bool>;
>>>>>>> 41aee5aa

	/// Generates new authorization token.
	#[rpc(name = "signer_generateAuthorizationToken")]
	fn generate_token(&self) -> Result<String>;

	/// Subscribe to new pending requests on signer interface.
	#[pubsub(subscription = "signer_pending", subscribe, name = "signer_subscribePending")]
<<<<<<< HEAD
	fn subscribe_pending(&self, Self::Metadata, Subscriber<Vec<ConfirmationRequest>>);

	/// Unsubscribe from pending requests subscription.
	#[pubsub(subscription = "signer_pending", unsubscribe, name = "signer_unsubscribePending")]
	fn unsubscribe_pending(&self, Option<Self::Metadata>, SubscriptionId) -> Result<bool>;
=======
	fn subscribe_pending(&self, _: Self::Metadata, _: Subscriber<Vec<ConfirmationRequest>>);

	/// Unsubscribe from pending requests subscription.
	#[pubsub(subscription = "signer_pending", unsubscribe, name = "signer_unsubscribePending")]
	fn unsubscribe_pending(&self, _: Option<Self::Metadata>, _: SubscriptionId) -> Result<bool>;
>>>>>>> 41aee5aa
}<|MERGE_RESOLUTION|>--- conflicted
+++ resolved
@@ -24,11 +24,7 @@
 use v1::types::{Bytes, TransactionModification, ConfirmationRequest, ConfirmationResponse, ConfirmationResponseWithToken};
 
 /// Signer extension for confirmations rpc interface.
-<<<<<<< HEAD
-#[rpc]
-=======
 #[rpc(server)]
->>>>>>> 41aee5aa
 pub trait Signer {
 	/// RPC Metadata
 	type Metadata;
@@ -39,21 +35,6 @@
 
 	/// Confirm specific request.
 	#[rpc(name = "signer_confirmRequest")]
-<<<<<<< HEAD
-	fn confirm_request(&self, U256, TransactionModification, String) -> BoxFuture<ConfirmationResponse>;
-
-	/// Confirm specific request with token.
-	#[rpc(name = "signer_confirmRequestWithToken")]
-	fn confirm_request_with_token(&self, U256, TransactionModification, String) -> BoxFuture<ConfirmationResponseWithToken>;
-
-	/// Confirm specific request with already signed data.
-	#[rpc(name = "signer_confirmRequestRaw")]
-	fn confirm_request_raw(&self, U256, Bytes) -> Result<ConfirmationResponse>;
-
-	/// Reject the confirmation request.
-	#[rpc(name = "signer_rejectRequest")]
-	fn reject_request(&self, U256) -> Result<bool>;
-=======
 	fn confirm_request(&self, _: U256, _: TransactionModification, _: String) -> BoxFuture<ConfirmationResponse>;
 
 	/// Confirm specific request with token.
@@ -72,7 +53,6 @@
 	/// Reject the confirmation request.
 	#[rpc(name = "signer_rejectRequest")]
 	fn reject_request(&self, _: U256) -> Result<bool>;
->>>>>>> 41aee5aa
 
 	/// Generates new authorization token.
 	#[rpc(name = "signer_generateAuthorizationToken")]
@@ -80,17 +60,9 @@
 
 	/// Subscribe to new pending requests on signer interface.
 	#[pubsub(subscription = "signer_pending", subscribe, name = "signer_subscribePending")]
-<<<<<<< HEAD
-	fn subscribe_pending(&self, Self::Metadata, Subscriber<Vec<ConfirmationRequest>>);
-
-	/// Unsubscribe from pending requests subscription.
-	#[pubsub(subscription = "signer_pending", unsubscribe, name = "signer_unsubscribePending")]
-	fn unsubscribe_pending(&self, Option<Self::Metadata>, SubscriptionId) -> Result<bool>;
-=======
 	fn subscribe_pending(&self, _: Self::Metadata, _: Subscriber<Vec<ConfirmationRequest>>);
 
 	/// Unsubscribe from pending requests subscription.
 	#[pubsub(subscription = "signer_pending", unsubscribe, name = "signer_unsubscribePending")]
 	fn unsubscribe_pending(&self, _: Option<Self::Metadata>, _: SubscriptionId) -> Result<bool>;
->>>>>>> 41aee5aa
 }