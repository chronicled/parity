// Copyright 2015-2020 Parity Technologies (UK) Ltd.
// This file is part of Parity Ethereum.

// Parity Ethereum is free software: you can redistribute it and/or modify
// it under the terms of the GNU General Public License as published by
// the Free Software Foundation, either version 3 of the License, or
// (at your option) any later version.

// Parity Ethereum is distributed in the hope that it will be useful,
// but WITHOUT ANY WARRANTY; without even the implied warranty of
// MERCHANTABILITY or FITNESS FOR A PARTICULAR PURPOSE.  See the
// GNU General Public License for more details.

// You should have received a copy of the GNU General Public License
// along with Parity Ethereum.  If not, see <http://www.gnu.org/licenses/>.

use std::fmt;
use serde::{Deserialize, Deserializer, Serialize, Serializer};
use serde::de::{Error, Visitor, MapAccess};
use types::ids::BlockId;
use ethereum_types::H256;

/// Represents rpc api block number param.
#[derive(Debug, PartialEq, Clone, Hash, Eq)]
pub enum BlockNumber {
	/// Hash
	Hash {
		/// block hash
		hash: H256,
		/// only return blocks part of the canon chain
		require_canonical: bool,
	},
	/// Number
	Num(u64),
	/// Latest block
	Latest,
	/// Earliest block (genesis)
	Earliest,
	/// Pending block (being mined)
	Pending,
}

impl Default for BlockNumber {
	fn default() -> Self {
		BlockNumber::Latest
	}
}

impl<'a> Deserialize<'a> for BlockNumber {
	fn deserialize<D>(deserializer: D) -> Result<BlockNumber, D::Error> where D: Deserializer<'a> {
		deserializer.deserialize_any(BlockNumberVisitor)
	}
}

impl BlockNumber {
	/// Convert block number to min block target.
	pub fn to_min_block_num(&self) -> Option<u64> {
		match *self {
			BlockNumber::Num(ref x) => Some(*x),
			_ => None,
		}
	}
}

/// BlockNumber to BlockId conversion
///
/// NOTE use only for light clients.
pub trait LightBlockNumber {
	/// Convert block number to block id.
	fn to_block_id(self) -> BlockId;
}

impl LightBlockNumber for BlockNumber {
	fn to_block_id(self) -> BlockId {
		// NOTE Here we treat `Pending` as `Latest`.
		// Since light clients don't produce pending blocks
		// (they don't have state) we can safely fallback to `Latest`.
		match self {
			BlockNumber::Hash { hash, .. } => BlockId::Hash(hash),
			BlockNumber::Num(n) => BlockId::Number(n),
			BlockNumber::Earliest => BlockId::Earliest,
			BlockNumber::Latest => BlockId::Latest,
			BlockNumber::Pending => {
				warn!("`Pending` is deprecated and may be removed in future versions. Falling back to `Latest`");
				BlockId::Latest
			}
		}
	}
}

impl Serialize for BlockNumber {
	fn serialize<S>(&self, serializer: S) -> Result<S::Ok, S::Error> where S: Serializer {
		match *self {
			BlockNumber::Hash{ hash, require_canonical } => serializer.serialize_str(
				&format!("{{ 'hash': '{}', 'requireCanonical': '{}'  }}", hash, require_canonical)
			),
			BlockNumber::Num(ref x) => serializer.serialize_str(&format!("0x{:x}", x)),
			BlockNumber::Latest => serializer.serialize_str("latest"),
			BlockNumber::Earliest => serializer.serialize_str("earliest"),
			BlockNumber::Pending => serializer.serialize_str("pending"),
		}
	}
}

struct BlockNumberVisitor;

impl<'a> Visitor<'a> for BlockNumberVisitor {
	type Value = BlockNumber;

	fn expecting(&self, formatter: &mut fmt::Formatter) -> fmt::Result {
		write!(formatter, "a block number or 'latest', 'earliest' or 'pending'")
	}

	fn visit_map<V>(self, mut visitor: V) -> Result<Self::Value, V::Error> where V: MapAccess<'a> {
		let (mut require_canonical, mut block_number, mut block_hash) = (false, None::<u64>, None::<H256>);

		loop {
			let key_str: Option<String> = visitor.next_key()?;

			match key_str {
				Some(key) => match key.as_str() {
					"blockNumber" => {
						let value: String = visitor.next_value()?;
						if value.starts_with("0x") {
							let number = u64::from_str_radix(&value[2..], 16).map_err(|e| {
								Error::custom(format!("Invalid block number: {}", e))
							})?;

							block_number = Some(number);
							break;
						} else {
							return Err(Error::custom("Invalid block number: missing 0x prefix".to_string()))
						}
					}
					"blockHash" => {
						block_hash = Some(visitor.next_value()?);
					}
					"requireCanonical" => {
						require_canonical = visitor.next_value()?;
					}
					key => {
						return Err(Error::custom(format!("Unknown key: {}", key)))
					}
				}
				None => {
					break
				}
			};
		}

		if let Some(number) = block_number {
			return Ok(BlockNumber::Num(number))
		}

		if let Some(hash) = block_hash {
			return Ok(BlockNumber::Hash { hash, require_canonical })
		}

		return Err(Error::custom("Invalid input"))
	}

	fn visit_str<E>(self, value: &str) -> Result<Self::Value, E> where E: Error {
		match value {
			"latest" => Ok(BlockNumber::Latest),
			"earliest" => Ok(BlockNumber::Earliest),
			"pending" => Ok(BlockNumber::Pending),
			_ if value.starts_with("0x") => u64::from_str_radix(&value[2..], 16).map(BlockNumber::Num).map_err(|e| {
				Error::custom(format!("Invalid block number: {}", e))
			}),
<<<<<<< HEAD
			_ => Err(Error::custom("Invalid block number: missing 0x prefix".to_string())),
=======
			_ => {
				Err(Error::custom("Invalid block number: missing 0x prefix".to_string()))
			},
>>>>>>> 41aee5aa
		}
	}

	fn visit_string<E>(self, value: String) -> Result<Self::Value, E> where E: Error {
		self.visit_str(value.as_ref())
	}
}

/// Converts `BlockNumber` to `BlockId`, panics on `BlockNumber::Pending`
pub fn block_number_to_id(number: BlockNumber) -> BlockId {
	match number {
		BlockNumber::Hash { hash, .. } => BlockId::Hash(hash),
		BlockNumber::Num(num) => BlockId::Number(num),
		BlockNumber::Earliest => BlockId::Earliest,
		BlockNumber::Latest => BlockId::Latest,
		BlockNumber::Pending => panic!("`BlockNumber::Pending` should be handled manually")
	}
}

#[cfg(test)]
mod tests {
	use types::ids::BlockId;
	use super::*;
	use std::str::FromStr;
	use serde_json;

	#[test]
	fn block_number_deserialization() {
		let s = r#"[
			"0xa",
			"latest",
			"earliest",
			"pending",
			{"blockNumber": "0xa"},
			{"blockHash": "0x1dcc4de8dec75d7aab85b567b6ccd41ad312451b948a7413f0a142fd40d49347"},
			{"blockHash": "0x1dcc4de8dec75d7aab85b567b6ccd41ad312451b948a7413f0a142fd40d49347", "requireCanonical": true}
		]"#;
		let deserialized: Vec<BlockNumber> = serde_json::from_str(s).unwrap();

		assert_eq!(
			deserialized,
			vec![
				BlockNumber::Num(10),
				BlockNumber::Latest,
				BlockNumber::Earliest,
				BlockNumber::Pending,
				BlockNumber::Num(10),
				BlockNumber::Hash { hash: H256::from_str("1dcc4de8dec75d7aab85b567b6ccd41ad312451b948a7413f0a142fd40d49347").unwrap(), require_canonical: false },
				BlockNumber::Hash { hash: H256::from_str("1dcc4de8dec75d7aab85b567b6ccd41ad312451b948a7413f0a142fd40d49347").unwrap(), require_canonical: true }
			]
		)
	}

	#[test]
	fn should_not_deserialize() {
		let s = r#"[{}, "10"]"#;
		assert!(serde_json::from_str::<Vec<BlockNumber>>(s).is_err());
	}

	#[test]
	fn normal_block_number_to_id() {
		assert_eq!(block_number_to_id(BlockNumber::Num(100)), BlockId::Number(100));
		assert_eq!(block_number_to_id(BlockNumber::Earliest), BlockId::Earliest);
		assert_eq!(block_number_to_id(BlockNumber::Latest), BlockId::Latest);
	}

	#[test]
	#[should_panic]
	fn pending_block_number_to_id() {
		// Since this function is not allowed to be called in such way, panic should happen
		block_number_to_id(BlockNumber::Pending);
	}
}<|MERGE_RESOLUTION|>--- conflicted
+++ resolved
@@ -167,13 +167,9 @@
 			_ if value.starts_with("0x") => u64::from_str_radix(&value[2..], 16).map(BlockNumber::Num).map_err(|e| {
 				Error::custom(format!("Invalid block number: {}", e))
 			}),
-<<<<<<< HEAD
-			_ => Err(Error::custom("Invalid block number: missing 0x prefix".to_string())),
-=======
 			_ => {
 				Err(Error::custom("Invalid block number: missing 0x prefix".to_string()))
 			},
->>>>>>> 41aee5aa
 		}
 	}
 
