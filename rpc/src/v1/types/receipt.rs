// Copyright 2015-2020 Parity Technologies (UK) Ltd.
// This file is part of Parity Ethereum.

// Parity Ethereum is free software: you can redistribute it and/or modify
// it under the terms of the GNU General Public License as published by
// the Free Software Foundation, either version 3 of the License, or
// (at your option) any later version.

// Parity Ethereum is distributed in the hope that it will be useful,
// but WITHOUT ANY WARRANTY; without even the implied warranty of
// MERCHANTABILITY or FITNESS FOR A PARTICULAR PURPOSE.  See the
// GNU General Public License for more details.

// You should have received a copy of the GNU General Public License
// along with Parity Ethereum.  If not, see <http://www.gnu.org/licenses/>.

use ethereum_types::{H160, H256, U64, U256, Bloom as H2048};
use v1::types::Log;
use types::receipt::{Receipt as EthReceipt, RichReceipt, LocalizedReceipt, TransactionOutcome};

/// Receipt
#[derive(Debug, Serialize)]
#[serde(rename_all = "camelCase")]
pub struct Receipt {
	/// Transaction Hash
	pub transaction_hash: Option<H256>,
	/// Transaction index
	pub transaction_index: Option<U256>,
	/// Block hash
	pub block_hash: Option<H256>,
	/// Sender
	pub from: Option<H160>,
	/// Recipient
	pub to: Option<H160>,
	/// Block number
	pub block_number: Option<U256>,
	/// Cumulative gas used
	pub cumulative_gas_used: U256,
	/// Gas used
	pub gas_used: Option<U256>,
	/// Contract address
	pub contract_address: Option<H160>,
	/// Logs
	pub logs: Vec<Log>,
	/// State Root
	// NOTE(niklasad1): EIP98 makes this optional field, if it's missing then skip serializing it
	#[serde(skip_serializing_if = "Option::is_none", rename = "root")]
	pub state_root: Option<H256>,
	/// Logs bloom
	pub logs_bloom: H2048,
	/// Status code
	// NOTE(niklasad1): Unknown after EIP98 rules, if it's missing then skip serializing it
	#[serde(skip_serializing_if = "Option::is_none", rename = "status")]
	pub status_code: Option<U64>,
}

impl Receipt {
	fn outcome_to_state_root(outcome: TransactionOutcome) -> Option<H256> {
		match outcome {
			TransactionOutcome::Unknown | TransactionOutcome::StatusCode(_) => None,
			TransactionOutcome::StateRoot(root) => Some(root),
		}
	}

	fn outcome_to_status_code(outcome: &TransactionOutcome) -> Option<U64> {
		match *outcome {
			TransactionOutcome::Unknown | TransactionOutcome::StateRoot(_) => None,
			TransactionOutcome::StatusCode(ref code) => Some((*code as u64).into()),
		}
	}
}

impl From<LocalizedReceipt> for Receipt {
	fn from(r: LocalizedReceipt) -> Self {
		Receipt {
			to: r.to.map(Into::into),
			from: Some(r.from),
			transaction_hash: Some(r.transaction_hash),
			transaction_index: Some(r.transaction_index.into()),
			block_hash: Some(r.block_hash),
			block_number: Some(r.block_number.into()),
			cumulative_gas_used: r.cumulative_gas_used,
			gas_used: Some(r.gas_used),
			contract_address: r.contract_address.map(Into::into),
			logs: r.logs.into_iter().map(Into::into).collect(),
			status_code: Self::outcome_to_status_code(&r.outcome),
			state_root: Self::outcome_to_state_root(r.outcome),
			logs_bloom: r.log_bloom,
		}
	}
}

impl From<RichReceipt> for Receipt {
	fn from(r: RichReceipt) -> Self {
		Receipt {
<<<<<<< HEAD
			from: None,
			to: None,
=======
			from: Some(r.from),
			to: r.to.map(Into::into),
>>>>>>> 41aee5aa
			transaction_hash: Some(r.transaction_hash),
			transaction_index: Some(r.transaction_index.into()),
			block_hash: None,
			block_number: None,
			cumulative_gas_used: r.cumulative_gas_used,
			gas_used: Some(r.gas_used),
			contract_address: r.contract_address.map(Into::into),
			logs: r.logs.into_iter().map(Into::into).collect(),
			status_code: Self::outcome_to_status_code(&r.outcome),
			state_root: Self::outcome_to_state_root(r.outcome),
			logs_bloom: r.log_bloom,
		}
	}
}

impl From<EthReceipt> for Receipt {
	fn from(r: EthReceipt) -> Self {
		Receipt {
			from: None,
			to: None,
			transaction_hash: None,
			transaction_index: None,
			block_hash: None,
			block_number: None,
			cumulative_gas_used: r.gas_used,
			gas_used: None,
			contract_address: None,
			logs: r.logs.into_iter().map(Into::into).collect(),
			status_code: Self::outcome_to_status_code(&r.outcome),
			state_root: Self::outcome_to_state_root(r.outcome),
			logs_bloom: r.log_bloom,
		}
	}
}

#[cfg(test)]
mod tests {
	use serde_json;
	use v1::types::{Log, Receipt};
	use ethereum_types::{H256, Bloom};

	#[test]
	fn receipt_serialization() {
		let s = r#"{"transactionHash":"0x0000000000000000000000000000000000000000000000000000000000000000","transactionIndex":"0x0","blockHash":"0xed76641c68a1c641aee09a94b3b471f4dc0316efe5ac19cf488e2674cf8d05b5","from":null,"to":null,"blockNumber":"0x4510c","cumulativeGasUsed":"0x20","gasUsed":"0x10","contractAddress":null,"logs":[{"address":"0x33990122638b9132ca29c723bdf037f1a891a70c","topics":["0xa6697e974e6a320f454390be03f74955e8978f1a6971ea6730542e37b66179bc","0x4861736852656700000000000000000000000000000000000000000000000000"],"data":"0x","blockHash":"0xed76641c68a1c641aee09a94b3b471f4dc0316efe5ac19cf488e2674cf8d05b5","blockNumber":"0x4510c","transactionHash":"0x0000000000000000000000000000000000000000000000000000000000000000","transactionIndex":"0x0","logIndex":"0x1","transactionLogIndex":null,"type":"mined","removed":false}],"root":"0x000000000000000000000000000000000000000000000000000000000000000a","logsBloom":"0x0000000000000000000000000000000000000000000000000000000000000000000000000000000000000000000000000000000000000000000000000000000000000000000000000000000000000000000000000000000000000000000000000000000000000000000000000000000000000000000000000000000000000000000000000000000000000000000000000000000000000000000000000000000000000000000000000000000000000000000000000000000000000000000000000000000000000000000000000000000000000000000000000000000000000000000000000000000000000000000000000000000000000000000000000000000f","status":"0x1"}"#;

		let receipt = Receipt {
			from: None,
			to: None,
			transaction_hash: Some(H256::zero()),
			transaction_index: Some(0.into()),
			block_hash: Some("ed76641c68a1c641aee09a94b3b471f4dc0316efe5ac19cf488e2674cf8d05b5".parse().unwrap()),
			block_number: Some(0x4510c.into()),
			cumulative_gas_used: 0x20.into(),
			gas_used: Some(0x10.into()),
			contract_address: None,
			logs: vec![Log {
				address: "33990122638b9132ca29c723bdf037f1a891a70c".parse().unwrap(),
				topics: vec![
					"a6697e974e6a320f454390be03f74955e8978f1a6971ea6730542e37b66179bc".parse().unwrap(),
					"4861736852656700000000000000000000000000000000000000000000000000".parse().unwrap(),
				],
				data: vec![].into(),
				block_hash: Some("ed76641c68a1c641aee09a94b3b471f4dc0316efe5ac19cf488e2674cf8d05b5".parse().unwrap()),
				block_number: Some(0x4510c.into()),
				transaction_hash: Some(H256::zero()),
				transaction_index: Some(0.into()),
				transaction_log_index: None,
				log_index: Some(1.into()),
				log_type: "mined".into(),
				removed: false,
			}],
			logs_bloom: Bloom::from_low_u64_be(15),
			state_root: Some(H256::from_low_u64_be(10)),
			status_code: Some(1u64.into()),
		};

		let serialized = serde_json::to_string(&receipt).unwrap();
		assert_eq!(serialized, s);
	}
}<|MERGE_RESOLUTION|>--- conflicted
+++ resolved
@@ -93,13 +93,8 @@
 impl From<RichReceipt> for Receipt {
 	fn from(r: RichReceipt) -> Self {
 		Receipt {
-<<<<<<< HEAD
-			from: None,
-			to: None,
-=======
 			from: Some(r.from),
 			to: r.to.map(Into::into),
->>>>>>> 41aee5aa
 			transaction_hash: Some(r.transaction_hash),
 			transaction_index: Some(r.transaction_index.into()),
 			block_hash: None,
