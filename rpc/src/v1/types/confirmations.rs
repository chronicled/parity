// Copyright 2015-2020 Parity Technologies (UK) Ltd.
// This file is part of Parity Ethereum.

// Parity Ethereum is free software: you can redistribute it and/or modify
// it under the terms of the GNU General Public License as published by
// the Free Software Foundation, either version 3 of the License, or
// (at your option) any later version.

// Parity Ethereum is distributed in the hope that it will be useful,
// but WITHOUT ANY WARRANTY; without even the implied warranty of
// MERCHANTABILITY or FITNESS FOR A PARTICULAR PURPOSE.  See the
// GNU General Public License for more details.

// You should have received a copy of the GNU General Public License
// along with Parity Ethereum.  If not, see <http://www.gnu.org/licenses/>.

//! Types used in Confirmations queue (Trusted Signer)

use std::fmt;
use serde::{Serialize, Serializer};
use ansi_term::Colour;
use bytes::ToPretty;

use ethereum_types::{H160, H256, H520, U256};
use v1::types::{TransactionRequest, RichRawTransaction, Bytes, TransactionCondition, Origin};
use v1::helpers;
use ethkey::Password;

/// Confirmation waiting in a queue
#[derive(Debug, Clone, Eq, PartialEq, Hash, Serialize, Deserialize)]
#[serde(deny_unknown_fields)]
pub struct ConfirmationRequest {
	/// Id of this confirmation
	pub id: U256,
	/// Payload
	pub payload: ConfirmationPayload,
	/// Request origin
	pub origin: Origin,
}

impl From<helpers::ConfirmationRequest> for ConfirmationRequest {
	fn from(c: helpers::ConfirmationRequest) -> Self {
		ConfirmationRequest {
			id: c.id,
			payload: c.payload.into(),
			origin: c.origin,
		}
	}
}

impl fmt::Display for ConfirmationRequest {
	fn fmt(&self, f: &mut fmt::Formatter) -> fmt::Result {
		write!(f, "#{}: {} coming from {}", self.id, self.payload, self.origin)
	}
}

impl fmt::Display for ConfirmationPayload {
	fn fmt(&self, f: &mut fmt::Formatter) -> fmt::Result {
		match *self {
			ConfirmationPayload::SendTransaction(ref transaction) => write!(f, "{}", transaction),
			ConfirmationPayload::SignTransaction(ref transaction) => write!(f, "(Sign only) {}", transaction),
			ConfirmationPayload::EthSignMessage(ref sign) => write!(f, "{}", sign),
			ConfirmationPayload::EIP191SignMessage(ref sign) => write!(f, "{}", sign),
			ConfirmationPayload::Decrypt(ref decrypt) => write!(f, "{}", decrypt),
		}
	}
}

/// Ethereum-prefixed Sign request
#[derive(Debug, Clone, Eq, PartialEq, Hash, Serialize, Deserialize)]
#[serde(deny_unknown_fields)]
pub struct EthSignRequest {
	/// Address
	pub address: H160,
	/// Hash to sign
	pub data: Bytes,
}

/// EIP191 Sign request
#[derive(Debug, Clone, Eq, PartialEq, Hash, Serialize, Deserialize)]
#[serde(deny_unknown_fields)]
pub struct EIP191SignRequest {
	/// Address
	pub address: H160,
	/// Hash to sign
	pub data: H256,
}

impl From<(H160, H256)> for EIP191SignRequest {
	fn from(tuple: (H160, H256)) -> Self {
		EIP191SignRequest {
			address: tuple.0,
			data: tuple.1,
		}
	}
}

impl fmt::Display for EIP191SignRequest {
	fn fmt(&self, f: &mut fmt::Formatter) -> fmt::Result {
		write!(
			f,
			"sign 0x{} with {}",
			self.data.0.pretty(),
			Colour::White.bold().paint(format!("0x{:?}", self.address)),
		)
	}
}

impl From<(H160, Bytes)> for EthSignRequest {
	fn from(tuple: (H160, Bytes)) -> Self {
		EthSignRequest {
			address: tuple.0,
			data: tuple.1,
		}
	}
}

impl fmt::Display for EthSignRequest {
	fn fmt(&self, f: &mut fmt::Formatter) -> fmt::Result {
		write!(
			f,
			"sign 0x{} with {}",
			self.data.0.pretty(),
			Colour::White.bold().paint(format!("0x{:?}", self.address)),
		)
	}
}

/// Decrypt request
#[derive(Debug, Clone, Eq, PartialEq, Hash, Serialize, Deserialize)]
#[serde(deny_unknown_fields)]
pub struct DecryptRequest {
	/// Address
	pub address: H160,
	/// Message to decrypt
	pub msg: Bytes,
}

impl From<(H160, Bytes)> for DecryptRequest {
	fn from(tuple: (H160, Bytes)) -> Self {
		DecryptRequest {
			address: tuple.0,
			msg: tuple.1,
		}
	}
}

impl fmt::Display for DecryptRequest {
	fn fmt(&self, f: &mut fmt::Formatter) -> fmt::Result {
		write!(
			f,
			"decrypt data with {}",
			Colour::White.bold().paint(format!("0x{:?}", self.address)),
		)
	}
}

/// Confirmation response for particular payload
#[derive(Debug, Clone, PartialEq)]
pub enum ConfirmationResponse {
	/// Transaction Hash
	SendTransaction(H256),
	/// Transaction RLP
	SignTransaction(RichRawTransaction),
	/// Signature (encoded as VRS)
	Signature(H520),
	/// Decrypted data
	Decrypt(Bytes),
}

impl Serialize for ConfirmationResponse {
	fn serialize<S>(&self, serializer: S) -> Result<S::Ok, S::Error>
		where S: Serializer
	{
		match *self {
			ConfirmationResponse::SendTransaction(ref hash) => hash.serialize(serializer),
			ConfirmationResponse::SignTransaction(ref rlp) => rlp.serialize(serializer),
			ConfirmationResponse::Signature(ref signature) => signature.serialize(serializer),
			ConfirmationResponse::Decrypt(ref data) => data.serialize(serializer),
		}
	}
}

/// Confirmation response with additional token for further requests
#[derive(Clone, PartialEq, Serialize)]
pub struct ConfirmationResponseWithToken {
	/// Actual response
	pub result: ConfirmationResponse,
	/// New token
	pub token: Password,
}

/// Confirmation payload, i.e. the thing to be confirmed
#[derive(Debug, Clone, Eq, PartialEq, Hash, Serialize, Deserialize)]
#[serde(deny_unknown_fields)]
#[serde(rename_all = "camelCase")]
pub enum ConfirmationPayload {
	/// Send Transaction
	SendTransaction(TransactionRequest),
	/// Sign Transaction
	SignTransaction(TransactionRequest),
	/// Signature
	#[serde(rename = "sign")]
	EthSignMessage(EthSignRequest),
	/// signature without prefix
	EIP191SignMessage(EIP191SignRequest),
	/// Decryption
	Decrypt(DecryptRequest),
}

impl From<helpers::ConfirmationPayload> for ConfirmationPayload {
	fn from(c: helpers::ConfirmationPayload) -> Self {
		match c {
			helpers::ConfirmationPayload::SendTransaction(t) => ConfirmationPayload::SendTransaction(t.into()),
			helpers::ConfirmationPayload::SignTransaction(t) => ConfirmationPayload::SignTransaction(t.into()),
			helpers::ConfirmationPayload::EthSignMessage(address, data) => ConfirmationPayload::EthSignMessage(EthSignRequest {
				address,
				data: data.into(),
			}),
			helpers::ConfirmationPayload::SignMessage(address, data) => ConfirmationPayload::EIP191SignMessage(EIP191SignRequest {
				address,
				data,
			}),
			helpers::ConfirmationPayload::Decrypt(address, msg) => ConfirmationPayload::Decrypt(DecryptRequest {
				address,
				msg: msg.into(),
			}),
		}
	}
}

impl ConfirmationPayload {
	pub fn sender(&self) -> Option<&H160> {
		match *self {
			ConfirmationPayload::SendTransaction(ref request) => request.from.as_ref(),
			ConfirmationPayload::SignTransaction(ref request) => request.from.as_ref(),
			ConfirmationPayload::EthSignMessage(ref request) => Some(&request.address),
			ConfirmationPayload::EIP191SignMessage(ref request) => Some(&request.address),
			ConfirmationPayload::Decrypt(ref request) => Some(&request.address),
		}
	}
}

/// Possible modifications to the confirmed transaction sent by `Trusted Signer`
#[derive(Debug, PartialEq, Serialize, Deserialize)]
#[serde(deny_unknown_fields)]
#[serde(rename_all = "camelCase")]
pub struct TransactionModification {
	/// Modified transaction sender
	pub sender: Option<H160>,
	/// Modified gas price
	pub gas_price: Option<U256>,
	/// Modified gas
	pub gas: Option<U256>,
	/// Modified transaction condition.
	pub condition: Option<Option<TransactionCondition>>,
}

/// Represents two possible return values.
#[derive(Debug, Clone)]
pub enum Either<A, B> where
	A: fmt::Debug + Clone,
	B: fmt::Debug + Clone,
{
	/// Primary value
	Either(A),
	/// Secondary value
	Or(B),
}

impl<A, B> From<A> for Either<A, B> where
	A: fmt::Debug + Clone,
	B: fmt::Debug + Clone,
{
	fn from(a: A) -> Self {
		Either::Either(a)
	}
}

impl<A, B> Serialize for Either<A, B>  where
	A: Serialize + fmt::Debug + Clone,
	B: Serialize + fmt::Debug + Clone,
{
	fn serialize<S>(&self, serializer: S) -> Result<S::Ok, S::Error>
		where S: Serializer
	{
		match *self {
			Either::Either(ref a) => a.serialize(serializer),
			Either::Or(ref b) => b.serialize(serializer),
		}
	}
}

#[cfg(test)]
mod tests {
	use std::str::FromStr;
<<<<<<< HEAD
    use ethereum_types::{H256, U256};
=======
    use ethereum_types::{H256, U256, Address};
>>>>>>> 41aee5aa
	use serde_json;
	use v1::types::TransactionCondition;
	use v1::helpers;
	use super::*;

	#[test]
	fn should_serialize_sign_confirmation() {
		// given
		let request = helpers::ConfirmationRequest {
			id: 15.into(),
			payload: helpers::ConfirmationPayload::EthSignMessage(Address::from_low_u64_be(1), vec![5].into()),
			origin: Origin::Rpc("test service".into()),
		};

		// when
		let res = serde_json::to_string(&ConfirmationRequest::from(request));
		let expected = r#"{"id":"0xf","payload":{"sign":{"address":"0x0000000000000000000000000000000000000001","data":"0x05"}},"origin":{"rpc":"test service"}}"#;

		// then
		assert_eq!(res.unwrap(), expected.to_owned());
	}

	#[test]
	fn should_serialize_transaction_confirmation() {
		// given
		let request = helpers::ConfirmationRequest {
			id: 15.into(),
			payload: helpers::ConfirmationPayload::SendTransaction(helpers::FilledTransactionRequest {
				from: Address::zero(),
				used_default_from: false,
				to: None,
				gas: 15_000.into(),
				gas_price: 10_000.into(),
				value: 100_000.into(),
				data: vec![1, 2, 3],
				nonce: Some(1.into()),
				condition: None,
			}),
			origin: Origin::Signer {
				session: H256::from_low_u64_be(5),
			}
		};

		// when
		let res = serde_json::to_string(&ConfirmationRequest::from(request));
		let expected = r#"{"id":"0xf","payload":{"sendTransaction":{"from":"0x0000000000000000000000000000000000000000","to":null,"gasPrice":"0x2710","gas":"0x3a98","value":"0x186a0","data":"0x010203","nonce":"0x1","condition":null}},"origin":{"signer":{"session":"0x0000000000000000000000000000000000000000000000000000000000000005"}}}"#;

		// then
		assert_eq!(res.unwrap(), expected.to_owned());
	}

	#[test]
	fn should_serialize_sign_transaction_confirmation() {
		// given
		let request = helpers::ConfirmationRequest {
			id: 15.into(),
			payload: helpers::ConfirmationPayload::SignTransaction(helpers::FilledTransactionRequest {
				from: Address::zero(),
				used_default_from: false,
				to: None,
				gas: 15_000.into(),
				gas_price: 10_000.into(),
				value: 100_000.into(),
				data: vec![1, 2, 3],
				nonce: Some(1.into()),
				condition: None,
			}),
			origin: Origin::Unknown,
		};

		// when
		let res = serde_json::to_string(&ConfirmationRequest::from(request));
		let expected = r#"{"id":"0xf","payload":{"signTransaction":{"from":"0x0000000000000000000000000000000000000000","to":null,"gasPrice":"0x2710","gas":"0x3a98","value":"0x186a0","data":"0x010203","nonce":"0x1","condition":null}},"origin":"unknown"}"#;

		// then
		assert_eq!(res.unwrap(), expected.to_owned());
	}

	#[test]
	fn should_serialize_decrypt_confirmation() {
		// given
		let request = helpers::ConfirmationRequest {
			id: 15.into(),
			payload: helpers::ConfirmationPayload::Decrypt(
				Address::from_low_u64_be(10), vec![1, 2, 3].into(),
			),
			origin: Default::default(),
		};

		// when
		let res = serde_json::to_string(&ConfirmationRequest::from(request));
		let expected = r#"{"id":"0xf","payload":{"decrypt":{"address":"0x000000000000000000000000000000000000000a","msg":"0x010203"}},"origin":"unknown"}"#;

		// then
		assert_eq!(res.unwrap(), expected.to_owned());
	}

	#[test]
	fn should_deserialize_modification() {
		// given
		let s1 = r#"{
			"sender": "0x000000000000000000000000000000000000000a",
			"gasPrice":"0xba43b7400",
			"condition": { "block": 66 }
		}"#;
		let s2 = r#"{"gas": "0x1233"}"#;
		let s3 = r#"{}"#;

		// when
		let res1: TransactionModification = serde_json::from_str(s1).unwrap();
		let res2: TransactionModification = serde_json::from_str(s2).unwrap();
		let res3: TransactionModification = serde_json::from_str(s3).unwrap();

		// then
		assert_eq!(res1, TransactionModification {
			sender: Some(Address::from_low_u64_be(10)),
			gas_price: Some(U256::from_str("0ba43b7400").unwrap()),
			gas: None,
			condition: Some(Some(TransactionCondition::Number(0x42))),
		});
		assert_eq!(res2, TransactionModification {
			sender: None,
			gas_price: None,
			gas: Some(U256::from_str("1233").unwrap()),
			condition: None,
		});
		assert_eq!(res3, TransactionModification {
			sender: None,
			gas_price: None,
			gas: None,
			condition: None,
		});
	}

	#[test]
	fn should_serialize_confirmation_response_with_token() {
		// given
		let response = ConfirmationResponseWithToken {
			result: ConfirmationResponse::SendTransaction(H256::zero()),
			token: "test-token".into(),
		};

		// when
		let res = serde_json::to_string(&response);
		let expected = r#"{"result":"0x0000000000000000000000000000000000000000000000000000000000000000","token":"test-token"}"#;

		// then
		assert_eq!(res.unwrap(), expected.to_owned());
	}
}<|MERGE_RESOLUTION|>--- conflicted
+++ resolved
@@ -294,11 +294,7 @@
 #[cfg(test)]
 mod tests {
 	use std::str::FromStr;
-<<<<<<< HEAD
-    use ethereum_types::{H256, U256};
-=======
     use ethereum_types::{H256, U256, Address};
->>>>>>> 41aee5aa
 	use serde_json;
 	use v1::types::TransactionCondition;
 	use v1::helpers;
