--- conflicted
+++ resolved
@@ -19,13 +19,8 @@
 use serde::de::{Error, Visitor};
 
 use ethereum_types::H256;
-<<<<<<< HEAD
-use ethstore;
-
-=======
 
 
->>>>>>> 41aee5aa
 /// Type of derivation
 pub enum DerivationType {
 	/// Soft - allow proof of parent
