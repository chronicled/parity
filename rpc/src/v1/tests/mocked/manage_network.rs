// Copyright 2015-2020 Parity Technologies (UK) Ltd.
// This file is part of Parity Ethereum.

// Parity Ethereum is free software: you can redistribute it and/or modify
// it under the terms of the GNU General Public License as published by
// the Free Software Foundation, either version 3 of the License, or
// (at your option) any later version.

// Parity Ethereum is distributed in the hope that it will be useful,
// but WITHOUT ANY WARRANTY; without even the implied warranty of
// MERCHANTABILITY or FITNESS FOR A PARTICULAR PURPOSE.  See the
// GNU General Public License for more details.

// You should have received a copy of the GNU General Public License
// along with Parity Ethereum.  If not, see <http://www.gnu.org/licenses/>.

use std::ops::RangeInclusive;
use sync::ManageNetwork;
use self::ethcore_network::{ProtocolId, NetworkContext};

extern crate ethcore_network;

pub struct TestManageNetwork;

// TODO: rob, gavin (originally introduced this functions) - proper tests and test state
impl ManageNetwork for TestManageNetwork {
	fn accept_unreserved_peers(&self) { }
	fn deny_unreserved_peers(&self) { }
	fn remove_reserved_peer(&self, _peer: String) -> Result<(), String> { Ok(()) }
	fn add_reserved_peer(&self, _peer: String) -> Result<(), String> { Ok(()) }
	fn start_network(&self) {}
	fn stop_network(&self) {}
	fn num_peers_range(&self) -> RangeInclusive<u32> { 25..=50 }
<<<<<<< HEAD
	fn with_proto_context(&self, _: ProtocolId, _: &mut FnMut(&NetworkContext)) { }
=======
	fn with_proto_context(&self, _: ProtocolId, _: &mut dyn FnMut(&dyn NetworkContext)) { }
>>>>>>> 41aee5aa
}<|MERGE_RESOLUTION|>--- conflicted
+++ resolved
@@ -31,9 +31,5 @@
 	fn start_network(&self) {}
 	fn stop_network(&self) {}
 	fn num_peers_range(&self) -> RangeInclusive<u32> { 25..=50 }
-<<<<<<< HEAD
-	fn with_proto_context(&self, _: ProtocolId, _: &mut FnMut(&NetworkContext)) { }
-=======
 	fn with_proto_context(&self, _: ProtocolId, _: &mut dyn FnMut(&dyn NetworkContext)) { }
->>>>>>> 41aee5aa
 }