// Copyright 2015-2020 Parity Technologies (UK) Ltd.
// This file is part of Parity Ethereum.

// Parity Ethereum is free software: you can redistribute it and/or modify
// it under the terms of the GNU General Public License as published by
// the Free Software Foundation, either version 3 of the License, or
// (at your option) any later version.

// Parity Ethereum is distributed in the hope that it will be useful,
// but WITHOUT ANY WARRANTY; without even the implied warranty of
// MERCHANTABILITY or FITNESS FOR A PARTICULAR PURPOSE.  See the
// GNU General Public License for more details.

// You should have received a copy of the GNU General Public License
// along with Parity Ethereum.  If not, see <http://www.gnu.org/licenses/>.

use std::sync::Arc;
<<<<<<< HEAD
use ethcore::client::{TestBlockChainClient, Executed, TransactionId};
=======
use ethcore::test_helpers::TestBlockChainClient;
>>>>>>> 41aee5aa
use ethcore_logger::RotatingLogger;
use ethereum_types::{Address, U256, H256, BigEndianHash, Bloom};
use crypto::publickey::{Generator, Random};
use machine::executed::Executed;
use miner::pool::local_transactions::Status as LocalTransactionStatus;
use sync::ManageNetwork;
use types::{
	ids::TransactionId,
	receipt::{LocalizedReceipt, TransactionOutcome},
};

use jsonrpc_core::IoHandler;
use v1::{Parity, ParityClient};
use v1::metadata::Metadata;
use v1::helpers::NetworkSettings;
use v1::helpers::external_signer::SignerService;
use v1::tests::helpers::{TestSyncProvider, Config, TestMinerService, TestUpdater};
use super::manage_network::TestManageNetwork;
use Host;

pub type TestParityClient = ParityClient<TestBlockChainClient, TestMinerService, TestUpdater>;

pub struct Dependencies {
	pub miner: Arc<TestMinerService>,
	pub client: Arc<TestBlockChainClient>,
	pub sync: Arc<TestSyncProvider>,
	pub updater: Arc<TestUpdater>,
	pub logger: Arc<RotatingLogger>,
	pub settings: Arc<NetworkSettings>,
<<<<<<< HEAD
	pub network: Arc<ManageNetwork>,
=======
	pub network: Arc<dyn ManageNetwork>,
>>>>>>> 41aee5aa
	pub ws_address: Option<Host>,
}

impl Dependencies {
	pub fn new() -> Self {
		Dependencies {
			miner: Arc::new(TestMinerService::default()),
			client: Arc::new(TestBlockChainClient::default()),
			sync: Arc::new(TestSyncProvider::new(Config {
				network_id: 3,
				num_peers: 120,
			})),
			updater: Arc::new(TestUpdater::default()),
			logger: Arc::new(RotatingLogger::new("rpc=trace".to_owned())),
			settings: Arc::new(NetworkSettings {
				name: "mynode".to_owned(),
				chain: "testchain".to_owned(),
				is_dev_chain: false,
				network_port: 30303,
				rpc_enabled: true,
				rpc_interface: "all".to_owned(),
				rpc_port: 8545,
			}),
			network: Arc::new(TestManageNetwork),
			ws_address: Some("127.0.0.1:18546".into()),
		}
	}

	pub fn client(&self, signer: Option<Arc<SignerService>>) -> TestParityClient {
		ParityClient::new(
			self.client.clone(),
			self.miner.clone(),
			self.sync.clone(),
			self.updater.clone(),
			self.network.clone(),
			self.logger.clone(),
			self.settings.clone(),
			signer,
			self.ws_address.clone(),
			None,
		)
	}

	fn default_client(&self) -> IoHandler<Metadata> {
		let mut io = IoHandler::default();
		io.extend_with(self.client(None).to_delegate());
		io
	}

	fn with_signer(&self, signer: SignerService) -> IoHandler<Metadata> {
		let mut io = IoHandler::default();
		io.extend_with(self.client(Some(Arc::new(signer))).to_delegate());
		io
	}
}

#[test]
fn rpc_parity_consensus_capability() {
	let deps = Dependencies::new();
	let io = deps.default_client();

	let request = r#"{"jsonrpc": "2.0", "method": "parity_consensusCapability", "params": [], "id": 1}"#;
	let response = r#"{"jsonrpc":"2.0","result":{"capableUntil":15100},"id":1}"#;
	assert_eq!(io.handle_request_sync(request), Some(response.to_owned()));

	deps.updater.set_current_block(15101);

	let request = r#"{"jsonrpc": "2.0", "method": "parity_consensusCapability", "params": [], "id": 1}"#;
	let response = r#"{"jsonrpc":"2.0","result":{"incapableSince":15100},"id":1}"#;
	assert_eq!(io.handle_request_sync(request), Some(response.to_owned()));

	deps.updater.set_updated(true);

	let request = r#"{"jsonrpc": "2.0", "method": "parity_consensusCapability", "params": [], "id": 1}"#;
	let response = r#"{"jsonrpc":"2.0","result":"capable","id":1}"#;
	assert_eq!(io.handle_request_sync(request), Some(response.to_owned()));
}

#[test]
fn rpc_parity_version_info() {
	let deps = Dependencies::new();
	let io = deps.default_client();

	let request = r#"{"jsonrpc": "2.0", "method": "parity_versionInfo", "params": [], "id": 1}"#;
	let response = r#"{"jsonrpc":"2.0","result":{"hash":"0x0000000000000000000000000000000000000096","track":"stable","version":{"major":1,"minor":5,"patch":0}},"id":1}"#;
	assert_eq!(io.handle_request_sync(request), Some(response.to_owned()));
}

#[test]
fn rpc_parity_releases_info() {
	let deps = Dependencies::new();
	let io = deps.default_client();

	let request = r#"{"jsonrpc": "2.0", "method": "parity_releasesInfo", "params": [], "id": 1}"#;
	let response = r#"{"jsonrpc":"2.0","result":{"fork":15100,"minor":null,"this_fork":15000,"track":{"binary":"0x00000000000000000000000000000000000000000000000000000000000005e6","fork":15100,"is_critical":true,"version":{"hash":"0x0000000000000000000000000000000000000097","track":"stable","version":{"major":1,"minor":5,"patch":1}}}},"id":1}"#;
	assert_eq!(io.handle_request_sync(request), Some(response.to_owned()));
}

#[test]
fn rpc_parity_extra_data() {
	let deps = Dependencies::new();
	let io = deps.default_client();

	let request = r#"{"jsonrpc": "2.0", "method": "parity_extraData", "params": [], "id": 1}"#;
	let response = r#"{"jsonrpc":"2.0","result":"0x01020304","id":1}"#;

	assert_eq!(io.handle_request_sync(request), Some(response.to_owned()));
}

#[test]
fn rpc_parity_default_extra_data() {
	use version::version_data;
	use bytes::ToPretty;

	let deps = Dependencies::new();
	let io = deps.default_client();

	let request = r#"{"jsonrpc": "2.0", "method": "parity_defaultExtraData", "params": [], "id": 1}"#;
	let response = format!(r#"{{"jsonrpc":"2.0","result":"0x{}","id":1}}"#, version_data().to_hex());

	assert_eq!(io.handle_request_sync(request), Some(response));
}

#[test]
fn rpc_parity_gas_floor_target() {
	let deps = Dependencies::new();
	let io = deps.default_client();

	let request = r#"{"jsonrpc": "2.0", "method": "parity_gasFloorTarget", "params": [], "id": 1}"#;
	let response = r#"{"jsonrpc":"2.0","result":"0x3039","id":1}"#;

	assert_eq!(io.handle_request_sync(request), Some(response.to_owned()));
}

#[test]
fn rpc_parity_min_gas_price() {
	let deps = Dependencies::new();
	let io = deps.default_client();

	let request = r#"{"jsonrpc": "2.0", "method": "parity_minGasPrice", "params": [], "id": 1}"#;
	let response = r#"{"jsonrpc":"2.0","result":"0x1312d00","id":1}"#;

	assert_eq!(io.handle_request_sync(request), Some(response.to_owned()));
}

#[test]
fn rpc_parity_dev_logs() {
	let deps = Dependencies::new();
	deps.logger.append("a".to_owned());
	deps.logger.append("b".to_owned());

	let io = deps.default_client();

	let request = r#"{"jsonrpc": "2.0", "method": "parity_devLogs", "params":[], "id": 1}"#;
	let response = r#"{"jsonrpc":"2.0","result":["b","a"],"id":1}"#;

	assert_eq!(io.handle_request_sync(request), Some(response.to_owned()));
}

#[test]
fn rpc_parity_dev_logs_levels() {
	let deps = Dependencies::new();
	let io = deps.default_client();

	let request = r#"{"jsonrpc": "2.0", "method": "parity_devLogsLevels", "params":[], "id": 1}"#;
	let response = r#"{"jsonrpc":"2.0","result":"rpc=trace","id":1}"#;

	assert_eq!(io.handle_request_sync(request), Some(response.to_owned()));
}

#[test]
fn rpc_parity_transactions_limit() {
	let deps = Dependencies::new();
	let io = deps.default_client();

	let request = r#"{"jsonrpc": "2.0", "method": "parity_transactionsLimit", "params":[], "id": 1}"#;
	let response = r#"{"jsonrpc":"2.0","result":1024,"id":1}"#;

	assert_eq!(io.handle_request_sync(request), Some(response.to_owned()));
}

#[test]
fn rpc_parity_net_chain() {
	let deps = Dependencies::new();
	let io = deps.default_client();

	let request = r#"{"jsonrpc": "2.0", "method": "parity_netChain", "params":[], "id": 1}"#;
	let response = r#"{"jsonrpc":"2.0","result":"testchain","id":1}"#;

	assert_eq!(io.handle_request_sync(request), Some(response.to_owned()));
}

#[test]
fn rpc_parity_chain() {
	let deps = Dependencies::new();
	let io = deps.default_client();

	let request = r#"{"jsonrpc": "2.0", "method": "parity_chain", "params":[], "id": 1}"#;
	let response = r#"{"jsonrpc":"2.0","result":"foundation","id":1}"#;

	assert_eq!(io.handle_request_sync(request), Some(response.to_owned()));
}

#[test]
fn rpc_parity_net_peers() {
	let deps = Dependencies::new();
	let io = deps.default_client();

	let request = r#"{"jsonrpc": "2.0", "method": "parity_netPeers", "params":[], "id": 1}"#;
	let response = r#"{"jsonrpc":"2.0","result":{"active":0,"connected":120,"max":50,"peers":[{"caps":["eth/62","eth/63"],"id":"node1","name":{"ParityClient":{"can_handle_large_requests":true,"compiler":"rustc","identity":"1","name":"Parity-Ethereum","os":"linux","semver":"2.4.0"}},"network":{"localAddress":"127.0.0.1:8888","remoteAddress":"127.0.0.1:7777"},"protocols":{"eth":{"difficulty":"0x28","head":"0000000000000000000000000000000000000000000000000000000000000032","version":62},"pip":null}},{"caps":["eth/63","eth/64"],"id":null,"name":{"ParityClient":{"can_handle_large_requests":true,"compiler":"rustc","identity":"2","name":"Parity-Ethereum","os":"linux","semver":"2.4.0"}},"network":{"localAddress":"127.0.0.1:3333","remoteAddress":"Handshake"},"protocols":{"eth":{"difficulty":null,"head":"000000000000000000000000000000000000000000000000000000000000003c","version":64},"pip":null}}]},"id":1}"#;

	assert_eq!(io.handle_request_sync(request), Some(response.to_owned()));
}

#[test]
fn rpc_parity_net_port() {
	let deps = Dependencies::new();
	let io = deps.default_client();

	let request = r#"{"jsonrpc": "2.0", "method": "parity_netPort", "params":[], "id": 1}"#;
	let response = r#"{"jsonrpc":"2.0","result":30303,"id":1}"#;

	assert_eq!(io.handle_request_sync(request), Some(response.to_owned()));
}

#[test]
fn rpc_parity_rpc_settings() {
	let deps = Dependencies::new();
	let io = deps.default_client();

	let request = r#"{"jsonrpc": "2.0", "method": "parity_rpcSettings", "params":[], "id": 1}"#;
	let response = r#"{"jsonrpc":"2.0","result":{"enabled":true,"interface":"all","port":8545},"id":1}"#;

	assert_eq!(io.handle_request_sync(request), Some(response.to_owned()));
}

#[test]
fn rpc_parity_node_name() {
	let deps = Dependencies::new();
	let io = deps.default_client();

	let request = r#"{"jsonrpc": "2.0", "method": "parity_nodeName", "params":[], "id": 1}"#;
	let response = r#"{"jsonrpc":"2.0","result":"mynode","id":1}"#;

	assert_eq!(io.handle_request_sync(request), Some(response.to_owned()));
}

#[test]
fn rpc_parity_unsigned_transactions_count() {
	let deps = Dependencies::new();
	let io = deps.with_signer(SignerService::new_test(true));

	let request = r#"{"jsonrpc": "2.0", "method": "parity_unsignedTransactionsCount", "params":[], "id": 1}"#;
	let response = r#"{"jsonrpc":"2.0","result":0,"id":1}"#;

	assert_eq!(io.handle_request_sync(request), Some(response.to_owned()));
}

#[test]
fn rpc_parity_unsigned_transactions_count_when_signer_disabled() {
	let deps = Dependencies::new();
	let io = deps.default_client();

	let request = r#"{"jsonrpc": "2.0", "method": "parity_unsignedTransactionsCount", "params":[], "id": 1}"#;
	let response = r#"{"jsonrpc":"2.0","error":{"code":-32000,"message":"Trusted Signer is disabled. This API is not available."},"id":1}"#;

	assert_eq!(io.handle_request_sync(request), Some(response.to_owned()));
}

#[test]
fn rpc_parity_pending_transactions_without_limit_without_filter() {
	let deps = Dependencies::new();
	let io = deps.default_client();

	let request = r#"{"jsonrpc": "2.0", "method": "parity_pendingTransactions", "params":[], "id": 1}"#;
	let response = r#"{"jsonrpc":"2.0","result":[],"id":1}"#;

	assert_eq!(io.handle_request_sync(request), Some(response.to_owned()));
}

#[test]
fn rpc_parity_pending_transactions_with_limit_without_filter() {
	let deps = Dependencies::new();
	let io = deps.default_client();

	let request = r#"{"jsonrpc": "2.0", "method": "parity_pendingTransactions", "params":[5], "id": 1}"#;
	let response = r#"{"jsonrpc":"2.0","result":[],"id":1}"#;

	assert_eq!(io.handle_request_sync(request), Some(response.to_owned()));
}

#[test]
fn rpc_parity_pending_transactions_without_limit_with_filter() {
	let deps = Dependencies::new();
	let io = deps.default_client();

	let request = r#"{"jsonrpc": "2.0", "method": "parity_pendingTransactions", "params":[null,{"to":{"eq":"0xe8b2d01ffa0a15736b2370b6e5064f9702c891b6"},"gas":{"gt":"0x493e0"}}], "id": 1}"#;
	let response = r#"{"jsonrpc":"2.0","result":[],"id":1}"#;

	assert_eq!(io.handle_request_sync(request), Some(response.to_owned()));
}

#[test]
fn rpc_parity_pending_transactions_with_limit_with_filter() {
	let deps = Dependencies::new();
	let io = deps.default_client();

	let request = r#"{"jsonrpc": "2.0", "method": "parity_pendingTransactions", "params":[5,{"to":{"eq":"0xe8b2d01ffa0a15736b2370b6e5064f9702c891b6"},"gas":{"gt":"0x493e0"}}], "id": 1}"#;
	let response = r#"{"jsonrpc":"2.0","result":[],"id":1}"#;

	assert_eq!(io.handle_request_sync(request), Some(response.to_owned()));
}

#[test]
fn rpc_parity_encrypt() {
	let deps = Dependencies::new();
	let io = deps.default_client();
	let key = format!("{:x}", Random.generate().unwrap().public());

	let request = r#"{"jsonrpc": "2.0", "method": "parity_encryptMessage", "params":["0x"#.to_owned() + &key + r#"", "0x01"], "id": 1}"#;
	assert!(io.handle_request_sync(&request).unwrap().contains("result"), "Should return success.");
}

#[test]
fn rpc_parity_ws_address() {
	// given
	let mut deps = Dependencies::new();
	let io1 = deps.default_client();
	deps.ws_address = None;
	let io2 = deps.default_client();

	// when
	let request = r#"{"jsonrpc": "2.0", "method": "parity_wsUrl", "params": [], "id": 1}"#;
	let response1 = r#"{"jsonrpc":"2.0","result":"127.0.0.1:18546","id":1}"#;
	let response2 = r#"{"jsonrpc":"2.0","error":{"code":-32000,"message":"WebSockets Server is disabled. This API is not available."},"id":1}"#;

	// then
	assert_eq!(io1.handle_request_sync(request), Some(response1.to_owned()));
	assert_eq!(io2.handle_request_sync(request), Some(response2.to_owned()));
}

#[test]
fn rpc_parity_next_nonce() {
	let deps = Dependencies::new();
	let address = Address::zero();
	let io1 = deps.default_client();
	let deps = Dependencies::new();
	deps.miner.increment_nonce(&address);
	deps.miner.increment_nonce(&address);
	deps.miner.increment_nonce(&address);
	let io2 = deps.default_client();

	let request = r#"{
		"jsonrpc": "2.0",
		"method": "parity_nextNonce",
		"params": [""#.to_owned() + &format!("0x{:x}", address) + r#""],
		"id": 1
	}"#;
	let response1 = r#"{"jsonrpc":"2.0","result":"0x0","id":1}"#;
	let response2 = r#"{"jsonrpc":"2.0","result":"0x3","id":1}"#;

	assert_eq!(io1.handle_request_sync(&request), Some(response1.to_owned()));
	assert_eq!(io2.handle_request_sync(&request), Some(response2.to_owned()));
}

#[test]
fn rpc_parity_transactions_stats() {
	let deps = Dependencies::new();
	let io = deps.default_client();

	let request = r#"{"jsonrpc": "2.0", "method": "parity_pendingTransactionsStats", "params":[], "id": 1}"#;
	let response = r#"{"jsonrpc":"2.0","result":{"0x0000000000000000000000000000000000000000000000000000000000000001":{"firstSeen":10,"propagatedTo":{"0x00000000000000000000000000000000000000000000000000000000000000000000000000000000000000000000000000000000000000000000000000000080":16}},"0x0000000000000000000000000000000000000000000000000000000000000005":{"firstSeen":16,"propagatedTo":{"0x00000000000000000000000000000000000000000000000000000000000000000000000000000000000000000000000000000000000000000000000000000010":1}}},"id":1}"#;

	assert_eq!(io.handle_request_sync(request), Some(response.to_owned()));
}

#[test]
fn rpc_parity_local_transactions() {
	let deps = Dependencies::new();
	let io = deps.default_client();
	let tx = ::types::transaction::Transaction {
		value: 5.into(),
		gas: 3.into(),
		gas_price: 2.into(),
		action: ::types::transaction::Action::Create,
		data: vec![1, 2, 3],
		nonce: 0.into(),
	}.fake_sign(Address::from_low_u64_be(3));
	let tx = Arc::new(::miner::pool::VerifiedTransaction::from_pending_block_transaction(tx));
	deps.miner.local_transactions.lock().insert(H256::from_low_u64_be(10), LocalTransactionStatus::Pending(tx.clone()));
	deps.miner.local_transactions.lock().insert(H256::from_low_u64_be(15), LocalTransactionStatus::Pending(tx.clone()));

	let request = r#"{"jsonrpc": "2.0", "method": "parity_localTransactions", "params":[], "id": 1}"#;
	let response = r#"{"jsonrpc":"2.0","result":{"0x000000000000000000000000000000000000000000000000000000000000000a":{"status":"pending"},"0x000000000000000000000000000000000000000000000000000000000000000f":{"status":"pending"}},"id":1}"#;

	assert_eq!(io.handle_request_sync(request), Some(response.to_owned()));
}

#[test]
fn rpc_parity_chain_status() {
	let deps = Dependencies::new();
	let io = deps.default_client();

	*deps.client.ancient_block.write() = Some((H256::zero(), 5));
	*deps.client.first_block.write() = Some((BigEndianHash::from_uint(&U256::from(1234)), 3333));

	let request = r#"{"jsonrpc": "2.0", "method": "parity_chainStatus", "params":[], "id": 1}"#;
	let response = r#"{"jsonrpc":"2.0","result":{"blockGap":["0x6","0xd05"]},"id":1}"#;

	assert_eq!(io.handle_request_sync(request), Some(response.to_owned()));
}

#[test]
fn rpc_parity_node_kind() {
	let deps = Dependencies::new();
	let io = deps.default_client();

	let request = r#"{"jsonrpc": "2.0", "method": "parity_nodeKind", "params":[], "id": 1}"#;
	let response = r#"{"jsonrpc":"2.0","result":{"availability":"personal","capability":"full"},"id":1}"#;

	assert_eq!(io.handle_request_sync(request), Some(response.to_owned()));
}

#[test]
fn rpc_parity_cid() {
	let deps = Dependencies::new();
	let io = deps.default_client();

	let request = r#"{"jsonrpc": "2.0", "method": "parity_cidV0", "params":["0x414243"], "id": 1}"#;
	let response = r#"{"jsonrpc":"2.0","result":"QmSF59MAENc8ZhM4aM1thuAE8w5gDmyfzkAvNoyPea7aDz","id":1}"#;

	assert_eq!(io.handle_request_sync(request), Some(response.to_owned()));
}

#[test]
fn rpc_parity_call() {
	let deps = Dependencies::new();
	deps.client.set_execution_result(Ok(Executed {
		exception: None,
		gas: U256::zero(),
		gas_used: U256::from(0xff30),
		refunded: U256::from(0x5),
		cumulative_gas_used: U256::zero(),
		logs: vec![],
		contracts_created: vec![],
		output: vec![0x12, 0x34, 0xff],
		trace: vec![],
		vm_trace: None,
		state_diff: None,
	}));
	let io = deps.default_client();

	let request = r#"{
		"jsonrpc": "2.0",
		"method": "parity_call",
		"params": [[{
			"from": "0xb60e8dd61c5d32be8058bb8eb970870f07233155",
			"to": "0xd46e8dd67c5d32be8058bb8eb970870f07244567",
			"gas": "0x76c0",
			"gasPrice": "0x9184e72a000",
			"value": "0x9184e72a",
			"data": "0xd46e8dd67c5d32be8d46e8dd67c5d32be8058bb8eb970870f072445675058bb8eb970870f072445675"
		}],
		"latest"],
		"id": 1
	}"#;
	let response = r#"{"jsonrpc":"2.0","result":["0x1234ff"],"id":1}"#;

	assert_eq!(io.handle_request_sync(request), Some(response.to_owned()));
}

#[test]
fn rpc_parity_block_receipts() {
	let deps = Dependencies::new();
	deps.client.receipts.write()
		.insert(TransactionId::Hash(H256::from_low_u64_be(1)), LocalizedReceipt {
			transaction_hash: H256::from_low_u64_be(1),
			transaction_index: 0,
			block_hash: H256::from_low_u64_be(3),
			block_number: 0,
			cumulative_gas_used: 21_000.into(),
			gas_used: 21_000.into(),
			contract_address: None,
			logs: vec![],
			log_bloom: Bloom::from_low_u64_be(1),
			outcome: TransactionOutcome::Unknown,
			to: None,
			from: Address::from_low_u64_be(9),
		});
	let io = deps.default_client();

	let request = r#"{
		"jsonrpc": "2.0",
		"method": "parity_getBlockReceipts",
		"params": [],
		"id": 1
	}"#;
	let response = r#"{"jsonrpc":"2.0","result":[{"blockHash":"0x0000000000000000000000000000000000000000000000000000000000000003","blockNumber":"0x0","contractAddress":null,"cumulativeGasUsed":"0x5208","from":"0x0000000000000000000000000000000000000009","gasUsed":"0x5208","logs":[],"logsBloom":"0x00000000000000000000000000000000000000000000000000000000000000000000000000000000000000000000000000000000000000000000000000000000000000000000000000000000000000000000000000000000000000000000000000000000000000000000000000000000000000000000000000000000000000000000000000000000000000000000000000000000000000000000000000000000000000000000000000000000000000000000000000000000000000000000000000000000000000000000000000000000000000000000000000000000000000000000000000000000000000000000000000000000000000000000000000000001","to":null,"transactionHash":"0x0000000000000000000000000000000000000000000000000000000000000001","transactionIndex":"0x0"}],"id":1}"#;

	assert_eq!(io.handle_request_sync(request), Some(response.to_owned()));
}

#[test]
fn rpc_status_ok() {
	let deps = Dependencies::new();
	let io = deps.default_client();

	let request = r#"{
		"jsonrpc": "2.0",
		"method": "parity_nodeStatus",
		"params": [],
		"id": 1
	}"#;
	let response = r#"{"jsonrpc":"2.0","result":null,"id":1}"#;

	assert_eq!(io.handle_request_sync(request), Some(response.to_owned()));
}

#[test]
fn rpc_status_error_peers() {
	let deps = Dependencies::new();
	deps.sync.status.write().num_peers = 0;
	let io = deps.default_client();

	let request = r#"{
		"jsonrpc": "2.0",
		"method": "parity_nodeStatus",
		"params": [],
		"id": 1
	}"#;
	let response = r#"{"jsonrpc":"2.0","error":{"code":-32066,"message":"Node is not connected to any peers."},"id":1}"#;

	assert_eq!(io.handle_request_sync(request), Some(response.to_owned()));
}

#[test]
fn rpc_status_error_sync() {
	let deps = Dependencies::new();
	deps.sync.status.write().state = ::sync::SyncState::Blocks;
	let io = deps.default_client();

	let request = r#"{
		"jsonrpc": "2.0",
		"method": "parity_nodeStatus",
		"params": [],
		"id": 1
	}"#;
	let response = r#"{"jsonrpc":"2.0","error":{"code":-32001,"message":"Still syncing."},"id":1}"#;

	assert_eq!(io.handle_request_sync(request), Some(response.to_owned()));
}

#[test]
fn rpc_parity_verify_signature() {
	let deps = Dependencies::new();
	let io = deps.default_client();

	let request = r#"{
		"jsonrpc": "2.0",
		"method": "parity_verifySignature",
		"params": [
			false,
			"0xe552acf4caabe9661893fd48c7b5e68af20bf007193442f8ca05ce836699d75e",
			"0x2089e84151c3cdc45255c07557b349f5bf2ed3e68f6098723eaa90a0f8b2b3e5",
			"0x5f70e8df7bd0c4417afb5f5a39d82e15d03adeff8796725d8b14889ed1d1aa8a",
			"0x1"
		],
		"id": 0
	}"#;

	let response = r#"{"jsonrpc":"2.0","result":{"address":"0x9a2a08a1170f51208c2f3cede0d29ada94481eed","isValidForCurrentChain":true,"publicKey":"0xbeec94ea24444906fe247c47841a45220f07e5718d06157fe4502fac326dab617e973e221e45746721330c2db3f63202268686378cc28b9800c1daaf0bbafeb1"},"id":0}"#;

	assert_eq!(io.handle_request_sync(request), Some(response.to_owned()));
}<|MERGE_RESOLUTION|>--- conflicted
+++ resolved
@@ -15,11 +15,7 @@
 // along with Parity Ethereum.  If not, see <http://www.gnu.org/licenses/>.
 
 use std::sync::Arc;
-<<<<<<< HEAD
-use ethcore::client::{TestBlockChainClient, Executed, TransactionId};
-=======
 use ethcore::test_helpers::TestBlockChainClient;
->>>>>>> 41aee5aa
 use ethcore_logger::RotatingLogger;
 use ethereum_types::{Address, U256, H256, BigEndianHash, Bloom};
 use crypto::publickey::{Generator, Random};
@@ -49,11 +45,7 @@
 	pub updater: Arc<TestUpdater>,
 	pub logger: Arc<RotatingLogger>,
 	pub settings: Arc<NetworkSettings>,
-<<<<<<< HEAD
-	pub network: Arc<ManageNetwork>,
-=======
 	pub network: Arc<dyn ManageNetwork>,
->>>>>>> 41aee5aa
 	pub ws_address: Option<Host>,
 }
 
