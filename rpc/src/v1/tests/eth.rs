--- conflicted
+++ resolved
@@ -26,11 +26,7 @@
 use ethcore::test_helpers;
 use ethcore::verification::VerifierType;
 use ethcore::verification::queue::kind::blocks::Unverified;
-<<<<<<< HEAD
-use ethcore::verification::VerifierType;
-=======
 use ethereum_types::{H256, Address};
->>>>>>> ebd0fd01
 use ethjson::blockchain::BlockChain;
 use ethjson::spec::ForkSpec;
 use io::IoChannel;
@@ -98,10 +94,6 @@
 		} else {
 			Self::from_spec(make_spec(chain))
 		};
-<<<<<<< HEAD
-
-=======
->>>>>>> ebd0fd01
 
 		for b in chain.blocks_rlp() {
 			if let Ok(block) = Unverified::from_rlp(b) {
