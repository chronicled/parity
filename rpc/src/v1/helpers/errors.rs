// Copyright 2015-2019 Parity Technologies (UK) Ltd.
// This file is part of Parity Ethereum.

// Parity Ethereum is free software: you can redistribute it and/or modify
// it under the terms of the GNU General Public License as published by
// the Free Software Foundation, either version 3 of the License, or
// (at your option) any later version.

// Parity Ethereum is distributed in the hope that it will be useful,
// but WITHOUT ANY WARRANTY; without even the implied warranty of
// MERCHANTABILITY or FITNESS FOR A PARTICULAR PURPOSE.  See the
// GNU General Public License for more details.

// You should have received a copy of the GNU General Public License
// along with Parity Ethereum.  If not, see <http://www.gnu.org/licenses/>.

//! RPC Error codes and error objects

use std::fmt;

use ethcore::account_provider::SignError as AccountError;
use ethcore::error::{Error as EthcoreError, ErrorKind, CallError};
use ethcore::client::BlockId;
use jsonrpc_core::{futures, Result as RpcResult, Error, ErrorCode, Value};
use rlp::DecoderError;
use types::transaction::Error as TransactionError;
use ethcore_private_tx::Error as PrivateTransactionError;
use vm::Error as VMError;
use light::on_demand::error::{Error as OnDemandError, ErrorKind as OnDemandErrorKind};
use ethcore::client::BlockChainClient;
use types::blockchain_info::BlockChainInfo;
use v1::types::BlockNumber;

mod codes {
	// NOTE [ToDr] Codes from [-32099, -32000]
	pub const UNSUPPORTED_REQUEST: i64 = -32000;
	pub const NO_WORK: i64 = -32001;
	pub const NO_AUTHOR: i64 = -32002;
	pub const NO_NEW_WORK: i64 = -32003;
	pub const NO_WORK_REQUIRED: i64 = -32004;
	pub const CANNOT_SUBMIT_WORK: i64 = -32005;
	pub const UNKNOWN_ERROR: i64 = -32009;
	pub const TRANSACTION_ERROR: i64 = -32010;
	pub const EXECUTION_ERROR: i64 = -32015;
	pub const EXCEPTION_ERROR: i64 = -32016;
	pub const DATABASE_ERROR: i64 = -32017;
	pub const ACCOUNT_LOCKED: i64 = -32020;
	pub const PASSWORD_INVALID: i64 = -32021;
	pub const ACCOUNT_ERROR: i64 = -32023;
	pub const PRIVATE_ERROR: i64 = -32024;
	pub const REQUEST_REJECTED: i64 = -32040;
	pub const REQUEST_REJECTED_LIMIT: i64 = -32041;
	pub const REQUEST_NOT_FOUND: i64 = -32042;
	pub const ENCRYPTION_ERROR: i64 = -32055;
	pub const ENCODING_ERROR: i64 = -32058;
	pub const FETCH_ERROR: i64 = -32060;
	pub const NO_LIGHT_PEERS: i64 = -32065;
	pub const NO_PEERS: i64 = -32066;
	pub const DEPRECATED: i64 = -32070;
	pub const EXPERIMENTAL_RPC: i64 = -32071;
}

pub fn unimplemented(details: Option<String>) -> Error {
	Error {
		code: ErrorCode::ServerError(codes::UNSUPPORTED_REQUEST),
		message: "This request is not implemented yet. Please create an issue on Github repo.".into(),
		data: details.map(Value::String),
	}
}

pub fn light_unimplemented(details: Option<String>) -> Error {
	Error {
		code: ErrorCode::ServerError(codes::UNSUPPORTED_REQUEST),
		message: "This request is unsupported for light clients.".into(),
		data: details.map(Value::String),
	}
}

pub fn unsupported<T: Into<String>>(msg: T, details: Option<T>) -> Error {
	Error {
		code: ErrorCode::ServerError(codes::UNSUPPORTED_REQUEST),
		message: msg.into(),
		data: details.map(Into::into).map(Value::String),
	}
}

pub fn request_not_found() -> Error {
	Error {
		code: ErrorCode::ServerError(codes::REQUEST_NOT_FOUND),
		message: "Request not found.".into(),
		data: None,
	}
}

pub fn request_rejected() -> Error {
	Error {
		code: ErrorCode::ServerError(codes::REQUEST_REJECTED),
		message: "Request has been rejected.".into(),
		data: None,
	}
}

pub fn request_rejected_limit() -> Error {
	Error {
		code: ErrorCode::ServerError(codes::REQUEST_REJECTED_LIMIT),
		message: "Request has been rejected because of queue limit.".into(),
		data: None,
	}
}

pub fn request_rejected_param_limit(limit: u64, items_desc: &str) -> Error {
	Error {
		code: ErrorCode::ServerError(codes::REQUEST_REJECTED_LIMIT),
		message: format!("Requested data size exceeds limit of {} {}.", limit, items_desc),
		data: None,
	}
}

pub fn account<T: fmt::Debug>(error: &str, details: T) -> Error {
	Error {
		code: ErrorCode::ServerError(codes::ACCOUNT_ERROR),
		message: error.into(),
		data: Some(Value::String(format!("{:?}", details))),
	}
}

/// Internal error signifying a logic error in code.
/// Should not be used when function can just fail
/// because of invalid parameters or incomplete node state.
pub fn internal<T: fmt::Debug>(error: &str, data: T) -> Error {
	Error {
		code: ErrorCode::InternalError,
		message: format!("Internal error occurred: {}", error),
		data: Some(Value::String(format!("{:?}", data))),
	}
}

pub fn invalid_params<T: fmt::Debug>(param: &str, details: T) -> Error {
	Error {
		code: ErrorCode::InvalidParams,
		message: format!("Couldn't parse parameters: {}", param),
		data: Some(Value::String(format!("{:?}", details))),
	}
}

pub fn execution<T: fmt::Debug>(data: T) -> Error {
	Error {
		code: ErrorCode::ServerError(codes::EXECUTION_ERROR),
		message: "Transaction execution error.".into(),
		data: Some(Value::String(format!("{:?}", data))),
	}
}

pub fn state_pruned() -> Error {
	Error {
		code: ErrorCode::ServerError(codes::UNSUPPORTED_REQUEST),
		message: "This request is not supported because your node is running with state pruning. Run with --pruning=archive.".into(),
		data: None,
	}
}

pub fn state_corrupt() -> Error {
	internal("State corrupt", "")
}

pub fn exceptional() -> Error {
	Error {
		code: ErrorCode::ServerError(codes::EXCEPTION_ERROR),
		message: "The execution failed due to an exception.".into(),
		data: None,
	}
}

pub fn no_work() -> Error {
	Error {
		code: ErrorCode::ServerError(codes::NO_WORK),
		message: "Still syncing.".into(),
		data: None,
	}
}

pub fn no_new_work() -> Error {
	Error {
		code: ErrorCode::ServerError(codes::NO_NEW_WORK),
		message: "Work has not changed.".into(),
		data: None,
	}
}

pub fn no_author() -> Error {
	Error {
		code: ErrorCode::ServerError(codes::NO_AUTHOR),
		message: "Author not configured. Run Parity with --author to configure.".into(),
		data: None,
	}
}

pub fn no_work_required() -> Error {
	Error {
		code: ErrorCode::ServerError(codes::NO_WORK_REQUIRED),
		message: "External work is only required for Proof of Work engines.".into(),
		data: None,
	}
}

pub fn cannot_submit_work(err: EthcoreError) -> Error {
	Error {
		code: ErrorCode::ServerError(codes::CANNOT_SUBMIT_WORK),
		message: "Cannot submit work.".into(),
		data: Some(Value::String(err.to_string())),
	}
}

pub fn unavailable_block() -> Error {
	Error {
		code: ErrorCode::ServerError(codes::UNSUPPORTED_REQUEST),
		message: "Ancient block sync is still in progress".into(),
		data: None,
	}
}

pub fn check_block_number_existence<'a, T, C>(
	client: &'a C,
	num: BlockNumber,
	allow_missing_blocks: bool,
) ->
	impl Fn(Option<T>) -> RpcResult<Option<T>> + 'a
	where C: BlockChainClient,
{
	move |response| {
		if response.is_none() {
			if let BlockNumber::Num(block_number) = num {
				// tried to fetch block number and got nothing even though the block number is
				// less than the latest block number
				if block_number < client.chain_info().best_block_number && !allow_missing_blocks {
					return Err(unavailable_block());
				}
			}
		}
		Ok(response)
	}
}

pub fn check_block_gap<'a, T, C>(
	client: &'a C,
	allow_missing_blocks: bool,
) -> impl Fn(Option<T>) -> RpcResult<Option<T>> + 'a
	where C: BlockChainClient,
{
	move |response| {
		if response.is_none() && !allow_missing_blocks {
			let BlockChainInfo { ancient_block_hash, .. } = client.chain_info();
			// block information was requested, but unfortunately we couldn't find it and there
			// are gaps in the database ethcore/src/blockchain/blockchain.rs
			if ancient_block_hash.is_some() {
				return Err(Error {
					code: ErrorCode::ServerError(codes::UNSUPPORTED_REQUEST),
					message: "Block information is incomplete while ancient block sync is still in progress, before \
					it's finished we can't determine the existence of requested item.".into(),
					data: None,
				})
			}
		}
		Ok(response)
	}
}

pub fn not_enough_data() -> Error {
	Error {
		code: ErrorCode::ServerError(codes::UNSUPPORTED_REQUEST),
		message: "The node does not have enough data to compute the given statistic.".into(),
		data: None,
	}
}

pub fn token(e: String) -> Error {
	Error {
		code: ErrorCode::ServerError(codes::UNKNOWN_ERROR),
		message: "There was an error when saving your authorization tokens.".into(),
		data: Some(Value::String(e)),
	}
}

pub fn signer_disabled() -> Error {
	Error {
		code: ErrorCode::ServerError(codes::UNSUPPORTED_REQUEST),
		message: "Trusted Signer is disabled. This API is not available.".into(),
		data: None,
	}
}

pub fn ws_disabled() -> Error {
	Error {
		code: ErrorCode::ServerError(codes::UNSUPPORTED_REQUEST),
		message: "WebSockets Server is disabled. This API is not available.".into(),
		data: None,
	}
}

pub fn network_disabled() -> Error {
	Error {
		code: ErrorCode::ServerError(codes::UNSUPPORTED_REQUEST),
		message: "Network is disabled or not yet up.".into(),
		data: None,
	}
}

pub fn encryption<T: fmt::Debug>(error: T) -> Error {
	Error {
		code: ErrorCode::ServerError(codes::ENCRYPTION_ERROR),
		message: "Encryption error.".into(),
		data: Some(Value::String(format!("{:?}", error))),
	}
}

pub fn encoding<T: fmt::Debug>(error: T) -> Error {
	Error {
		code: ErrorCode::ServerError(codes::ENCODING_ERROR),
		message: "Encoding error.".into(),
		data: Some(Value::String(format!("{:?}", error))),
	}
}

pub fn database<T: fmt::Debug>(error: T) -> Error {
	Error {
		code: ErrorCode::ServerError(codes::DATABASE_ERROR),
		message: "Database error.".into(),
		data: Some(Value::String(format!("{:?}", error))),
	}
}

pub fn fetch<T: fmt::Debug>(error: T) -> Error {
	Error {
		code: ErrorCode::ServerError(codes::FETCH_ERROR),
		message: "Error while fetching content.".into(),
		data: Some(Value::String(format!("{:?}", error))),
	}
}

pub fn signing(error: AccountError) -> Error {
	Error {
		code: ErrorCode::ServerError(codes::ACCOUNT_LOCKED),
		message: "Your account is locked. Unlock the account via CLI, personal_unlockAccount or use Trusted Signer.".into(),
		data: Some(Value::String(format!("{:?}", error))),
	}
}

pub fn invalid_call_data<T: fmt::Display>(error: T) -> Error {
	Error {
		code: ErrorCode::ServerError(codes::ENCODING_ERROR),
		message: format!("{}", error),
		data: None
	}
}

pub fn password(error: AccountError) -> Error {
	Error {
		code: ErrorCode::ServerError(codes::PASSWORD_INVALID),
		message: "Account password is invalid or account does not exist.".into(),
		data: Some(Value::String(format!("{:?}", error))),
	}
}

pub fn private_message(error: PrivateTransactionError) -> Error {
	Error {
		code: ErrorCode::ServerError(codes::PRIVATE_ERROR),
		message: "Private transactions call failed.".into(),
		data: Some(Value::String(format!("{:?}", error))),
	}
}

pub fn private_message_block_id_not_supported() -> Error {
	Error {
		code: ErrorCode::ServerError(codes::PRIVATE_ERROR),
		message: "Pending block id not supported.".into(),
		data: None,
	}
}

pub fn transaction_message(error: &TransactionError) -> String {
	use self::TransactionError::*;

	match *error {
		AlreadyImported => "Transaction with the same hash was already imported.".into(),
		Old => "Transaction nonce is too low. Try incrementing the nonce.".into(),
		TooCheapToReplace => {
			"Transaction gas price is too low. There is another transaction with same nonce in the queue. Try increasing the gas price or incrementing the nonce.".into()
		}
		LimitReached => {
			"There are too many transactions in the queue. Your transaction was dropped due to limit. Try increasing the fee.".into()
		}
		InsufficientGas { minimal, got } => {
			format!("Transaction gas is too low. There is not enough gas to cover minimal cost of the transaction (minimal: {}, got: {}). Try increasing supplied gas.", minimal, got)
		}
		InsufficientGasPrice { minimal, got } => {
			format!("Transaction gas price is too low. It does not satisfy your node's minimal gas price (minimal: {}, got: {}). Try increasing the gas price.", minimal, got)
		}
		InsufficientBalance { balance, cost } => {
			format!("Insufficient funds. The account you tried to send transaction from does not have enough funds. Required {} and got: {}.", cost, balance)
		}
		GasLimitExceeded { limit, got } => {
			format!("Transaction cost exceeds current gas limit. Limit: {}, got: {}. Try decreasing supplied gas.", limit, got)
		}
		InvalidSignature(ref sig) => format!("Invalid signature: {}", sig),
		InvalidChainId => "Invalid chain id.".into(),
		InvalidGasLimit(_) => "Supplied gas is beyond limit.".into(),
		SenderBanned => "Sender is banned in local queue.".into(),
		RecipientBanned => "Recipient is banned in local queue.".into(),
		CodeBanned => "Code is banned in local queue.".into(),
		NotAllowed => "Transaction is not permitted.".into(),
		TooBig => "Transaction is too big, see chain specification for the limit.".into(),
		InvalidRlp(ref descr) => format!("Invalid RLP data: {}", descr),
	}
}

pub fn transaction<T: Into<EthcoreError>>(error: T) -> Error {
	let error = error.into();
	if let ErrorKind::Transaction(ref e) = *error.kind() {
		Error {
			code: ErrorCode::ServerError(codes::TRANSACTION_ERROR),
			message: transaction_message(e),
			data: None,
		}
	} else {
		Error {
			code: ErrorCode::ServerError(codes::UNKNOWN_ERROR),
			message: "Unknown error when sending transaction.".into(),
			data: Some(Value::String(format!("{:?}", error))),
		}
	}
}

pub fn decode<T: Into<EthcoreError>>(error: T) -> Error {
	let error = error.into();
	match *error.kind() {
		ErrorKind::Decoder(ref dec_err) => rlp(dec_err.clone()),
		_ => Error {
			code: ErrorCode::InternalError,
			message: "decoding error".into(),
			data: None,
		}
	}
}

pub fn rlp(error: DecoderError) -> Error {
	Error {
		code: ErrorCode::InvalidParams,
		message: "Invalid RLP.".into(),
		data: Some(Value::String(format!("{:?}", error))),
	}
}

pub fn call(error: CallError) -> Error {
	match error {
		CallError::StatePruned => state_pruned(),
		CallError::StateCorrupt => state_corrupt(),
		CallError::Exceptional => exceptional(),
		CallError::Execution(e) => execution(e),
		CallError::TransactionNotFound => internal("{}, this should not be the case with eth_call, most likely a bug.", CallError::TransactionNotFound),
	}
}

pub fn vm(error: &VMError, output: &[u8]) -> Error {
	use rustc_hex::ToHex;

	let data = match error {
		&VMError::Reverted => format!("{} 0x{}", VMError::Reverted, output.to_hex()),
		error => format!("{}", error),
	};

	Error {
		code: ErrorCode::ServerError(codes::EXECUTION_ERROR),
		message: "VM execution error.".into(),
		data: Some(Value::String(data)),
	}
}

pub fn unknown_block() -> Error {
	Error {
		code: ErrorCode::InvalidParams,
		message: "Unknown block number".into(),
		data: None,
	}
}

pub fn no_light_peers() -> Error {
	Error {
		code: ErrorCode::ServerError(codes::NO_LIGHT_PEERS),
		message: "No light peers who can serve data".into(),
		data: None,
	}
}

pub fn deprecated<S: Into<String>, T: Into<Option<S>>>(message: T) -> Error {
	Error {
		code: ErrorCode::ServerError(codes::DEPRECATED),
		message: "Method deprecated".into(),
		data: message.into().map(Into::into).map(Value::String),
	}
}

pub fn filter_not_found() -> Error {
	Error {
		code: ErrorCode::ServerError(codes::UNSUPPORTED_REQUEST),
		message: "Filter not found".into(),
		data: None,
	}
}

pub fn filter_block_not_found(id: BlockId) -> Error {
	Error {
		code: ErrorCode::ServerError(codes::UNSUPPORTED_REQUEST), // Specified in EIP-234.
		message: "One of the blocks specified in filter (fromBlock, toBlock or blockHash) cannot be found".into(),
		data: Some(Value::String(match id {
			BlockId::Hash(hash) => format!("0x{:x}", hash),
			BlockId::Number(number) => format!("0x{:x}", number),
			BlockId::Earliest => "earliest".to_string(),
			BlockId::Latest => "latest".to_string(),
		})),
	}
}

pub fn on_demand_error(err: OnDemandError) -> Error {
	match err {
		OnDemandError(OnDemandErrorKind::ChannelCanceled(e), _) => on_demand_cancel(e),
		OnDemandError(OnDemandErrorKind::RequestLimit, _) => timeout_new_peer(&err),
		OnDemandError(OnDemandErrorKind::BadResponse(_), _) => max_attempts_reached(&err),
		_ => on_demand_others(&err),
	}
}

// on-demand sender cancelled.
pub fn on_demand_cancel(_cancel: futures::sync::oneshot::Canceled) -> Error {
	internal("on-demand sender cancelled", "")
}

pub fn max_attempts_reached(err: &OnDemandError) -> Error {
	Error {
		code: ErrorCode::ServerError(codes::REQUEST_NOT_FOUND),
		message: err.to_string(),
		data: None,
	}
}

pub fn timeout_new_peer(err: &OnDemandError) -> Error {
	Error {
		code: ErrorCode::ServerError(codes::NO_LIGHT_PEERS),
		message: err.to_string(),
		data: None,
	}
}

pub fn on_demand_others(err: &OnDemandError) -> Error {
	Error {
		code: ErrorCode::ServerError(codes::UNKNOWN_ERROR),
		message: err.to_string(),
		data: None,
	}
}

<<<<<<< HEAD
=======
pub fn status_error(has_peers: bool) -> Error {
	if has_peers {
		no_work()
	} else {
		Error {
			code: ErrorCode::ServerError(codes::NO_PEERS),
			message: "Node is not connected to any peers.".into(),
			data: None,
		}
	}
}

>>>>>>> ebd0fd01
/// Returns a descriptive error in case experimental RPCs are not enabled.
pub fn require_experimental(allow_experimental_rpcs: bool, eip: &str) -> Result<(), Error> {
	if allow_experimental_rpcs {
		Ok(())
	} else {
		Err(Error {
			code: ErrorCode::ServerError(codes::EXPERIMENTAL_RPC),
			message: format!("This method is not part of the official RPC API yet (EIP-{}). Run with `--jsonrpc-experimental` to enable it.", eip),
			data: Some(Value::String(format!("See EIP: https://eips.ethereum.org/EIPS/eip-{}", eip))),
		})
	}
}<|MERGE_RESOLUTION|>--- conflicted
+++ resolved
@@ -558,8 +558,6 @@
 	}
 }
 
-<<<<<<< HEAD
-=======
 pub fn status_error(has_peers: bool) -> Error {
 	if has_peers {
 		no_work()
@@ -572,7 +570,6 @@
 	}
 }
 
->>>>>>> ebd0fd01
 /// Returns a descriptive error in case experimental RPCs are not enabled.
 pub fn require_experimental(allow_experimental_rpcs: bool, eip: &str) -> Result<(), Error> {
 	if allow_experimental_rpcs {
