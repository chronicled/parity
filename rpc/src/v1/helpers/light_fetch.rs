// Copyright 2015-2020 Parity Technologies (UK) Ltd.
// This file is part of Parity Ethereum.

// Parity Ethereum is free software: you can redistribute it and/or modify
// it under the terms of the GNU General Public License as published by
// the Free Software Foundation, either version 3 of the License, or
// (at your option) any later version.

// Parity Ethereum is distributed in the hope that it will be useful,
// but WITHOUT ANY WARRANTY; without even the implied warranty of
// MERCHANTABILITY or FITNESS FOR A PARTICULAR PURPOSE.  See the
// GNU General Public License for more details.

// You should have received a copy of the GNU General Public License
// along with Parity Ethereum.  If not, see <http://www.gnu.org/licenses/>.

//! Helpers for fetching blockchain data either from the light client or the network.

use std::clone::Clone;
use std::cmp;
use std::collections::BTreeMap;
use std::sync::Arc;

use types::{
	basic_account::BasicAccount,
	encoded,
	errors::ExecutionError,
	filter::Filter as EthcoreFilter,
	ids::BlockId,
	receipt::Receipt,
};

use jsonrpc_core::{Result, Error};
use jsonrpc_core::futures::{future, Future};
use jsonrpc_core::futures::future::Either;

use light::cache::Cache;
use light::client::LightChainClient;
use light::{cht, MAX_HEADERS_PER_REQUEST};
use light::on_demand::{
	request, OnDemandRequester, HeaderRef, Request as OnDemandRequest,
<<<<<<< HEAD
	Response as OnDemandResponse, ExecutionResult,
=======
	Response as OnDemandResponse,
>>>>>>> 41aee5aa
};
use light::on_demand::error::Error as OnDemandError;
use light::request::Field;
use light::TransactionQueue;
<<<<<<< HEAD
=======
use machine::executed::ExecutionResult;
>>>>>>> 41aee5aa

use sync::{LightNetworkDispatcher, ManageNetwork, LightSyncProvider};

use ethereum_types::{Address, U256};
use hash::H256;
use parking_lot::{Mutex, RwLock};
use fastmap::H256FastMap;
use types::transaction::{Action, Transaction as EthTransaction, PendingTransaction, SignedTransaction, LocalizedTransaction};

use v1::helpers::{CallRequest as CallRequestHelper, errors, dispatch};
use v1::types::{BlockNumber, CallRequest, Log, Transaction};

const NO_INVALID_BACK_REFS_PROOF: &str = "Fails only on invalid back-references; back-references here known to be valid; qed";
const WRONG_RESPONSE_AMOUNT_TYPE_PROOF: &str = "responses correspond directly with requests in amount and type; qed";
const DEFAULT_GAS_PRICE: u64 = 21_000;

pub fn light_all_transactions<S, OD>(dispatch: &Arc<dispatch::LightDispatcher<S, OD>>) -> impl Iterator<Item=PendingTransaction>
where
	S: LightSyncProvider + LightNetworkDispatcher + ManageNetwork + 'static,
	OD: OnDemandRequester + 'static
{
	let txq = dispatch.transaction_queue.read();
	let chain_info = dispatch.client.chain_info();

	let current = txq.ready_transactions(chain_info.best_block_number, chain_info.best_block_timestamp);
	let future = txq.future_transactions(chain_info.best_block_number, chain_info.best_block_timestamp);
	current.into_iter().chain(future.into_iter())
}

/// Helper for fetching blockchain data either from the light client or the network
/// as necessary.
pub struct LightFetch<S, OD>
where
	S: LightSyncProvider + LightNetworkDispatcher + ManageNetwork + 'static,
	OD: OnDemandRequester + 'static
{
	/// The light client.
	pub client: Arc<dyn LightChainClient>,
	/// The on-demand request service.
	pub on_demand: Arc<OD>,
	/// Handle to the network.
	pub sync: Arc<S>,
	/// The light data cache.
	pub cache: Arc<Mutex<Cache>>,
	/// Gas Price percentile
	pub gas_price_percentile: usize,
}

impl<S, OD> Clone for LightFetch<S, OD>
where
	S: LightSyncProvider + LightNetworkDispatcher + ManageNetwork + 'static,
	OD: OnDemandRequester + 'static
{
	fn clone(&self) -> Self {
		Self {
			client: self.client.clone(),
			on_demand: self.on_demand.clone(),
			sync: self.sync.clone(),
			cache: self.cache.clone(),
			gas_price_percentile: self.gas_price_percentile,
		}
	}
}

<<<<<<< HEAD

=======
>>>>>>> 41aee5aa
/// Extract a transaction at given index.
pub fn extract_transaction_at_index(block: encoded::Block, index: usize) -> Option<Transaction> {
	block.transactions().into_iter().nth(index)
		// Verify if transaction signature is correct.
		.and_then(|tx| SignedTransaction::new(tx).ok())
		.map(|signed_tx| {
			let (signed, sender, _) = signed_tx.deconstruct();
			let block_hash = block.hash();
			let block_number = block.number();
			let transaction_index = index;
			let cached_sender = Some(sender);

			LocalizedTransaction {
				signed,
				block_number,
				block_hash,
				transaction_index,
				cached_sender,
			}
		})
		.map(Transaction::from_localized)
}

// extract the header indicated by the given `HeaderRef` from the given responses.
// fails only if they do not correspond.
fn extract_header(res: &[OnDemandResponse], header: HeaderRef) -> Option<encoded::Header> {
	match header {
		HeaderRef::Stored(hdr) => Some(hdr),
		HeaderRef::Unresolved(idx, _) => match res.get(idx) {
			Some(&OnDemandResponse::HeaderByHash(ref hdr)) => Some(hdr.clone()),
			_ => None,
		},
	}
}

impl<S, OD> LightFetch<S, OD>
where
	S: LightSyncProvider + LightNetworkDispatcher + ManageNetwork + 'static,
	OD: OnDemandRequester + 'static
{
	// push the necessary requests onto the request chain to get the header by the given ID.
	// yield a header reference which other requests can use.
	fn make_header_requests(&self, id: BlockId, reqs: &mut Vec<OnDemandRequest>) -> Result<HeaderRef> {
		if let Some(h) = self.client.block_header(id) {
			return Ok(h.into());
		}

		match id {
			BlockId::Number(n) => {
				let cht_root = cht::block_to_cht_number(n).and_then(|cn| self.client.cht_root(cn as usize));
				match cht_root {
					None => Err(errors::unknown_block()),
					Some(root) => {
						let req = request::HeaderProof::new(n, root)
							.expect("only fails for 0; client always stores genesis; client already queried; qed");

						let idx = reqs.len();
						let hash_ref = Field::back_ref(idx, 0);
						reqs.push(req.into());
						reqs.push(request::HeaderByHash(hash_ref).into());

						Ok(HeaderRef::Unresolved(idx + 1, hash_ref))
					}
				}
			}
			BlockId::Hash(h) => {
				let idx = reqs.len();
				reqs.push(request::HeaderByHash(h.into()).into());
				Ok(HeaderRef::Unresolved(idx, h.into()))
			}
			_ => Err(errors::unknown_block()) // latest, earliest, and pending will have all already returned.
		}
	}

	/// Get a block header from the on demand service or client, or error.
	pub fn header(&self, id: BlockId) -> impl Future<Item = encoded::Header, Error = Error> + Send {
		let mut reqs = Vec::new();
		let header_ref = match self.make_header_requests(id, &mut reqs) {
			Ok(r) => r,
			Err(e) => return Either::A(future::err(e)),
		};

		Either::B(self.send_requests(reqs, |res|
			extract_header(&res, header_ref)
				.expect("these responses correspond to requests that header_ref belongs to \
					therefore it will not fail; qed")
		))
	}

	/// Helper for getting contract code at a given block.
	pub fn code(&self, address: Address, id: BlockId) -> impl Future<Item = Vec<u8>, Error = Error> + Send {
		let mut reqs = Vec::new();
		let header_ref = match self.make_header_requests(id, &mut reqs) {
			Ok(r) => r,
			Err(e) => return Either::A(future::err(e)),
		};

		reqs.push(request::Account { header: header_ref.clone(), address }.into());
		let account_idx = reqs.len() - 1;
		reqs.push(request::Code { header: header_ref, code_hash: Field::back_ref(account_idx, 0) }.into());

		Either::B(self.send_requests(reqs, |mut res| match res.pop() {
			Some(OnDemandResponse::Code(code)) => code,
			_ => panic!(WRONG_RESPONSE_AMOUNT_TYPE_PROOF),
		}))
	}

	/// Helper for getting account info at a given block.
	/// `None` indicates the account doesn't exist at the given block.
	pub fn account(
		&self,
		address: Address,
		id: BlockId,
		tx_queue: Arc<RwLock<TransactionQueue>>
	) -> impl Future<Item = Option<BasicAccount>, Error = Error> + Send {

		let mut reqs = Vec::new();
		let header_ref = match self.make_header_requests(id, &mut reqs) {
			Ok(r) => r,
			Err(e) => return Either::A(future::err(e)),
		};

		reqs.push(request::Account { header: header_ref, address }.into());

		Either::B(self.send_requests(reqs, move |mut res| match res.pop() {
			Some(OnDemandResponse::Account(maybe_account)) => {
				if let Some(ref acc) = maybe_account {
					let mut txq = tx_queue.write();
					txq.cull(address, acc.nonce);
				}
				maybe_account
			}
			_ => panic!(WRONG_RESPONSE_AMOUNT_TYPE_PROOF),
		}))
	}

	/// Helper for getting proved execution.
	pub fn proved_read_only_execution(
		&self,
		req: CallRequest,
		num: Option<BlockNumber>,
		txq: Arc<RwLock<TransactionQueue>>
	) -> impl Future<Item = ExecutionResult, Error = Error> + Send {

		// (21000 G_transaction + 32000 G_create + some marginal to allow a few operations)
		const START_GAS: u64 = 60_000;

		let (sync, on_demand, client) = (self.sync.clone(), self.on_demand.clone(), self.client.clone());
		let req: CallRequestHelper = req.into();

		// Note: Here we treat `Pending` as `Latest`.
		//       Since light clients don't produce pending blocks
		//       (they don't have state) we can safely fallback to `Latest`.
		let id = match num.unwrap_or_default() {
			BlockNumber::Num(n) => BlockId::Number(n),
			BlockNumber::Hash { hash, .. } => BlockId::Hash(hash),
			BlockNumber::Earliest => BlockId::Earliest,
			BlockNumber::Latest => BlockId::Latest,
			BlockNumber::Pending => {
				warn!("`Pending` is deprecated and may be removed in future versions. Falling back to `Latest`");
				BlockId::Latest
			}
		};

		let from = req.from.unwrap_or_default();
		let nonce_fut = match req.nonce {
			Some(nonce) => Either::A(future::ok(Some(nonce))),
			None => Either::B(self.account(from, id, txq).map(|acc| acc.map(|a| a.nonce))),
		};

		let gas_price_fut = match req.gas_price {
			Some(price) => Either::A(future::ok(price)),
			None => Either::B(self.gas_price()),
		};

		// if nonce resolves, this should too since it'll be in the LRU-cache.
		let header_fut = self.header(id);

		// fetch missing transaction fields from the network.
		Box::new(nonce_fut.join(gas_price_fut).and_then(move |(nonce, gas_price)| {
			future::done(
				Ok((req.gas.is_some(), EthTransaction {
					nonce: nonce.unwrap_or_default(),
					action: req.to.map_or(Action::Create, Action::Call),
					gas: req.gas.unwrap_or_else(|| START_GAS.into()),
					gas_price,
					value: req.value.unwrap_or_default(),
					data: req.data.unwrap_or_default(),
				}))
			)
		}).join(header_fut).and_then(move |((gas_known, tx), hdr)| {
			// then request proved execution.
			// TODO: get last-hashes from network.
			let hash = hdr.hash();
			let env_info = match client.env_info(BlockId::Hash(hash)) {
				Some(env_info) => env_info,
				_ => return Either::A(future::err(errors::unknown_block())),
			};

			Either::B(execute_read_only_tx(gas_known, ExecuteParams {
				from,
				tx,
				hdr,
				env_info,
				engine: client.engine().clone(),
				on_demand,
				sync,
			}))
		}))
	}

	/// Helper to fetch the corpus gas price from 1) the cache 2) the network then it tries to estimate the percentile
	/// using `gas_price_percentile` if the estimated percentile is zero the `DEFAULT_GAS_PRICE` is returned
	pub fn gas_price(&self) -> impl Future<Item = U256, Error = Error> + Send {
		let gas_price_percentile = self.gas_price_percentile;

		dispatch::light::fetch_gas_price_corpus(
			self.sync.clone(),
			self.client.clone(),
			self.on_demand.clone(),
			self.cache.clone(),
		)
		.map(move |corp| {
			corp.percentile(gas_price_percentile)
				.map_or_else(|| DEFAULT_GAS_PRICE.into(), |percentile| *percentile)
		})
	}

	/// Get a block itself. Fails on unknown block ID.
	pub fn block(&self, id: BlockId) -> impl Future<Item = encoded::Block, Error = Error> + Send {
		let mut reqs = Vec::new();
		let header_ref = match self.make_header_requests(id, &mut reqs) {
			Ok(r) => r,
			Err(e) => return Either::A(future::err(e)),
		};

		reqs.push(request::Body(header_ref).into());

		Either::B(self.send_requests(reqs, |mut res| match res.pop() {
			Some(OnDemandResponse::Body(b)) => b,
			_ => panic!(WRONG_RESPONSE_AMOUNT_TYPE_PROOF),
		}))
	}

	/// Get the block receipts. Fails on unknown block ID.
	pub fn receipts(&self, id: BlockId) -> impl Future<Item = Vec<Receipt>, Error = Error> + Send {
		let mut reqs = Vec::new();
		let header_ref = match self.make_header_requests(id, &mut reqs) {
			Ok(r) => r,
			Err(e) => return Either::A(future::err(e)),
		};

		reqs.push(request::BlockReceipts(header_ref).into());

		Either::B(self.send_requests(reqs, |mut res| match res.pop() {
			Some(OnDemandResponse::Receipts(b)) => b,
			_ => panic!(WRONG_RESPONSE_AMOUNT_TYPE_PROOF),
		}))
	}

	pub fn logs_no_tx_hash(&self, filter: EthcoreFilter) -> impl Future<Item = Vec<Log>, Error = Error> + Send {
		use jsonrpc_core::futures::stream::{self, Stream};

		const MAX_BLOCK_RANGE: u64 = 1000;

		let fetcher = self.clone();
		self.headers_range_by_block_id(filter.from_block, filter.to_block, MAX_BLOCK_RANGE)
			.and_then(move |mut headers| {
				if headers.is_empty() {
					return Either::A(future::ok(Vec::new()));
				}

				let on_demand = &fetcher.on_demand;

				let maybe_future = fetcher.sync.with_context(move |ctx| {
					// find all headers which match the filter, and fetch the receipts for each one.
					// match them with their numbers for easy sorting later.
					let bit_combos = filter.bloom_possibilities();
					let receipts_futures: Vec<_> = headers.drain(..)
						.filter(|ref hdr| {
							let hdr_bloom = hdr.log_bloom();
							bit_combos.iter().any(|bloom| hdr_bloom.contains_bloom(bloom))
						})
						.map(|hdr| (hdr.number(), hdr.hash(), request::BlockReceipts(hdr.into())))
						.map(|(num, hash, req)| on_demand.request(ctx, req).expect(NO_INVALID_BACK_REFS_PROOF).map(move |x| (num, hash, x)))
						.collect();

					// as the receipts come in, find logs within them which match the filter.
					// insert them into a BTreeMap to maintain order by number and block index.
					stream::futures_unordered(receipts_futures)
						.fold(BTreeMap::new(), move |mut matches, (num, hash, receipts)| {
							let mut block_index: usize = 0;
							for (transaction_index, receipt) in receipts.into_iter().enumerate() {
								for (transaction_log_index, log) in receipt.logs.into_iter().enumerate() {
									if filter.matches(&log) {
										matches.insert((num, block_index), Log {
											address: log.address,
											topics: log.topics.into_iter().map(Into::into).collect(),
											data: log.data.into(),
											block_hash: Some(hash),
											block_number: Some(num.into()),
											// No way to easily retrieve transaction hash, so let's just skip it.
											transaction_hash: None,
											transaction_index: Some(transaction_index.into()),
											log_index: Some(block_index.into()),
											transaction_log_index: Some(transaction_log_index.into()),
											log_type: "mined".into(),
											removed: false,
										});
									}
									block_index += 1;
								}
							}
							future::ok::<_, OnDemandError>(matches)
						})
						.map_err(errors::on_demand_error)
						.map(|matches| matches.into_iter().map(|(_, v)| v).collect())
				});

				match maybe_future {
					Some(fut) => Either::B(Either::A(fut)),
					None => Either::B(Either::B(future::err(errors::network_disabled()))),
				}
			})
	}

	/// Get transaction logs
	pub fn logs(&self, filter: EthcoreFilter) -> impl Future<Item = Vec<Log>, Error = Error> + Send {
		use jsonrpc_core::futures::stream::{self, Stream};
		let fetcher_block = self.clone();
		self.logs_no_tx_hash(filter)
			// retrieve transaction hash.
			.and_then(move |mut result| {
				let mut blocks = BTreeMap::new();
				for log in result.iter() {
						let block_hash = log.block_hash.as_ref().expect("Previously initialized with value; qed");
						blocks.entry(*block_hash).or_insert_with(|| {
							fetcher_block.block(BlockId::Hash(*block_hash))
						});
				}
				// future get blocks (unordered it)
				stream::futures_unordered(blocks.into_iter().map(|(_, v)| v)).collect().map(move |blocks| {
					let transactions_per_block: BTreeMap<_, _> = blocks.iter()
						.map(|block| (block.hash(), block.transactions())).collect();
					for log in result.iter_mut() {
						let log_index = log.transaction_index.expect("Previously initialized with value; qed");
						let block_hash = log.block_hash.expect("Previously initialized with value; qed");
						let tx_hash = transactions_per_block.get(&block_hash)
							// transaction index is from an enumerate call in log common so not need to check value
							.and_then(|txs| txs.get(log_index.as_usize()))
							.map(types::transaction::UnverifiedTransaction::hash);
						log.transaction_hash = tx_hash;
					}
					result
				})
			})
	}

	// Get a transaction by hash. also returns the index in the block.
	// Only returns transactions in the canonical chain.
	pub fn transaction_by_hash(&self, tx_hash: H256)
		-> impl Future<Item = Option<(Transaction, usize)>, Error = Error> + Send
	{
		let params = (self.sync.clone(), self.on_demand.clone());
		let fetcher: Self = self.clone();

		Box::new(future::loop_fn(params, move |(sync, on_demand)| {
			let maybe_future = sync.with_context(|ctx| {
				let req = request::TransactionIndex(tx_hash.into());
				on_demand.request(ctx, req)
			});

			let eventual_index = match maybe_future {
				Some(e) => e.expect(NO_INVALID_BACK_REFS_PROOF).map_err(errors::on_demand_error),
				None => return Either::A(future::err(errors::network_disabled())),
			};

			let fetcher = fetcher.clone();
			let extract_transaction = eventual_index.and_then(move |index| {
				// check that the block is known by number.
				// that ensures that it is within the chain that we are aware of.
				fetcher.block(BlockId::Number(index.num)).then(move |blk| match blk {
					Ok(blk) => {
						// if the block is known by number, make sure the
						// index from earlier isn't garbage.

						if blk.hash() != index.hash {
							// index is on a different chain from us.
							return Ok(future::Loop::Continue((sync, on_demand)))
						}

						let index = index.index as usize;
						let transaction = extract_transaction_at_index(blk, index);

						if transaction.as_ref().map_or(true, |tx| tx.hash != tx_hash) {
							// index is actively wrong: indicated block has
							// fewer transactions than necessary or the transaction
							// at that index had a different hash.
							// TODO: punish peer/move into OnDemand somehow?
							Ok(future::Loop::Continue((sync, on_demand)))
						} else {
							let transaction = transaction.map(move |tx| (tx, index));
							Ok(future::Loop::Break(transaction))
						}
					}
					Err(ref e) if e == &errors::unknown_block() => {
						// block by number not in the canonical chain.
						Ok(future::Loop::Break(None))
					}
					Err(e) => Err(e),
				})
			});

			Either::B(extract_transaction)
		}))
	}

	/// Helper to cull the `light` transaction queue of mined transactions
	pub fn light_cull(&self, txq: Arc<RwLock<TransactionQueue>>) -> impl Future <Item = (), Error = Error> + Send {
		let senders = txq.read().queued_senders();
		if senders.is_empty() {
			return Either::B(future::err(errors::internal("No pending local transactions", "")));
		}

		let sync = self.sync.clone();
		let on_demand = self.on_demand.clone();
		let best_header = self.client.best_block_header();
		let start_nonce = self.client.engine().account_start_nonce(best_header.number());

		let account_request = sync.with_context(move |ctx| {
			// fetch the nonce of each sender in the queue.
			let nonce_reqs = senders.iter()
				.map(|&address| request::Account { header: best_header.clone().into(), address })
				.collect::<Vec<_>>();

			// when they come in, update each sender to the new nonce.
			on_demand.request(ctx, nonce_reqs)
				.expect(NO_INVALID_BACK_REFS_PROOF)
				.map(move |accs| {
					let mut txq = txq.write();
					accs.into_iter()
						.map(|maybe_acc| maybe_acc.map_or(start_nonce, |acc| acc.nonce))
						.zip(senders)
						.for_each(|(nonce, addr)| {
							txq.cull(addr, nonce);
						});
				})
				.map_err(errors::on_demand_error)
		});

		if let Some(fut) = account_request {
			Either::A(fut)
		} else {
			Either::B(future::err(errors::network_disabled()))
		}
	}

	fn send_requests<T, F>(&self, reqs: Vec<OnDemandRequest>, parse_response: F) -> impl Future<Item = T, Error = Error> + Send where
		F: FnOnce(Vec<OnDemandResponse>) -> T + Send + 'static,
		T: Send + 'static,
	{
		let maybe_future = self.sync.with_context(move |ctx| {
			Box::new(self.on_demand.request_raw(ctx, reqs)
					 .expect(NO_INVALID_BACK_REFS_PROOF)
					 .map_err(errors::on_demand_cancel)
					 .and_then(|responses| {
						 match responses {
							 Ok(responses) => Ok(parse_response(responses)),
							 Err(e) => Err(errors::on_demand_error(e)),
						 }
					 })
			)
		});

		match maybe_future {
			Some(recv) => recv,
			None => Box::new(future::err(errors::network_disabled())) as Box<dyn Future<Item = _, Error = _> + Send>
		}
	}

	fn headers_range_by_block_id(
		&self,
		from_block: BlockId,
		to_block: BlockId,
		max: u64
	) -> impl Future<Item = Vec<encoded::Header>, Error = Error> {
		let fetch_hashes = [from_block, to_block].iter()
			.filter_map(|block_id| match block_id {
				BlockId::Hash(hash) => Some(*hash),
				_ => None,
			})
			.collect::<Vec<_>>();

		let best_number = self.client.chain_info().best_block_number;

		let fetcher = self.clone();
		self.headers_by_hash(&fetch_hashes[..]).and_then(move |mut header_map| {
			let (from_block_num, to_block_num) = {
				let block_number = |id| match id {
					BlockId::Earliest => 0,
					BlockId::Latest => best_number,
					BlockId::Hash(ref h) =>
						header_map.get(h).map(types::encoded::Header::number)
						.expect("from_block and to_block headers are fetched by hash; this closure is only called on from_block and to_block; qed"),
					BlockId::Number(x) => x,
				};
				(block_number(from_block), block_number(to_block))
			};

			if to_block_num < from_block_num {
				// early exit for "to" block before "from" block.
				return Either::A(future::err(errors::filter_block_not_found(to_block)));
			} else if to_block_num - from_block_num >= max {
				return Either::A(future::err(errors::request_rejected_param_limit(max, "blocks")));
			}

			let to_header_hint = match to_block {
				BlockId::Hash(ref h) => header_map.remove(h),
				_ => None,
			};
			let headers_fut = fetcher.headers_range(from_block_num, to_block_num, to_header_hint);
			Either::B(headers_fut.map(move |headers| {
				// Validate from_block if it's a hash
				let last_hash = headers.last().map(types::encoded::Header::hash);
				match (last_hash, from_block) {
					(Some(h1), BlockId::Hash(h2)) if h1 != h2 => Vec::new(),
					_ => headers,
				}
			}))
		})
	}

	fn headers_by_hash(&self, hashes: &[H256]) -> impl Future<Item = H256FastMap<encoded::Header>, Error = Error> {
		let mut refs = H256FastMap::with_capacity_and_hasher(hashes.len(), Default::default());
		let mut reqs = Vec::with_capacity(hashes.len());

		for hash in hashes {
			refs.entry(*hash).or_insert_with(|| {
				self.make_header_requests(BlockId::Hash(*hash), &mut reqs)
					.expect("make_header_requests never fails for BlockId::Hash; qed")
			});
		}

		self.send_requests(reqs, move |res| {
			refs.into_iter().map(|(hash, header_ref)| {
					let hdr = extract_header(&res, header_ref)
						.expect("these responses correspond to requests that header_ref belongs to; \
								qed");
					(hash, hdr)
			})
			.collect()
		})
	}

	fn headers_range(
		&self,
		from_number: u64,
		to_number: u64,
		to_header_hint: Option<encoded::Header>
	) -> impl Future<Item = Vec<encoded::Header>, Error = Error> {
		let range_length = (to_number - from_number + 1) as usize;
		let mut headers: Vec<encoded::Header> = Vec::with_capacity(range_length);

		let iter_start = match to_header_hint {
			Some(hdr) => {
				let block_id = BlockId::Hash(hdr.parent_hash());
				headers.push(hdr);
				block_id
			}
			None => BlockId::Number(to_number),
		};
		headers.extend(self.client.ancestry_iter(iter_start)
				.take_while(|hdr| hdr.number() >= from_number));

		let fetcher = self.clone();
		future::loop_fn(headers, move |mut headers| {
			let remaining = range_length - headers.len();
			if remaining == 0 {
				return Either::A(future::ok(future::Loop::Break(headers)));
			}

			let mut reqs: Vec<request::Request> = Vec::with_capacity(2);

			let start_hash = if let Some(hdr) = headers.last() {
				hdr.parent_hash().into()
			} else {
				let cht_root = cht::block_to_cht_number(to_number)
					.and_then(|cht_num| fetcher.client.cht_root(cht_num as usize));

				let cht_root = match cht_root {
					Some(cht_root) => cht_root,
					None => return Either::A(future::err(errors::unknown_block())),
				};

				let header_proof = request::HeaderProof::new(to_number, cht_root)
					.expect("HeaderProof::new is Some(_) if cht::block_to_cht_number() is Some(_); \
							this would return above if block_to_cht_number returned None; qed");

				let idx = reqs.len();
				let hash_ref = Field::back_ref(idx, 0);
				reqs.push(header_proof.into());

				hash_ref
			};

			let max = cmp::min(remaining as u64, MAX_HEADERS_PER_REQUEST);
			reqs.push(request::HeaderWithAncestors {
				block_hash: start_hash,
				ancestor_count: max - 1,
			}.into());

			Either::B(fetcher.send_requests(reqs, |mut res| {
				match res.last_mut() {
					Some(&mut OnDemandResponse::HeaderWithAncestors(ref mut res_headers)) =>
						headers.extend(res_headers.drain(..)),
					_ => panic!("reqs has at least one entry; each request maps to a response; qed"),
				};
				future::Loop::Continue(headers)
			}))
		})
	}
}

struct ExecuteParams<S, OD>
where
	S: LightSyncProvider + LightNetworkDispatcher + ManageNetwork + 'static,
	OD: OnDemandRequester + 'static
{
	from: Address,
	tx: EthTransaction,
	hdr: encoded::Header,
	env_info: ::vm::EnvInfo,
<<<<<<< HEAD
	engine: Arc<::ethcore::engines::EthEngine>,
=======
	engine: Arc<dyn engine::Engine>,
>>>>>>> 41aee5aa
	on_demand: Arc<OD>,
	sync: Arc<S>,
}

impl<S, OD> Clone for ExecuteParams<S, OD>
where
	S: LightSyncProvider + LightNetworkDispatcher + ManageNetwork + 'static,
	OD: OnDemandRequester + 'static
{
	fn clone(&self) -> Self {
		Self {
			from: self.from,
			tx: self.tx.clone(),
			hdr: self.hdr.clone(),
			env_info: self.env_info.clone(),
			engine: self.engine.clone(),
			on_demand: self.on_demand.clone(),
			sync: self.sync.clone()
		}
	}
}

// Has a peer execute the transaction with given params. If `gas_known` is false, this will set the `gas value` to the
// `required gas value` unless it exceeds the block gas limit
fn execute_read_only_tx<S, OD>(gas_known: bool, params: ExecuteParams<S, OD>) -> impl Future<Item = ExecutionResult, Error = Error> + Send
where
	S: LightSyncProvider + LightNetworkDispatcher + ManageNetwork + 'static,
	OD: OnDemandRequester + 'static
{
	if !gas_known {
		Box::new(future::loop_fn(params, |mut params| {
			execute_read_only_tx(true, params.clone()).and_then(move |res| {
				match res {
					Ok(executed) => {
						// `OutOfGas` exception, try double the gas
						if let Some(::vm::Error::OutOfGas) = executed.exception {
							// block gas limit already tried, regard as an error and don't retry
							if params.tx.gas >= params.hdr.gas_limit() {
								trace!(target: "light_fetch", "OutOutGas exception received, gas increase: failed");
							} else {
								params.tx.gas = cmp::min(params.tx.gas * 2_u32, params.hdr.gas_limit());
								trace!(target: "light_fetch", "OutOutGas exception received, gas increased to {}",
									   params.tx.gas);
								return Ok(future::Loop::Continue(params))
							}
						}
						Ok(future::Loop::Break(Ok(executed)))
					}
					Err(ExecutionError::NotEnoughBaseGas { required, got }) => {
						trace!(target: "light_fetch", "Not enough start gas provided required: {}, got: {}",
							   required, got);
						if required <= params.hdr.gas_limit() {
							params.tx.gas = required;
							Ok(future::Loop::Continue(params))
						} else {
							warn!(target: "light_fetch",
								  "Required gas is bigger than block header's gas dropping the request");
							Ok(future::Loop::Break(Err(ExecutionError::NotEnoughBaseGas { required, got })))
						}
					}
					// Non-recoverable execution error
					failed => Ok(future::Loop::Break(failed)),
				}
			})
		})) as Box<dyn Future<Item = _, Error = _> + Send>
	} else {
		trace!(target: "light_fetch", "Placing execution request for {} gas in on_demand",
			params.tx.gas);

		let request = request::TransactionProof {
			tx: params.tx.fake_sign(params.from),
			header: params.hdr.into(),
			env_info: params.env_info,
			engine: params.engine,
		};

		let on_demand = params.on_demand;
		let proved_future = params.sync.with_context(move |ctx| {
			on_demand
				.request(ctx, request)
				.expect("no back-references; therefore all back-refs valid; qed")
				.map_err(errors::on_demand_error)
		});

		match proved_future {
			Some(fut) => Box::new(fut) as Box<dyn Future<Item = _, Error = _> + Send>,
			None => Box::new(future::err(errors::network_disabled())) as Box<dyn Future<Item = _, Error = _> + Send>,
		}
	}
}<|MERGE_RESOLUTION|>--- conflicted
+++ resolved
@@ -39,19 +39,12 @@
 use light::{cht, MAX_HEADERS_PER_REQUEST};
 use light::on_demand::{
 	request, OnDemandRequester, HeaderRef, Request as OnDemandRequest,
-<<<<<<< HEAD
-	Response as OnDemandResponse, ExecutionResult,
-=======
 	Response as OnDemandResponse,
->>>>>>> 41aee5aa
 };
 use light::on_demand::error::Error as OnDemandError;
 use light::request::Field;
 use light::TransactionQueue;
-<<<<<<< HEAD
-=======
 use machine::executed::ExecutionResult;
->>>>>>> 41aee5aa
 
 use sync::{LightNetworkDispatcher, ManageNetwork, LightSyncProvider};
 
@@ -116,10 +109,6 @@
 	}
 }
 
-<<<<<<< HEAD
-
-=======
->>>>>>> 41aee5aa
 /// Extract a transaction at given index.
 pub fn extract_transaction_at_index(block: encoded::Block, index: usize) -> Option<Transaction> {
 	block.transactions().into_iter().nth(index)
@@ -752,11 +741,7 @@
 	tx: EthTransaction,
 	hdr: encoded::Header,
 	env_info: ::vm::EnvInfo,
-<<<<<<< HEAD
-	engine: Arc<::ethcore::engines::EthEngine>,
-=======
 	engine: Arc<dyn engine::Engine>,
->>>>>>> 41aee5aa
 	on_demand: Arc<OD>,
 	sync: Arc<S>,
 }
