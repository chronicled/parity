--- conflicted
+++ resolved
@@ -22,24 +22,15 @@
 };
 
 use ethereum_types::{Address, H160, H256, H520};
-<<<<<<< HEAD
-use ethkey::{Brain, Generator, Secret};
-=======
 use ethkey::{Brain, Password};
 use crypto::publickey::{Generator, Secret};
->>>>>>> 41aee5aa
 use ethstore::KeyFile;
 use accounts::AccountProvider;
 use jsonrpc_core::Result;
 use v1::helpers::deprecated::{self, DeprecationNotice};
 use v1::helpers::errors;
 use v1::traits::{ParityAccounts, ParityAccountsInfo};
-<<<<<<< HEAD
-use v1::types::{Derive, DeriveHierarchical, DeriveHash,ExtAccountInfo, AccountInfo, HwAccountInfo};
-use ethkey::Password;
-=======
 use v1::types::{Derive, DeriveHierarchical, DeriveHash, ExtAccountInfo, AccountInfo};
->>>>>>> 41aee5aa
 
 /// Account management (personal) rpc implementation.
 pub struct ParityAccountsClient {
@@ -83,26 +74,6 @@
 		)
 	}
 
-<<<<<<< HEAD
-	fn hardware_accounts_info(&self) -> Result<BTreeMap<H160, HwAccountInfo>> {
-		self.deprecation_notice("parity_hardwareAccountsInfo");
-
-		let info = self.accounts.hardware_accounts_info().map_err(|e| errors::account("Could not fetch account info.", e))?;
-		Ok(info
-			.into_iter()
-			.map(|(a, v)| (H160::from(a), HwAccountInfo { name: v.name, manufacturer: v.meta }))
-			.collect()
-		)
-	}
-
-	fn locked_hardware_accounts_info(&self) -> Result<Vec<String>> {
-		self.deprecation_notice("parity_lockedHardwareAccountsInfo");
-
-		self.accounts.locked_hardware_accounts().map_err(|e| errors::account("Error communicating with hardware wallet.", e))
-	}
-
-=======
->>>>>>> 41aee5aa
 	fn default_account(&self) -> Result<H160> {
 		self.deprecation_notice("parity_defaultAccount");
 
@@ -163,11 +134,7 @@
 
 	fn new_account_from_secret(&self, secret: H256, pass: Password) -> Result<H160> {
 		self.deprecation_notice("parity_newAccountFromSecret");
-<<<<<<< HEAD
-		let secret = Secret::from_unsafe_slice(&secret.0)
-=======
 		let secret = Secret::import_key(&secret.0)
->>>>>>> 41aee5aa
 			.map_err(|e| errors::account("Could not create account.", e))?;
 		self.accounts.insert_account(secret, &pass)
 			.map(Into::into)
@@ -368,15 +335,6 @@
 			.map(Into::into)
 			.map_err(|e| errors::account("Could not sign message.", e))
 	}
-<<<<<<< HEAD
-
-	fn hardware_pin_matrix_ack(&self, path: String, pin: String) -> Result<bool> {
-		self.deprecation_notice("parity_hardwarePinMatrixAck");
-
-		self.accounts.hardware_pin_matrix_ack(&path, &pin).map_err(|e| errors::account("Error communicating with hardware wallet.", e))
-	}
-=======
->>>>>>> 41aee5aa
 }
 
 fn into_vec<A, B>(a: Vec<A>) -> Vec<B> where
