// Copyright 2015-2020 Parity Technologies (UK) Ltd.
// This file is part of Parity Ethereum.

// Parity Ethereum is free software: you can redistribute it and/or modify
// it under the terms of the GNU General Public License as published by
// the Free Software Foundation, either version 3 of the License, or
// (at your option) any later version.

// Parity Ethereum is distributed in the hope that it will be useful,
// but WITHOUT ANY WARRANTY; without even the implied warranty of
// MERCHANTABILITY or FITNESS FOR A PARTICULAR PURPOSE.  See the
// GNU General Public License for more details.

// You should have received a copy of the GNU General Public License
// along with Parity Ethereum.  If not, see <http://www.gnu.org/licenses/>.

//! Signing RPC implementation.

use std::sync::Arc;
use transient_hashmap::TransientHashMap;
use parking_lot::Mutex;

use ethereum_types::{H160, H256, H520, U256};

use jsonrpc_core::{BoxFuture, Result, Error};
use jsonrpc_core::futures::{future, Future, Poll, Async};
use jsonrpc_core::futures::future::Either;

use v1::helpers::deprecated::{self, DeprecationNotice};
use v1::helpers::dispatch::{self, Dispatcher};
use v1::helpers::errors;
use v1::helpers::external_signer::{
	SignerService, SigningQueue,
	ConfirmationReceiver as RpcConfirmationReceiver,
	ConfirmationResult as RpcConfirmationResult,
};
use v1::metadata::Metadata;
use v1::traits::{EthSigning, ParitySigning};
use v1::types::{
	Bytes as RpcBytes,
	Either as RpcEither,
	RichRawTransaction as RpcRichRawTransaction,
	TransactionRequest as RpcTransactionRequest,
	ConfirmationPayload as RpcConfirmationPayload,
	ConfirmationResponse as RpcConfirmationResponse,
	Origin,
};

use parity_runtime::Executor;

/// After 60s entries that are not queried with `check_request` will get garbage collected.
const MAX_PENDING_DURATION_SEC: u32 = 60;

#[must_use = "futures do nothing unless polled"]
enum DispatchResult {
	Future(U256, RpcConfirmationReceiver),
	Value(RpcConfirmationResponse),
}

impl Future for DispatchResult {
	type Item = RpcConfirmationResponse;
	type Error = Error;

	fn poll(&mut self) -> Poll<Self::Item, Self::Error> {
		match *self {
			DispatchResult::Value(ref response) => Ok(Async::Ready(response.clone())),
			DispatchResult::Future(_uid, ref mut future) => try_ready!(future.poll()).map(Async::Ready),
		}
	}
}

fn schedule(executor: Executor,
	confirmations: Arc<Mutex<TransientHashMap<U256, Option<RpcConfirmationResult>>>>,
	id: U256,
	future: RpcConfirmationReceiver) {
	{
		let mut confirmations = confirmations.lock();
		confirmations.insert(id, None);
	}

	let future = future.then(move |result| {
		let mut confirmations = confirmations.lock();
		confirmations.prune();
		let result = result.and_then(|response| response);
		confirmations.insert(id, Some(result));
		Ok(())
	});
	executor.spawn(future);
}

/// Implementation of functions that require signing when no trusted signer is used.
pub struct SigningQueueClient<D> {
	signer: Arc<SignerService>,
<<<<<<< HEAD
	accounts: Arc<dispatch::Accounts>,
=======
	accounts: Arc<dyn dispatch::Accounts>,
>>>>>>> 41aee5aa
	dispatcher: D,
	executor: Executor,
	// None here means that the request hasn't yet been confirmed
	confirmations: Arc<Mutex<TransientHashMap<U256, Option<RpcConfirmationResult>>>>,
	deprecation_notice: DeprecationNotice,
}

impl<D: Dispatcher + 'static> SigningQueueClient<D> {
	/// Creates a new signing queue client given shared signing queue.
<<<<<<< HEAD
	pub fn new(signer: &Arc<SignerService>, dispatcher: D, executor: Executor, accounts: &Arc<dispatch::Accounts>) -> Self {
=======
	pub fn new(signer: &Arc<SignerService>, dispatcher: D, executor: Executor, accounts: &Arc<dyn dispatch::Accounts>) -> Self {
>>>>>>> 41aee5aa
		SigningQueueClient {
			signer: signer.clone(),
			accounts: accounts.clone(),
			dispatcher,
			executor,
			confirmations: Arc::new(Mutex::new(TransientHashMap::new(MAX_PENDING_DURATION_SEC))),
			deprecation_notice: Default::default(),
		}
	}

	fn dispatch(&self, payload: RpcConfirmationPayload, origin: Origin) -> BoxFuture<DispatchResult> {
		let default_account = self.accounts.default_account();
<<<<<<< HEAD
=======
		let from = &payload.sender().unwrap_or(&default_account);
		// bail early if the account isn't unlocked
		if !self.accounts.is_unlocked(from) && !self.signer.is_enabled() {
			return Box::new(future::done(Err(errors::signing_queue_disabled())))
		}

>>>>>>> 41aee5aa
		let accounts = self.accounts.clone();
		let dispatcher = self.dispatcher.clone();
		let signer = self.signer.clone();
		Box::new(dispatch::from_rpc(payload, default_account, &dispatcher)
			.and_then(move |payload| {
				let sender = payload.sender();
				if accounts.is_unlocked(&sender) {
					Either::A(dispatch::execute(dispatcher, &accounts, payload, dispatch::SignWith::Nothing)
						.map(dispatch::WithToken::into_value)
						.map(DispatchResult::Value))
				} else {
					Either::B(future::done(
						signer.add_request(payload, origin)
							.map(|(id, future)| {
								DispatchResult::Future(id, future)
							})
							.map_err(|_| errors::request_rejected_limit())
					))
				}
			}))
	}
}

impl<D: Dispatcher + 'static> ParitySigning for SigningQueueClient<D> {
	type Metadata = Metadata;

	fn compose_transaction(&self, _meta: Metadata, transaction: RpcTransactionRequest) -> BoxFuture<RpcTransactionRequest> {
		let default_account = self.accounts.default_account();
		Box::new(self.dispatcher.fill_optional_fields(transaction.into(), default_account, true).map(Into::into))
	}

	fn post_sign(&self, meta: Metadata, address: H160, data: RpcBytes) -> BoxFuture<RpcEither<U256, RpcConfirmationResponse>> {
		self.deprecation_notice.print("parity_postSign", deprecated::msgs::ACCOUNTS);
		let executor = self.executor.clone();
		let confirmations = self.confirmations.clone();

		Box::new(self.dispatch(
			RpcConfirmationPayload::EthSignMessage((address, data).into()),
			meta.origin
		).map(move |result| match result {
			DispatchResult::Value(v) => RpcEither::Or(v),
			DispatchResult::Future(id, future) => {
				schedule(executor, confirmations, id, future);
				RpcEither::Either(id)
			},
		}))
	}

	fn post_transaction(&self, meta: Metadata, request: RpcTransactionRequest) -> BoxFuture<RpcEither<U256, RpcConfirmationResponse>> {
		self.deprecation_notice.print("parity_postTransaction", deprecated::msgs::ACCOUNTS);
		let executor = self.executor.clone();
		let confirmations = self.confirmations.clone();

		Box::new(self.dispatch(RpcConfirmationPayload::SendTransaction(request), meta.origin)
			.map(|result| match result {
				DispatchResult::Value(v) => RpcEither::Or(v),
				DispatchResult::Future(id, future) => {
					schedule(executor, confirmations, id, future);
					RpcEither::Either(id)
				},
			}))
	}

	fn check_request(&self, id: U256) -> Result<Option<RpcConfirmationResponse>> {
		self.deprecation_notice.print("parity_checkRequest", deprecated::msgs::ACCOUNTS);
		match self.confirmations.lock().get(&id) {
			None => Err(errors::request_not_found()), // Request info has been dropped, or even never been there
			Some(&None) => Ok(None), // No confirmation yet, request is known, confirmation is pending
			Some(&Some(ref confirmation)) => confirmation.clone().map(Some), // Confirmation is there
		}
	}

	fn decrypt_message(&self, meta: Metadata, address: H160, data: RpcBytes) -> BoxFuture<RpcBytes> {
		self.deprecation_notice.print("parity_decryptMessage", deprecated::msgs::ACCOUNTS);
		let res = self.dispatch(
			RpcConfirmationPayload::Decrypt((address, data).into()),
			meta.origin,
		);

		// when dispatch is complete - wait for result and then
		Box::new(res.flatten().and_then(move |response| {
			match response {
				RpcConfirmationResponse::Decrypt(data) => Ok(data),
				e => Err(errors::internal("Unexpected result.", e)),
			}
		}))
	}
}

impl<D: Dispatcher + 'static> EthSigning for SigningQueueClient<D> {
	type Metadata = Metadata;

	fn sign(&self, meta: Metadata, address: H160, data: RpcBytes) -> BoxFuture<H520> {
		self.deprecation_notice.print("eth_sign", deprecated::msgs::ACCOUNTS);
		let res = self.dispatch(
			RpcConfirmationPayload::EthSignMessage((address, data).into()),
			meta.origin,
		);

		Box::new(res.flatten().and_then(move |response| {
			match response {
				RpcConfirmationResponse::Signature(sig) => Ok(sig),
				e => Err(errors::internal("Unexpected result.", e)),
			}
		}))
	}

	fn send_transaction(&self, meta: Metadata, request: RpcTransactionRequest) -> BoxFuture<H256> {
		self.deprecation_notice.print("eth_sendTransaction", deprecated::msgs::ACCOUNTS);
		let res = self.dispatch(
			RpcConfirmationPayload::SendTransaction(request),
			meta.origin,
		);

		Box::new(res.flatten().and_then(move |response| {
			match response {
				RpcConfirmationResponse::SendTransaction(hash) => Ok(hash),
				e => Err(errors::internal("Unexpected result.", e)),
			}
		}))
	}

	fn sign_transaction(&self, meta: Metadata, request: RpcTransactionRequest) -> BoxFuture<RpcRichRawTransaction> {
		self.deprecation_notice.print("eth_signTransaction", deprecated::msgs::ACCOUNTS);

		let res = self.dispatch(
			RpcConfirmationPayload::SignTransaction(request),
			meta.origin,
		);

		Box::new(res.flatten().and_then(move |response| {
			match response {
				RpcConfirmationResponse::SignTransaction(tx) => Ok(tx),
				e => Err(errors::internal("Unexpected result.", e)),
			}
		}))
	}
}<|MERGE_RESOLUTION|>--- conflicted
+++ resolved
@@ -91,11 +91,7 @@
 /// Implementation of functions that require signing when no trusted signer is used.
 pub struct SigningQueueClient<D> {
 	signer: Arc<SignerService>,
-<<<<<<< HEAD
-	accounts: Arc<dispatch::Accounts>,
-=======
 	accounts: Arc<dyn dispatch::Accounts>,
->>>>>>> 41aee5aa
 	dispatcher: D,
 	executor: Executor,
 	// None here means that the request hasn't yet been confirmed
@@ -105,11 +101,7 @@
 
 impl<D: Dispatcher + 'static> SigningQueueClient<D> {
 	/// Creates a new signing queue client given shared signing queue.
-<<<<<<< HEAD
-	pub fn new(signer: &Arc<SignerService>, dispatcher: D, executor: Executor, accounts: &Arc<dispatch::Accounts>) -> Self {
-=======
 	pub fn new(signer: &Arc<SignerService>, dispatcher: D, executor: Executor, accounts: &Arc<dyn dispatch::Accounts>) -> Self {
->>>>>>> 41aee5aa
 		SigningQueueClient {
 			signer: signer.clone(),
 			accounts: accounts.clone(),
@@ -122,15 +114,12 @@
 
 	fn dispatch(&self, payload: RpcConfirmationPayload, origin: Origin) -> BoxFuture<DispatchResult> {
 		let default_account = self.accounts.default_account();
-<<<<<<< HEAD
-=======
 		let from = &payload.sender().unwrap_or(&default_account);
 		// bail early if the account isn't unlocked
 		if !self.accounts.is_unlocked(from) && !self.signer.is_enabled() {
 			return Box::new(future::done(Err(errors::signing_queue_disabled())))
 		}
 
->>>>>>> 41aee5aa
 		let accounts = self.accounts.clone();
 		let dispatcher = self.dispatcher.clone();
 		let signer = self.signer.clone();
