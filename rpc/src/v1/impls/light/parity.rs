// Copyright 2015-2020 Parity Technologies (UK) Ltd.
// This file is part of Parity Ethereum.

// Parity Ethereum is free software: you can redistribute it and/or modify
// it under the terms of the GNU General Public License as published by
// the Free Software Foundation, either version 3 of the License, or
// (at your option) any later version.

// Parity Ethereum is distributed in the hope that it will be useful,
// but WITHOUT ANY WARRANTY; without even the implied warranty of
// MERCHANTABILITY or FITNESS FOR A PARTICULAR PURPOSE.  See the
// GNU General Public License for more details.

// You should have received a copy of the GNU General Public License
// along with Parity Ethereum.  If not, see <http://www.gnu.org/licenses/>.

//! Parity-specific rpc implementation.
use std::sync::Arc;
use std::collections::BTreeMap;

use version::version_data;

use crypto::DEFAULT_MAC;
use ethkey::Brain;
use crypto::publickey::{Generator, ecies};
use ethstore::random_phrase;
use sync::{LightSyncInfo, LightSyncProvider, LightNetworkDispatcher, ManageNetwork};
use updater::VersionInfo as UpdaterVersionInfo;
use ethereum_types::{H64, H160, H256, H512, U64, U256};
<<<<<<< HEAD
=======
use ethcore::miner::FilterOptions;
>>>>>>> 41aee5aa
use ethcore_logger::RotatingLogger;

use jsonrpc_core::{Result, BoxFuture};
use jsonrpc_core::futures::{future, Future};
use light::on_demand::OnDemandRequester;
use v1::helpers::{self, errors, ipfs, NetworkSettings, verify_signature};
use v1::helpers::external_signer::{SignerService, SigningQueue};
use v1::helpers::dispatch::LightDispatcher;
use v1::helpers::light_fetch::{LightFetch, light_all_transactions};
use v1::metadata::Metadata;
use v1::traits::Parity;
use v1::types::{
	Bytes, CallRequest,
	Peers, Transaction, RpcSettings, Histogram,
	TransactionStats, LocalTransactionStatus,
	LightBlockNumber, ChainStatus, Receipt,
	BlockNumber, ConsensusCapability, VersionInfo,
	OperationsInfo, Header, RichHeader, RecoveredAccount,
	Log, Filter,
};
use Host;
use v1::helpers::errors::light_unimplemented;
use v1::types::block_number_to_id;

/// Parity implementation for light client.
pub struct ParityClient<S, OD>
where
	S: LightSyncProvider + LightNetworkDispatcher + ManageNetwork + 'static,
	OD: OnDemandRequester + 'static
{
	light_dispatch: Arc<LightDispatcher<S, OD>>,
	logger: Arc<RotatingLogger>,
	settings: Arc<NetworkSettings>,
	signer: Option<Arc<SignerService>>,
	ws_address: Option<Host>,
	gas_price_percentile: usize,
}

impl<S, OD> ParityClient<S, OD>
where
	S: LightSyncProvider + LightNetworkDispatcher + ManageNetwork + 'static,
	OD: OnDemandRequester + 'static
{
	/// Creates new `ParityClient`.
	pub fn new(
		light_dispatch: Arc<LightDispatcher<S, OD>>,
		logger: Arc<RotatingLogger>,
		settings: Arc<NetworkSettings>,
		signer: Option<Arc<SignerService>>,
		ws_address: Option<Host>,
		gas_price_percentile: usize,
	) -> Self {
		ParityClient {
			light_dispatch,
			logger,
			settings,
			signer,
			ws_address,
			gas_price_percentile,
		}
	}

	/// Create a light blockchain data fetcher.
	fn fetcher(&self) -> LightFetch<S, OD>
	{
		LightFetch {
			client: self.light_dispatch.client.clone(),
			on_demand: self.light_dispatch.on_demand.clone(),
			sync: self.light_dispatch.sync.clone(),
			cache: self.light_dispatch.cache.clone(),
			gas_price_percentile: self.gas_price_percentile,
		}
	}
}

impl<S, OD> Parity for ParityClient<S, OD>
where
	S: LightSyncInfo + LightSyncProvider + LightNetworkDispatcher + ManageNetwork + 'static,
	OD: OnDemandRequester + 'static
{
	type Metadata = Metadata;

	fn transactions_limit(&self) -> Result<usize> {
		Ok(usize::max_value())
	}

	fn min_gas_price(&self) -> Result<U256> {
		Ok(U256::default())
	}

	fn extra_data(&self) -> Result<Bytes> {
		Ok(Bytes::default())
	}

	fn gas_floor_target(&self) -> Result<U256> {
		Ok(U256::default())
	}

	fn gas_ceil_target(&self) -> Result<U256> {
		Ok(U256::default())
	}

	fn dev_logs(&self) -> Result<Vec<String>> {
		let logs = self.logger.logs();
		Ok(logs.as_slice().to_owned())
	}

	fn dev_logs_levels(&self) -> Result<String> {
		Ok(self.logger.levels().to_owned())
	}

	fn net_chain(&self) -> Result<String> {
		Ok(self.settings.chain.clone())
	}

	fn net_peers(&self) -> Result<Peers> {
		let peers = self.light_dispatch.sync.peers().into_iter().map(Into::into).collect();
		let peer_numbers = self.light_dispatch.sync.peer_numbers();

		Ok(Peers {
			active: peer_numbers.active,
			connected: peer_numbers.connected,
			max: peer_numbers.max as u32,
			peers,
		})
	}

	fn net_port(&self) -> Result<u16> {
		Ok(self.settings.network_port)
	}

	fn node_name(&self) -> Result<String> {
		Ok(self.settings.name.clone())
	}

	fn registry_address(&self) -> Result<Option<H160>> {
<<<<<<< HEAD
		let reg = self.light_dispatch.client.engine().params().registrar;
		if reg == Default::default() {
			Ok(None)
		} else {
			Ok(Some(reg))
		}
=======
		Ok(self.light_dispatch.client.engine().params().registrar)
>>>>>>> 41aee5aa
	}

	fn rpc_settings(&self) -> Result<RpcSettings> {
		Ok(RpcSettings {
			enabled: self.settings.rpc_enabled,
			interface: self.settings.rpc_interface.clone(),
			port: self.settings.rpc_port as u64,
		})
	}

	fn default_extra_data(&self) -> Result<Bytes> {
		Ok(Bytes::new(version_data()))
	}

	fn gas_price_histogram(&self) -> BoxFuture<Histogram> {
		Box::new(self.light_dispatch.gas_price_corpus()
			.and_then(|corpus| corpus.histogram(10).ok_or_else(errors::not_enough_data))
			.map(Into::into))
	}

	fn unsigned_transactions_count(&self) -> Result<usize> {
		match self.signer {
			None => Err(errors::signer_disabled()),
			Some(ref signer) => Ok(signer.len()),
		}
	}

	fn generate_secret_phrase(&self) -> Result<String> {
		Ok(random_phrase(12))
	}

	fn phrase_to_address(&self, phrase: String) -> Result<H160> {
		Ok(Brain::new(phrase).generate().expect("Brain::generate always returns Ok; qed").address())
	}

	fn list_accounts(&self, _: u64, _: Option<H160>, _: Option<BlockNumber>) -> Result<Option<Vec<H160>>> {
		Err(errors::light_unimplemented(None))
	}

<<<<<<< HEAD
	fn list_storage_keys(&self, _: H160, _: u64, _: Option<H256>, _: Option<BlockNumber>) -> Result<Option<Vec<H256>>> {
=======
	fn list_storage_keys(&self, _: H160, _: Option<u64>, _: Option<H256>, _: Option<BlockNumber>) -> Result<Option<Vec<H256>>> {
>>>>>>> 41aee5aa
		Err(errors::light_unimplemented(None))
	}

	fn encrypt_message(&self, key: H512, phrase: Bytes) -> Result<Bytes> {
		ecies::encrypt(&key, &DEFAULT_MAC, &phrase.0)
			.map_err(errors::encryption)
			.map(Into::into)
	}

<<<<<<< HEAD
	fn pending_transactions(&self, limit: Option<usize>) -> Result<Vec<Transaction>> {
=======
	fn pending_transactions(&self, limit: Option<usize>, _filter: Option<FilterOptions>) -> Result<Vec<Transaction>> {
>>>>>>> 41aee5aa
		let txq = self.light_dispatch.transaction_queue.read();
		let chain_info = self.light_dispatch.client.chain_info();
		Ok(
			txq.ready_transactions(chain_info.best_block_number, chain_info.best_block_timestamp)
				.into_iter()
				.take(limit.unwrap_or_else(usize::max_value))
				.map(Transaction::from_pending)
				.collect::<Vec<_>>()
		)
	}

	fn all_transactions(&self) -> Result<Vec<Transaction>> {
		Ok(
			light_all_transactions(&self.light_dispatch)
				.map(Transaction::from_pending)
				.collect()
		)
	}

	fn all_transaction_hashes(&self) -> Result<Vec<H256>> {
		Ok(
			light_all_transactions(&self.light_dispatch)
				.map(|tx| tx.transaction.hash())
				.collect()
		)
	}

	fn future_transactions(&self) -> Result<Vec<Transaction>> {
		let txq = self.light_dispatch.transaction_queue.read();
		let chain_info = self.light_dispatch.client.chain_info();
		Ok(
			txq.future_transactions(chain_info.best_block_number, chain_info.best_block_timestamp)
				.into_iter()
				.map(Transaction::from_pending)
				.collect::<Vec<_>>()
		)
	}

	fn pending_transactions_stats(&self) -> Result<BTreeMap<H256, TransactionStats>> {
		let stats = self.light_dispatch.sync.transactions_stats();
		Ok(stats.into_iter()
			.map(|(hash, stats)| (hash, stats.into()))
			.collect()
		)
	}

	fn local_transactions(&self) -> Result<BTreeMap<H256, LocalTransactionStatus>> {
		let mut map = BTreeMap::new();
		let chain_info = self.light_dispatch.client.chain_info();
		let (best_num, best_tm) = (chain_info.best_block_number, chain_info.best_block_timestamp);
		let txq = self.light_dispatch.transaction_queue.read();

		for pending in txq.ready_transactions(best_num, best_tm) {
			map.insert(pending.hash(), LocalTransactionStatus::Pending);
		}

		for future in txq.future_transactions(best_num, best_tm) {
			map.insert(future.hash(), LocalTransactionStatus::Future);
		}

		// TODO: other types?

		Ok(map)
	}

	fn ws_url(&self) -> Result<String> {
		helpers::to_url(&self.ws_address)
			.ok_or_else(errors::ws_disabled)
	}

	fn next_nonce(&self, address: H160) -> BoxFuture<U256> {
		Box::new(self.light_dispatch.next_nonce(address))
	}

	fn mode(&self) -> Result<String> {
		Err(errors::light_unimplemented(None))
	}

	fn chain(&self) -> Result<String> {
		Ok(self.settings.chain.clone())
	}

	fn enode(&self) -> Result<String> {
		self.light_dispatch.sync.enode().ok_or_else(errors::network_disabled)
	}

	fn consensus_capability(&self) -> Result<ConsensusCapability> {
		Err(errors::light_unimplemented(None))
	}

	fn version_info(&self) -> Result<VersionInfo> {
		Ok(UpdaterVersionInfo::this().into())
	}

	fn releases_info(&self) -> Result<Option<OperationsInfo>> {
		Err(errors::light_unimplemented(None))
	}

	fn chain_status(&self) -> Result<ChainStatus> {
		let chain_info = self.light_dispatch.client.chain_info();

		let gap = chain_info.ancient_block_number.map(|x| U256::from(x + 1))
			.and_then(|first| chain_info.first_block_number.map(|last| (first, U256::from(last))));

		Ok(ChainStatus {
			block_gap: gap,
		})
	}

	fn node_kind(&self) -> Result<::v1::types::NodeKind> {
		use ::v1::types::{NodeKind, Availability, Capability};

		Ok(NodeKind {
			availability: Availability::Personal,
			capability: Capability::Light,
		})
	}

	fn block_header(&self, number: Option<BlockNumber>) -> BoxFuture<RichHeader> {
		use types::encoded;

		let engine = self.light_dispatch.client.engine().clone();
		let from_encoded = move |encoded: encoded::Header| {
			let header = encoded.decode().map_err(errors::decode)?;
			let extra_info = engine.extra_info(&header);
			Ok(RichHeader {
				inner: Header {
					hash: Some(header.hash()),
					size: Some(encoded.rlp().as_raw().len().into()),
					parent_hash: *header.parent_hash(),
					uncles_hash: *header.uncles_hash(),
					author: *header.author(),
					miner: *header.author(),
					state_root: *header.state_root(),
					transactions_root: *header.transactions_root(),
					receipts_root: *header.receipts_root(),
					number: Some(header.number().into()),
					gas_used: *header.gas_used(),
					gas_limit: *header.gas_limit(),
					logs_bloom: *header.log_bloom(),
					timestamp: header.timestamp().into(),
					difficulty: *header.difficulty(),
					seal_fields: header.seal().iter().cloned().map(Into::into).collect(),
					extra_data: Bytes::new(header.extra_data().clone()),
				},
				extra_info,
			})
		};
		let id = number.unwrap_or_default().to_block_id();
		Box::new(self.fetcher().header(id).and_then(from_encoded))
	}

	fn block_receipts(&self, number: Option<BlockNumber>) -> BoxFuture<Vec<Receipt>> {
		let id = number.unwrap_or_default().to_block_id();
		Box::new(self.fetcher().receipts(id).and_then(|receipts| Ok(receipts.into_iter().map(Into::into).collect())))
	}

	fn ipfs_cid(&self, content: Bytes) -> Result<String> {
		ipfs::cid(content)
	}

	fn call(&self, _requests: Vec<CallRequest>, _block: Option<BlockNumber>) -> Result<Vec<Bytes>> {
		Err(errors::light_unimplemented(None))
	}

	fn submit_work_detail(&self, _nonce: H64, _pow_hash: H256, _mix_hash: H256) -> Result<H256> {
		Err(errors::light_unimplemented(None))
	}

	fn status(&self) -> Result<()> {
		let has_peers = self.settings.is_dev_chain || self.light_dispatch.sync.peer_numbers().connected > 0;
		let is_importing = (*self.light_dispatch.sync).is_major_importing();

		if has_peers && !is_importing {
			Ok(())
		} else {
			Err(errors::status_error(has_peers))
		}
	}

	fn logs_no_tx_hash(&self, filter: Filter) -> BoxFuture<Vec<Log>> {
		let filter = match filter.try_into() {
			Ok(value) => value,
			Err(err) => return Box::new(future::err(err)),
		};
		Box::new(self.fetcher().logs_no_tx_hash(filter)) as BoxFuture<_>
	}

	fn verify_signature(&self, is_prefixed: bool, message: Bytes, r: H256, s: H256, v: U64) -> Result<RecoveredAccount> {
		verify_signature(is_prefixed, message, r, s, v, self.light_dispatch.client.signing_chain_id())
	}

	fn get_raw_block_by_number(&self, block: BlockNumber) -> BoxFuture<Option<Bytes>> {
		Box::new(
			self.fetcher()
				.block(block_number_to_id(block))
				.map(|block| Some(Bytes::from(block.raw().to_vec())))
		)
	}

	fn submit_raw_block(&self, _block: Bytes) -> Result<H256> {
		Err(light_unimplemented(None))
	}
}<|MERGE_RESOLUTION|>--- conflicted
+++ resolved
@@ -27,10 +27,7 @@
 use sync::{LightSyncInfo, LightSyncProvider, LightNetworkDispatcher, ManageNetwork};
 use updater::VersionInfo as UpdaterVersionInfo;
 use ethereum_types::{H64, H160, H256, H512, U64, U256};
-<<<<<<< HEAD
-=======
 use ethcore::miner::FilterOptions;
->>>>>>> 41aee5aa
 use ethcore_logger::RotatingLogger;
 
 use jsonrpc_core::{Result, BoxFuture};
@@ -167,16 +164,7 @@
 	}
 
 	fn registry_address(&self) -> Result<Option<H160>> {
-<<<<<<< HEAD
-		let reg = self.light_dispatch.client.engine().params().registrar;
-		if reg == Default::default() {
-			Ok(None)
-		} else {
-			Ok(Some(reg))
-		}
-=======
 		Ok(self.light_dispatch.client.engine().params().registrar)
->>>>>>> 41aee5aa
 	}
 
 	fn rpc_settings(&self) -> Result<RpcSettings> {
@@ -216,11 +204,7 @@
 		Err(errors::light_unimplemented(None))
 	}
 
-<<<<<<< HEAD
-	fn list_storage_keys(&self, _: H160, _: u64, _: Option<H256>, _: Option<BlockNumber>) -> Result<Option<Vec<H256>>> {
-=======
 	fn list_storage_keys(&self, _: H160, _: Option<u64>, _: Option<H256>, _: Option<BlockNumber>) -> Result<Option<Vec<H256>>> {
->>>>>>> 41aee5aa
 		Err(errors::light_unimplemented(None))
 	}
 
@@ -230,11 +214,7 @@
 			.map(Into::into)
 	}
 
-<<<<<<< HEAD
-	fn pending_transactions(&self, limit: Option<usize>) -> Result<Vec<Transaction>> {
-=======
 	fn pending_transactions(&self, limit: Option<usize>, _filter: Option<FilterOptions>) -> Result<Vec<Transaction>> {
->>>>>>> 41aee5aa
 		let txq = self.light_dispatch.transaction_queue.read();
 		let chain_info = self.light_dispatch.client.chain_info();
 		Ok(
