--- conflicted
+++ resolved
@@ -34,23 +34,14 @@
 
 /// Parity-specific rpc interface for operations altering the settings.
 pub struct ParitySetClient<F> {
-<<<<<<< HEAD
-	client: Arc<LightChainClient>,
-	net: Arc<ManageNetwork>,
-=======
 	client: Arc<dyn LightChainClient>,
 	net: Arc<dyn ManageNetwork>,
->>>>>>> 41aee5aa
 	fetch: F,
 }
 
 impl<F: Fetch> ParitySetClient<F> {
 	/// Creates new `ParitySetClient` with given `Fetch`.
-<<<<<<< HEAD
-	pub fn new(client: Arc<LightChainClient>, net: Arc<ManageNetwork>, fetch: F) -> Self {
-=======
 	pub fn new(client: Arc<dyn LightChainClient>, net: Arc<dyn ManageNetwork>, fetch: F) -> Self {
->>>>>>> 41aee5aa
 		ParitySetClient {
 			client,
 			net,
@@ -81,13 +72,10 @@
 	}
 
 	fn set_engine_signer_secret(&self, _secret: H256) -> Result<bool> {
-<<<<<<< HEAD
-=======
 		Err(errors::light_unimplemented(None))
 	}
 
 	fn clear_engine_signer(&self) -> Result<bool> {
->>>>>>> 41aee5aa
 		Err(errors::light_unimplemented(None))
 	}
 
