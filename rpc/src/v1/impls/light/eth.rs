--- conflicted
+++ resolved
@@ -58,11 +58,7 @@
 	client: Arc<C>,
 	on_demand: Arc<OD>,
 	transaction_queue: Arc<RwLock<TransactionQueue>>,
-<<<<<<< HEAD
-	accounts: Arc<Fn() -> Vec<Address> + Send + Sync>,
-=======
 	accounts: Arc<dyn Fn() -> Vec<Address> + Send + Sync>,
->>>>>>> 41aee5aa
 	cache: Arc<Mutex<LightDataCache>>,
 	polls: Mutex<PollManager<SyncPollFilter>>,
 	poll_lifetime: u32,
@@ -105,11 +101,7 @@
 		client: Arc<C>,
 		on_demand: Arc<OD>,
 		transaction_queue: Arc<RwLock<TransactionQueue>>,
-<<<<<<< HEAD
-		accounts: Arc<Fn() -> Vec<Address> + Send + Sync>,
-=======
 		accounts: Arc<dyn Fn() -> Vec<Address> + Send + Sync>,
->>>>>>> 41aee5aa
 		cache: Arc<Mutex<LightDataCache>>,
 		gas_price_percentile: usize,
 		poll_lifetime: u32
