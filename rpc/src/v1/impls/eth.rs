--- conflicted
+++ resolved
@@ -21,21 +21,13 @@
 use std::sync::Arc;
 
 use rlp::Rlp;
-<<<<<<< HEAD
-use ethereum_types::{Address, H64, H160, H256, U64, U256};
-=======
 use ethereum_types::{Address, H64, H160, H256, U64, U256, BigEndianHash};
->>>>>>> 41aee5aa
 use parking_lot::Mutex;
 
 use account_state::state::StateInfo;
 use client_traits::{BlockChainClient, StateClient, ProvingBlockChainClient, StateOrBlock};
 use ethash::{self, SeedHashCompute};
-<<<<<<< HEAD
-use ethcore::client::{BlockChainClient, BlockId, TransactionId, UncleId, StateOrBlock, StateClient, StateInfo, Call, EngineInfo, ProvingBlockChainClient};
-=======
 use ethcore::client::{Call, EngineInfo};
->>>>>>> 41aee5aa
 use ethcore::miner::{self, MinerService};
 use snapshot::SnapshotService;
 use hash::keccak;
@@ -123,11 +115,7 @@
 	client: Arc<C>,
 	snapshot: Arc<SN>,
 	sync: Arc<S>,
-<<<<<<< HEAD
-	accounts: Arc<Fn() -> Vec<Address> + Send + Sync>,
-=======
 	accounts: Arc<dyn Fn() -> Vec<Address> + Send + Sync>,
->>>>>>> 41aee5aa
 	miner: Arc<M>,
 	external_miner: Arc<EM>,
 	seed_compute: Mutex<SeedHashCompute>,
@@ -208,11 +196,7 @@
 		client: &Arc<C>,
 		snapshot: &Arc<SN>,
 		sync: &Arc<S>,
-<<<<<<< HEAD
-		accounts: &Arc<Fn() -> Vec<Address> + Send + Sync>,
-=======
 		accounts: &Arc<dyn Fn() -> Vec<Address> + Send + Sync>,
->>>>>>> 41aee5aa
 		miner: &Arc<M>,
 		em: &Arc<EM>,
 		options: EthClientOptions
@@ -595,11 +579,7 @@
 
 	fn author(&self) -> Result<H160> {
 		let miner = self.miner.authoring_params().author;
-<<<<<<< HEAD
-		if miner == 0.into() {
-=======
 		if miner.is_zero() {
->>>>>>> 41aee5aa
 			(self.accounts)()
 				.first()
 				.cloned()
@@ -678,13 +658,8 @@
 					let key2: H256 = storage_index;
 					self.client.prove_storage(key1, keccak(key2), id)
 					    .map(|(storage_proof, storage_value)| StorageProof {
-<<<<<<< HEAD
-							key: key2.into(),
-							value: storage_value.into(),
-=======
 							key: key2.into_uint(),
 							value: storage_value.into_uint(),
->>>>>>> 41aee5aa
 							proof: storage_proof.into_iter().map(Bytes::new).collect()
 						})
 					})
@@ -700,18 +675,11 @@
 		let num = num.unwrap_or_default();
 
 		try_bf!(check_known(&*self.client, num.clone()));
-<<<<<<< HEAD
-		let res = match self.client.storage_at(&address, &H256::from(position), self.get_state(num)) {
-			Some(s) => Ok(s),
-			None => Err(errors::state_pruned()),
-		};
-=======
 		let storage = self.client.storage_at(
 			&address,
 			&BigEndianHash::from_uint(&position),
 			self.get_state(num)
 		).ok_or_else(errors::state_pruned);
->>>>>>> 41aee5aa
 
 		Box::new(future::done(storage))
 	}
@@ -998,24 +966,6 @@
 		let num = num.unwrap_or_default();
 		try_bf!(check_known(&*self.client, num.clone()));
 
-<<<<<<< HEAD
-		let (mut state, header) = if num == BlockNumber::Pending {
-			let info = self.client.chain_info();
-			let state = try_bf!(self.miner.pending_state(info.best_block_number).ok_or_else(errors::state_pruned));
-			let header = try_bf!(self.miner.pending_block_header(info.best_block_number).ok_or_else(errors::state_pruned));
-
-			(state, header)
-		} else {
-			let id = match num {
-				BlockNumber::Num(num) => BlockId::Number(num),
-				BlockNumber::Earliest => BlockId::Earliest,
-				BlockNumber::Latest => BlockId::Latest,
-				BlockNumber::Pending => unreachable!(), // Already covered
-			};
-
-			let state = try_bf!(self.client.state_at(id).ok_or_else(errors::state_pruned));
-			let header = try_bf!(self.client.block_header(id).ok_or_else(errors::state_pruned).and_then(|h| h.decode().map_err(errors::decode)));
-=======
 		let (mut state, header) =
 			if num == BlockNumber::Pending {
 				self.pending_state_and_header_with_fallback()
@@ -1033,7 +983,6 @@
 					self.client.block_header(id).ok_or_else(errors::state_pruned)
 						.and_then(|h| h.decode().map_err(errors::decode))
 				);
->>>>>>> 41aee5aa
 
 				(state, header)
 			};
@@ -1058,17 +1007,7 @@
 		let num = num.unwrap_or_default();
 
 		let (state, header) = if num == BlockNumber::Pending {
-<<<<<<< HEAD
-			let info = self.client.chain_info();
-			let state = try_bf!(self.miner.pending_state(info.best_block_number)
-								.ok_or_else(errors::state_pruned));
-			let header = try_bf!(self.miner.pending_block_header(info.best_block_number)
-								 .ok_or_else(errors::state_pruned));
-
-			(state, header)
-=======
 			self.pending_state_and_header_with_fallback()
->>>>>>> 41aee5aa
 		} else {
 			let id = match num {
 				BlockNumber::Hash { hash, .. } => BlockId::Hash(hash),
