// Copyright 2015-2019 Parity Technologies (UK) Ltd.
// This file is part of Parity Ethereum.

// Parity Ethereum is free software: you can redistribute it and/or modify
// it under the terms of the GNU General Public License as published by
// the Free Software Foundation, either version 3 of the License, or
// (at your option) any later version.

// Parity Ethereum is distributed in the hope that it will be useful,
// but WITHOUT ANY WARRANTY; without even the implied warranty of
// MERCHANTABILITY or FITNESS FOR A PARTICULAR PURPOSE.  See the
// GNU General Public License for more details.

// You should have received a copy of the GNU General Public License
// along with Parity Ethereum.  If not, see <http://www.gnu.org/licenses/>.

//! Account management (personal) rpc implementation
use std::sync::Arc;
use std::time::Duration;

<<<<<<< HEAD
use bytes::Bytes;
use ethcore::account_provider::AccountProvider;
use types::transaction::PendingTransaction;
use types::transaction::SignedTransaction;
use ethereum_types::{H520, U128, Address};
=======
use accounts::AccountProvider;
use bytes::Bytes;
use eip_712::{EIP712, hash_structured_data};
use ethereum_types::{H160, H256, H520, U128, Address};
>>>>>>> 06c70960
use ethkey::{public_to_address, recover, Signature};
use types::transaction::{PendingTransaction, SignedTransaction};

use jsonrpc_core::futures::{future, Future};
use jsonrpc_core::types::Value;
use jsonrpc_core::{BoxFuture, Result};
use v1::helpers::deprecated::{self, DeprecationNotice};
use v1::helpers::dispatch::{self, eth_data_hash, Dispatcher, SignWith, PostSign, WithToken};
use v1::helpers::{errors, eip191};
<<<<<<< HEAD
use v1::helpers::dispatch::{self, eth_data_hash, Dispatcher, SignWith, PostSign, WithToken};
=======
use v1::metadata::Metadata;
>>>>>>> 06c70960
use v1::traits::Personal;
use v1::types::{
	Bytes as RpcBytes,
	ConfirmationPayload as RpcConfirmationPayload,
	ConfirmationResponse as RpcConfirmationResponse,
	TransactionRequest,
	RichRawTransaction as RpcRichRawTransaction,
	EIP191Version,
};

/// Account management (personal) rpc implementation.
pub struct PersonalClient<D: Dispatcher> {
	accounts: Arc<AccountProvider>,
	dispatcher: D,
	allow_perm_unlock: bool,
	allow_experimental_rpcs: bool,
	deprecation_notice: DeprecationNotice,
}

impl<D: Dispatcher> PersonalClient<D> {
	/// Creates new PersonalClient
	pub fn new(
		accounts: &Arc<AccountProvider>,
		dispatcher: D,
		allow_perm_unlock: bool,
		allow_experimental_rpcs: bool,
	) -> Self {
		PersonalClient {
			accounts: accounts.clone(),
			dispatcher,
			allow_perm_unlock,
			allow_experimental_rpcs,
			deprecation_notice: DeprecationNotice::default(),
		}
	}
}

impl<D: Dispatcher + 'static> PersonalClient<D> {
	fn do_sign_transaction<P>(
		&self,
		_meta: Metadata,
		request: TransactionRequest,
		password: String,
		post_sign: P
 	) -> BoxFuture<P::Item>
		where P: PostSign + 'static,
 		      <P::Out as futures::future::IntoFuture>::Future: Send
	{
		let dispatcher = self.dispatcher.clone();
		let accounts = self.accounts.clone();

		let default = match request.from.as_ref() {
			Some(account) => Ok(account.clone().into()),
			None => accounts
				.default_account()
				.map_err(|e| errors::account("Cannot find default account.", e)),
		};

		let default = match default {
			Ok(default) => default,
			Err(e) => return Box::new(future::err(e)),
		};

		let accounts = Arc::new(dispatch::Signer::new(accounts)) as _;
		Box::new(dispatcher.fill_optional_fields(request.into(), default, false)
			.and_then(move |filled| {
<<<<<<< HEAD
				dispatcher.sign(accounts, filled, SignWith::Password(password.into()), post_sign)
=======
				dispatcher.sign(filled, &accounts, SignWith::Password(password.into()), post_sign)
>>>>>>> 06c70960
			})
		)
	}
}

impl<D: Dispatcher + 'static> Personal for PersonalClient<D> {
	type Metadata = Metadata;

	fn accounts(&self) -> Result<Vec<H160>> {
		self.deprecation_notice.print("personal_accounts", deprecated::msgs::ACCOUNTS);
		let accounts = self.accounts.accounts().map_err(|e| errors::account("Could not fetch accounts.", e))?;
		Ok(accounts.into_iter().map(Into::into).collect::<Vec<H160>>())
	}

	fn new_account(&self, pass: String) -> Result<H160> {
		self.deprecation_notice.print("personal_newAccount", deprecated::msgs::ACCOUNTS);
		self.accounts.new_account(&pass.into())
			.map(Into::into)
			.map_err(|e| errors::account("Could not create account.", e))
	}

	fn unlock_account(&self, account: H160, account_pass: String, duration: Option<U128>) -> Result<bool> {
		self.deprecation_notice.print("personal_unlockAccount", deprecated::msgs::ACCOUNTS);
		let account: Address = account.into();
		let store = self.accounts.clone();
		let duration = match duration {
			None => None,
			Some(duration) => {
				let duration: U128 = duration.into();
				let v = duration.low_u64() as u32;
				if duration != v.into() {
					return Err(errors::invalid_params("Duration", "Invalid Number"));
				} else {
					Some(v)
				}
			},
		};

		let r = match (self.allow_perm_unlock, duration) {
			(false, None) => store.unlock_account_temporarily(account, account_pass.into()),
			(false, _) => return Err(errors::unsupported(
				"Time-unlocking is not supported when permanent unlock is disabled.",
				Some("Use personal_sendTransaction or enable permanent unlocking, instead."),
			)),
			(true, Some(0)) => store.unlock_account_permanently(account, account_pass.into()),
			(true, Some(d)) => store.unlock_account_timed(account, account_pass.into(), Duration::from_secs(d.into())),
			(true, None) => store.unlock_account_timed(account, account_pass.into(), Duration::from_secs(300)),
		};
		match r {
			Ok(_) => Ok(true),
			Err(err) => Err(errors::account("Unable to unlock the account.", err)),
		}
	}

	fn sign(&self, data: RpcBytes, account: H160, password: String) -> BoxFuture<H520> {
		self.deprecation_notice.print("personal_sign", deprecated::msgs::ACCOUNTS);
		let dispatcher = self.dispatcher.clone();
		let accounts = Arc::new(dispatch::Signer::new(self.accounts.clone())) as _;

		let payload = RpcConfirmationPayload::EthSignMessage((account.clone(), data).into());

		Box::new(dispatch::from_rpc(payload, account.into(), &dispatcher)
				 .and_then(move |payload| {
					 dispatch::execute(dispatcher, &accounts, payload, dispatch::SignWith::Password(password.into()))
				 })
				 .map(|v| v.into_value())
				 .then(|res| match res {
					 Ok(RpcConfirmationResponse::Signature(signature)) => Ok(signature),
					 Err(e) => Err(e),
					 e => Err(errors::internal("Unexpected result", e)),
				 }))
	}

	fn sign_191(&self, version: EIP191Version, data: Value, account: H160, password: String) -> BoxFuture<H520> {
		self.deprecation_notice.print("personal_sign191", deprecated::msgs::ACCOUNTS);
		try_bf!(errors::require_experimental(self.allow_experimental_rpcs, "191"));

		let data = try_bf!(eip191::hash_message(version, data));
		let dispatcher = self.dispatcher.clone();
		let accounts = Arc::new(dispatch::Signer::new(self.accounts.clone())) as _;

		let payload = RpcConfirmationPayload::EIP191SignMessage((account.clone(), data.into()).into());

		Box::new(dispatch::from_rpc(payload, account.into(), &dispatcher)
			.and_then(move |payload| {
				dispatch::execute(dispatcher, &accounts, payload, dispatch::SignWith::Password(password.into()))
			})
			.map(|v| v.into_value())
			.then(|res| match res {
				Ok(RpcConfirmationResponse::Signature(signature)) => Ok(signature),
				Err(e) => Err(e),
				e => Err(errors::internal("Unexpected result", e)),
			})
		)
	}

	fn sign_typed_data(&self, typed_data: EIP712, account: H160, password: String) -> BoxFuture<H520> {
		self.deprecation_notice.print("personal_signTypedData", deprecated::msgs::ACCOUNTS);
		try_bf!(errors::require_experimental(self.allow_experimental_rpcs, "712"));

		let data = match hash_structured_data(typed_data) {
			Ok(d) => d,
			Err(err) => return Box::new(future::err(errors::invalid_call_data(err.kind()))),
		};
		let dispatcher = self.dispatcher.clone();
		let accounts = Arc::new(dispatch::Signer::new(self.accounts.clone())) as _;

		let payload = RpcConfirmationPayload::EIP191SignMessage((account.clone(), data.into()).into());

		Box::new(dispatch::from_rpc(payload, account.into(), &dispatcher)
			.and_then(move |payload| {
				dispatch::execute(dispatcher, &accounts, payload, dispatch::SignWith::Password(password.into()))
			})
			.map(|v| v.into_value())
			.then(|res| match res {
				Ok(RpcConfirmationResponse::Signature(signature)) => Ok(signature),
				Err(e) => Err(e),
				e => Err(errors::internal("Unexpected result", e)),
			})
		)
	}

	fn ec_recover(&self, data: RpcBytes, signature: H520) -> BoxFuture<H160> {
		let signature: H520 = signature.into();
		let signature = Signature::from_electrum(&signature);
		let data: Bytes = data.into();

		let hash = eth_data_hash(data);
		let account = recover(&signature.into(), &hash)
			.map_err(errors::encryption)
			.map(|public| {
				public_to_address(&public).into()
			});

		Box::new(future::done(account))
	}

	fn sign_transaction(&self, meta: Metadata, request: TransactionRequest, password: String) -> BoxFuture<RpcRichRawTransaction> {
<<<<<<< HEAD
		let condition = request.condition.clone().map(Into::into);
		let dispatcher = self.dispatcher.clone();
		Box::new(self.do_sign_transaction(meta, request, password, ())
			.map(move |tx| PendingTransaction::new(tx.into_value(), condition))
			.map(move |pending_tx| dispatcher.enrich(pending_tx.transaction)))
	}

	fn send_transaction(&self, meta: Metadata, request: TransactionRequest, password: String) -> BoxFuture<RpcH256> {
		let condition = request.condition.clone().map(Into::into);
		let dispatcher = self.dispatcher.clone();
		Box::new(self.do_sign_transaction(meta, request, password,  move |signed: WithToken<SignedTransaction>| {
			dispatcher.dispatch_transaction(
				PendingTransaction::new(
					signed.into_value(),
					condition
				)
			)
		})
			.and_then(|hash| {
				Ok(RpcH256::from(hash))
=======
		self.deprecation_notice.print("personal_signTransaction", deprecated::msgs::ACCOUNTS);

		let condition = request.condition.clone().map(Into::into);
		let dispatcher = self.dispatcher.clone();
		Box::new(self.do_sign_transaction(meta, request, password, ())
			.map(move |tx| PendingTransaction::new(tx.into_value(), condition))
			.map(move |pending_tx| dispatcher.enrich(pending_tx.transaction)))
	}

	fn send_transaction(&self, meta: Metadata, request: TransactionRequest, password: String) -> BoxFuture<H256> {
		self.deprecation_notice.print("personal_sendTransaction", deprecated::msgs::ACCOUNTS);
		let condition = request.condition.clone().map(Into::into);
		let dispatcher = self.dispatcher.clone();
		Box::new(
			self.do_sign_transaction(meta, request, password, move |signed: WithToken<SignedTransaction>| {
				dispatcher.dispatch_transaction(
					PendingTransaction::new(
						signed.into_value(),
						condition
					)
				)
>>>>>>> 06c70960
			})
		)
	}

	fn sign_and_send_transaction(&self, meta: Metadata, request: TransactionRequest, password: String) -> BoxFuture<H256> {
		self.deprecation_notice.print("personal_signAndSendTransaction", Some("use personal_sendTransaction instead."));
		warn!("Using deprecated personal_signAndSendTransaction, use personal_sendTransaction instead.");
		self.send_transaction(meta, request, password)
	}
}<|MERGE_RESOLUTION|>--- conflicted
+++ resolved
@@ -18,18 +18,10 @@
 use std::sync::Arc;
 use std::time::Duration;
 
-<<<<<<< HEAD
-use bytes::Bytes;
-use ethcore::account_provider::AccountProvider;
-use types::transaction::PendingTransaction;
-use types::transaction::SignedTransaction;
-use ethereum_types::{H520, U128, Address};
-=======
 use accounts::AccountProvider;
 use bytes::Bytes;
 use eip_712::{EIP712, hash_structured_data};
 use ethereum_types::{H160, H256, H520, U128, Address};
->>>>>>> 06c70960
 use ethkey::{public_to_address, recover, Signature};
 use types::transaction::{PendingTransaction, SignedTransaction};
 
@@ -39,11 +31,7 @@
 use v1::helpers::deprecated::{self, DeprecationNotice};
 use v1::helpers::dispatch::{self, eth_data_hash, Dispatcher, SignWith, PostSign, WithToken};
 use v1::helpers::{errors, eip191};
-<<<<<<< HEAD
-use v1::helpers::dispatch::{self, eth_data_hash, Dispatcher, SignWith, PostSign, WithToken};
-=======
 use v1::metadata::Metadata;
->>>>>>> 06c70960
 use v1::traits::Personal;
 use v1::types::{
 	Bytes as RpcBytes,
@@ -110,11 +98,7 @@
 		let accounts = Arc::new(dispatch::Signer::new(accounts)) as _;
 		Box::new(dispatcher.fill_optional_fields(request.into(), default, false)
 			.and_then(move |filled| {
-<<<<<<< HEAD
-				dispatcher.sign(accounts, filled, SignWith::Password(password.into()), post_sign)
-=======
 				dispatcher.sign(filled, &accounts, SignWith::Password(password.into()), post_sign)
->>>>>>> 06c70960
 			})
 		)
 	}
@@ -253,28 +237,6 @@
 	}
 
 	fn sign_transaction(&self, meta: Metadata, request: TransactionRequest, password: String) -> BoxFuture<RpcRichRawTransaction> {
-<<<<<<< HEAD
-		let condition = request.condition.clone().map(Into::into);
-		let dispatcher = self.dispatcher.clone();
-		Box::new(self.do_sign_transaction(meta, request, password, ())
-			.map(move |tx| PendingTransaction::new(tx.into_value(), condition))
-			.map(move |pending_tx| dispatcher.enrich(pending_tx.transaction)))
-	}
-
-	fn send_transaction(&self, meta: Metadata, request: TransactionRequest, password: String) -> BoxFuture<RpcH256> {
-		let condition = request.condition.clone().map(Into::into);
-		let dispatcher = self.dispatcher.clone();
-		Box::new(self.do_sign_transaction(meta, request, password,  move |signed: WithToken<SignedTransaction>| {
-			dispatcher.dispatch_transaction(
-				PendingTransaction::new(
-					signed.into_value(),
-					condition
-				)
-			)
-		})
-			.and_then(|hash| {
-				Ok(RpcH256::from(hash))
-=======
 		self.deprecation_notice.print("personal_signTransaction", deprecated::msgs::ACCOUNTS);
 
 		let condition = request.condition.clone().map(Into::into);
@@ -296,7 +258,6 @@
 						condition
 					)
 				)
->>>>>>> 06c70960
 			})
 		)
 	}
