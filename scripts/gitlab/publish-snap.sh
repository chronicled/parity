--- conflicted
+++ resolved
@@ -3,23 +3,11 @@
 set -e # fail on any error
 set -u # treat unset variables as error
 
-<<<<<<< HEAD
-# some necromancy:
-# gsub(/"/, "", $2) deletes "qoutes"
-# gsub(/ /, "", $2) deletes whitespaces
-TRACK=`awk -F '=' '/^track/ {gsub(/"/, "", $2); gsub(/ /, "", $2); print $2}' ./util/version/Cargo.toml`
-echo Track is: $TRACK
-# prepare variables
-VERSION=v"$(sed -r -n '1,/^version/s/^version = "([^"]+)".*$/\1/p' Cargo.toml)"
-SNAP_PACKAGE="parity_"$VERSION"_"$BUILD_ARCH".snap"
-CARGO_TARGET="$(ls artifacts)"
-=======
 # prepare variables
 TRACK=$(cat ./tools/TRACK)
 echo "Track is: ${TRACK}"
 VERSION=$(cat ./tools/VERSION)
 SNAP_PACKAGE="parity_"$VERSION"_"$BUILD_ARCH".snap"
->>>>>>> 06c70960
 # Choose snap release channel based on parity ethereum version track
 case ${TRACK} in
   nightly) export GRADE="devel" CHANNEL="edge";;
@@ -28,17 +16,8 @@
   *) echo "No release" && exit 0;;
 esac
 
-<<<<<<< HEAD
-# Release untagged versions from branches to the candidate snap channel
-case ${CI_COMMIT_REF_NAME} in
-  beta|stable) export GRADE="stable" CHANNEL="candidate";;
-esac
-echo "__________Create snap package__________"
-echo "Release channel :" $GRADE " Branch/tag: " $CI_COMMIT_REF_NAME
-=======
 echo "__________Create snap package__________"
 echo "Release channel :" $GRADE " Branch/tag: " $CI_COMMIT_REF_NAME "Track: " ${TRACK}
->>>>>>> 06c70960
 echo $VERSION:$GRADE:$BUILD_ARCH:$CARGO_TARGET
 
 sed -e 's/$VERSION/'"$VERSION"'/g' \
