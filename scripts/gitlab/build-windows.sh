--- conflicted
+++ resolved
@@ -14,21 +14,14 @@
 echo "SCCACHE_DIR:      " $SCCACHE_DIR
 
 echo "_____ Building target: "$CARGO_TARGET" _____"
-<<<<<<< HEAD
-=======
   # NOTE: Enables the aes-ni instructions for RustCrypto dependency.
   # If you change this please remember to also update .cargo/config
 export RUSTFLAGS=" -Ctarget-feature=+aes,+sse2,+ssse3 -Ctarget-feature=+crt-static"
 
->>>>>>> 41aee5aa
 time cargo build --target $CARGO_TARGET --verbose --release --features final
 time cargo build --target $CARGO_TARGET --verbose --release -p evmbin
 time cargo build --target $CARGO_TARGET --verbose --release -p ethstore-cli
 time cargo build --target $CARGO_TARGET --verbose --release -p ethkey-cli
-<<<<<<< HEAD
-time cargo build --target $CARGO_TARGET --verbose --release -p whisper-cli
-=======
->>>>>>> 41aee5aa
 
 echo "__________Sign binaries__________"
 scripts/gitlab/sign-win.cmd $keyfile $certpass target/$CARGO_TARGET/release/parity.exe
