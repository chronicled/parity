--- conflicted
+++ resolved
@@ -1,8 +1,4 @@
 FROM ubuntu:xenial
-<<<<<<< HEAD
-LABEL MAINTAINER="Parity Technologies <devops-team@parity.io>"
-=======
->>>>>>> 06c70960
 
 # metadata
 ARG VCS_REF
@@ -21,22 +17,6 @@
 # show backtraces
 ENV RUST_BACKTRACE 1
 
-<<<<<<< HEAD
-# cleanup Docker image
-RUN apt autoremove -y \
-  && apt clean -y \
-  && rm -rf /tmp/* /var/tmp/* /var/lib/apt/lists/*
-
-RUN groupadd -g 1000 parity \
-  && useradd -m -u 1000 -g parity -s /bin/sh parity
-
-WORKDIR /home/parity
-
-# add parity-ethereum to docker image
-COPY artifacts/x86_64-unknown-linux-gnu/parity /bin/parity
-
-COPY scripts/docker/hub/check_sync.sh /check_sync.sh
-=======
 # install tools and dependencies
 RUN set -eux; \
 	apt-get update; \
@@ -55,20 +35,13 @@
 # add parity-ethereum binary to docker image
 COPY artifacts/x86_64-unknown-linux-gnu/parity /bin/parity
 COPY tools/check_sync.sh /check_sync.sh
->>>>>>> 06c70960
 
 # switch to user parity here
 USER parity
 
-<<<<<<< HEAD
-EXPOSE 5001 8080 8082 8083 8545 8546 8180 30303/tcp 30303/udp
-
-ENTRYPOINT ["/bin/parity"]
-=======
 # check if executable works in this container
 RUN parity --version
 
 EXPOSE 5001 8080 8082 8083 8545 8546 8180 30303/tcp 30303/udp
 
 ENTRYPOINT ["/bin/parity"]
->>>>>>> 06c70960
