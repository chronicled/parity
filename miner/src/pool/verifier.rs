// Copyright 2015-2020 Parity Technologies (UK) Ltd.
// This file is part of Parity Ethereum.

// Parity Ethereum is free software: you can redistribute it and/or modify
// it under the terms of the GNU General Public License as published by
// the Free Software Foundation, either version 3 of the License, or
// (at your option) any later version.

// Parity Ethereum is distributed in the hope that it will be useful,
// but WITHOUT ANY WARRANTY; without even the implied warranty of
// MERCHANTABILITY or FITNESS FOR A PARTICULAR PURPOSE.  See the
// GNU General Public License for more details.

// You should have received a copy of the GNU General Public License
// along with Parity Ethereum.  If not, see <http://www.gnu.org/licenses/>.

//! Transaction Verifier
//!
//! Responsible for verifying a transaction before importing to the pool.
//! Should make sure that the transaction is structuraly valid.
//!
//! May have some overlap with `Readiness` since we don't want to keep around
//! stalled transactions.

use std::cmp;
use std::sync::Arc;
use std::sync::atomic::{self, AtomicUsize};

use ethereum_types::{U256, H256};
use rlp::Encodable;
use txpool;
use types::transaction;

use super::client::{Client, TransactionType};
use super::VerifiedTransaction;

/// Verification options.
#[derive(Debug, Clone, PartialEq)]
pub struct Options {
	/// Minimal allowed gas price.
	pub minimal_gas_price: U256,
	/// Current block gas limit.
	pub block_gas_limit: U256,
	/// Maximal gas limit for a single transaction.
	pub tx_gas_limit: U256,
	/// Skip checks for early rejection, to make sure that local transactions are always imported.
	pub no_early_reject: bool,
}

#[cfg(test)]
impl Default for Options {
	fn default() -> Self {
		Options {
			minimal_gas_price: 0.into(),
			block_gas_limit: U256::max_value(),
			tx_gas_limit: U256::max_value(),
			no_early_reject: false,
		}
	}
}

/// Transaction to verify.
#[cfg_attr(test, derive(Clone))]
pub enum Transaction {
	/// Fresh, never verified transaction.
	///
	/// We need to do full verification of such transactions
	Unverified(transaction::UnverifiedTransaction),

	/// Transaction from retracted block.
	///
	/// We could skip some parts of verification of such transactions
	Retracted(transaction::UnverifiedTransaction),

	/// Locally signed or retracted transaction.
	///
	/// We can skip consistency verifications and just verify readiness.
	Local(transaction::PendingTransaction),
}

impl Transaction {
	/// Return transaction hash
	pub fn hash(&self) -> H256 {
		match *self {
			Transaction::Unverified(ref tx) => tx.hash(),
			Transaction::Retracted(ref tx) => tx.hash(),
			Transaction::Local(ref tx) => tx.hash(),
		}
	}

	/// Return transaction gas price
	pub fn gas_price(&self) -> &U256 {
		match *self {
			Transaction::Unverified(ref tx) => &tx.gas_price,
			Transaction::Retracted(ref tx) => &tx.gas_price,
			Transaction::Local(ref tx) => &tx.gas_price,
		}
	}

	fn gas(&self) -> &U256 {
		match *self {
			Transaction::Unverified(ref tx) => &tx.gas,
			Transaction::Retracted(ref tx) => &tx.gas,
			Transaction::Local(ref tx) => &tx.gas,
		}
	}

	fn transaction(&self) -> &transaction::Transaction {
		match *self {
			Transaction::Unverified(ref tx) => &*tx,
			Transaction::Retracted(ref tx) => &*tx,
			Transaction::Local(ref tx) => &*tx,
		}
	}

	fn is_local(&self) -> bool {
		match *self {
			Transaction::Local(..) => true,
			_ => false,
		}
	}

	fn is_retracted(&self) -> bool {
		match *self {
			Transaction::Retracted(..) => true,
			_ => false,
		}
	}
}

/// Transaction verifier.
///
/// Verification can be run in parallel for all incoming transactions.
#[derive(Debug)]
pub struct Verifier<C, S, V> {
	client: C,
	options: Options,
	id: Arc<AtomicUsize>,
	transaction_to_replace: Option<(S, Arc<V>)>,
}

impl<C, S, V> Verifier<C, S, V> {
	/// Creates new transaction verfier with specified options.
	pub fn new(
		client: C,
		options: Options,
		id: Arc<AtomicUsize>,
		transaction_to_replace: Option<(S, Arc<V>)>,
	) -> Self {
		Verifier {
			client,
			options,
			id,
			transaction_to_replace,
		}
	}
}

impl<C: Client> txpool::Verifier<Transaction> for Verifier<C, ::pool::scoring::NonceAndGasPrice, VerifiedTransaction> {
	type Error = transaction::Error;
	type VerifiedTransaction = VerifiedTransaction;

	fn verify_transaction(&self, tx: Transaction) -> Result<Self::VerifiedTransaction, Self::Error> {
		// The checks here should be ordered by cost/complexity.
		// Cheap checks should be done as early as possible to discard unneeded transactions early.

		let hash = tx.hash();

		if self.client.transaction_already_included(&hash) {
			trace!(target: "txqueue", "[{:?}] Rejected tx already in the blockchain", hash);
			return Err(transaction::Error::AlreadyImported)
		}

		let gas_limit = cmp::min(self.options.tx_gas_limit, self.options.block_gas_limit);
		if tx.gas() > &gas_limit {
			debug!(
				target: "txqueue",
				"[{:?}] Rejected transaction above gas limit: {} > min({}, {})",
				hash,
				tx.gas(),
				self.options.block_gas_limit,
				self.options.tx_gas_limit,
			);
			return Err(transaction::Error::GasLimitExceeded {
				limit: gas_limit,
				got: *tx.gas(),
			});
		}

		let minimal_gas = self.client.required_gas(tx.transaction());
		if tx.gas() < &minimal_gas {
			trace!(target: "txqueue",
				"[{:?}] Rejected transaction with insufficient gas: {} < {}",
				hash,
				tx.gas(),
				minimal_gas,
			);

			return Err(transaction::Error::InsufficientGas {
				minimal: minimal_gas,
				got: *tx.gas(),
			})
		}

		let is_own = tx.is_local();
		// Quick exit for non-service and non-local transactions
		//
		// We're checking if the transaction is below configured minimal gas price
		// or the effective minimal gas price in case the pool is full.
		if !tx.gas_price().is_zero() && !is_own {
			if tx.gas_price() < &self.options.minimal_gas_price {
				trace!(
					target: "txqueue",
					"[{:?}] Rejected tx below minimal gas price threshold: {} < {}",
					hash,
					tx.gas_price(),
					self.options.minimal_gas_price,
				);
				return Err(transaction::Error::InsufficientGasPrice {
					minimal: self.options.minimal_gas_price,
					got: *tx.gas_price(),
				});
			}

			if let Some((ref scoring, ref vtx)) = self.transaction_to_replace {
				if scoring.should_reject_early(vtx, &tx) {
					trace!(
						target: "txqueue",
						"[{:?}] Rejected tx early, cause it doesn't have any chance to get to the pool: (gas price: {} < {})",
						hash,
						tx.gas_price(),
						vtx.transaction.gas_price,
					);
					return Err(transaction::Error::TooCheapToReplace {
						prev: Some(vtx.transaction.gas_price),
						new: Some(*tx.gas_price()),
					});
				}
			}
		}

		// Some more heavy checks below.
		// Actually recover sender and verify that transaction
		let is_retracted = tx.is_retracted();
		let transaction = match tx {
			Transaction::Retracted(tx) | Transaction::Unverified(tx) => match self.client.verify_transaction(tx) {
				Ok(signed) => signed.into(),
				Err(err) => {
					debug!(target: "txqueue", "[{:?}] Rejected tx {:?}", hash, err);
					return Err(err)
				},
			},
			Transaction::Local(tx) => match self.client.verify_transaction_basic(&**tx) {
				Ok(()) => tx,
				Err(err) => {
					warn!(target: "txqueue", "[{:?}] Rejected local tx {:?}", hash, err);
					return Err(err)
				}
			},
		};

		// Verify RLP payload
		if let Err(err) = self.client.decode_transaction(&transaction.rlp_bytes()) {
			debug!(target: "txqueue", "[{:?}] Rejected transaction's rlp payload", err);
			return Err(err)
		}

		let sender = transaction.sender();
		let account_details = self.client.account_details(&sender);

		if transaction.gas_price < self.options.minimal_gas_price {
			let transaction_type = self.client.transaction_type(&transaction);
			if let TransactionType::Service = transaction_type {
				debug!(target: "txqueue", "Service tx {:?} below minimal gas price accepted", hash);
			} else if is_own || account_details.is_local {
				info!(target: "own_tx", "Local tx {:?} below minimal gas price accepted", hash);
			} else {
				trace!(
					target: "txqueue",
					"[{:?}] Rejected tx below minimal gas price threshold: {} < {}",
					hash,
					transaction.gas_price,
					self.options.minimal_gas_price,
				);
				return Err(transaction::Error::InsufficientGasPrice {
					minimal: self.options.minimal_gas_price,
					got: transaction.gas_price,
				});
			}
		}

		let (full_gas_price, overflow_1) = transaction.gas_price.overflowing_mul(transaction.gas);
		let (cost, overflow_2) = transaction.value.overflowing_add(full_gas_price);
		if overflow_1 || overflow_2 {
			trace!(
				target: "txqueue",
				"[{:?}] Rejected tx, price overflow",
				hash
			);
<<<<<<< HEAD
			bail!(transaction::Error::InsufficientBalance {
=======
			return Err(transaction::Error::InsufficientBalance {
>>>>>>> 41aee5aa
				cost: U256::max_value(),
				balance: account_details.balance,
			});
		}
		if account_details.balance < cost {
			debug!(
				target: "txqueue",
				"[{:?}] Rejected tx with not enough balance: {} < {}",
				hash,
				account_details.balance,
				cost,
			);
			return Err(transaction::Error::InsufficientBalance {
				cost: cost,
				balance: account_details.balance,
			});
		}

		if transaction.nonce < account_details.nonce {
			debug!(
				target: "txqueue",
				"[{:?}] Rejected tx with old nonce ({} < {})",
				hash,
				transaction.nonce,
				account_details.nonce,
			);
			return Err(transaction::Error::Old);
		}

		let priority = match (is_own || account_details.is_local, is_retracted) {
			(true, _) => super::Priority::Local,
			(false, false) => super::Priority::Regular,
			(false, true) => super::Priority::Retracted,
		};
		Ok(VerifiedTransaction {
			transaction,
			priority,
			hash,
			sender,
			insertion_id: self.id.fetch_add(1, atomic::Ordering::AcqRel),
		})
	}
}<|MERGE_RESOLUTION|>--- conflicted
+++ resolved
@@ -297,11 +297,7 @@
 				"[{:?}] Rejected tx, price overflow",
 				hash
 			);
-<<<<<<< HEAD
-			bail!(transaction::Error::InsufficientBalance {
-=======
 			return Err(transaction::Error::InsufficientBalance {
->>>>>>> 41aee5aa
 				cost: U256::max_value(),
 				balance: account_details.balance,
 			});
