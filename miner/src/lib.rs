// Copyright 2015-2020 Parity Technologies (UK) Ltd.
// This file is part of Parity Ethereum.

// Parity Ethereum is free software: you can redistribute it and/or modify
// it under the terms of the GNU General Public License as published by
// the Free Software Foundation, either version 3 of the License, or
// (at your option) any later version.

// Parity Ethereum is distributed in the hope that it will be useful,
// but WITHOUT ANY WARRANTY; without even the implied warranty of
// MERCHANTABILITY or FITNESS FOR A PARTICULAR PURPOSE.  See the
// GNU General Public License for more details.

// You should have received a copy of the GNU General Public License
// along with Parity Ethereum.  If not, see <http://www.gnu.org/licenses/>.

#![warn(missing_docs)]

//! Miner module
//! Keeps track of transactions and mined block.

extern crate ansi_term;
extern crate common_types as types;
extern crate ethabi;
extern crate ethcore_call_contract as call_contract;
extern crate ethereum_types;
extern crate futures;

extern crate parity_util_mem;
extern crate keccak_hash as hash;
extern crate linked_hash_map;
extern crate parity_runtime;
extern crate parking_lot;
#[cfg(feature = "price-info")]
extern crate price_info;
extern crate registrar;
extern crate rlp;
extern crate transaction_pool as txpool;
extern crate serde;

#[macro_use]
extern crate ethabi_contract;
<<<<<<< HEAD
#[macro_use]
extern crate ethabi_derive;
#[macro_use]
extern crate error_chain;
=======
>>>>>>> 41aee5aa
#[macro_use]
extern crate log;
#[macro_use]
extern crate serde_derive;
#[macro_use]
extern crate trace_time;

#[cfg(test)]
extern crate rustc_hex;
#[cfg(test)]
extern crate parity_crypto;
#[cfg(test)]
extern crate env_logger;

pub mod external;
#[cfg(feature = "price-info")]
pub mod gas_price_calibrator;
pub mod gas_pricer;
pub mod local_accounts;
pub mod pool;
pub mod service_transaction_checker;
#[cfg(feature = "work-notify")]
pub mod work_notify;<|MERGE_RESOLUTION|>--- conflicted
+++ resolved
@@ -40,13 +40,6 @@
 
 #[macro_use]
 extern crate ethabi_contract;
-<<<<<<< HEAD
-#[macro_use]
-extern crate ethabi_derive;
-#[macro_use]
-extern crate error_chain;
-=======
->>>>>>> 41aee5aa
 #[macro_use]
 extern crate log;
 #[macro_use]
