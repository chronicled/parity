--- conflicted
+++ resolved
@@ -9,13 +9,9 @@
 use failure::{format_err, Error};
 use futures::future::{err, lazy};
 use handler::{Handler, Sender};
-<<<<<<< HEAD
+use hyper::{header::CONTENT_TYPE, rt::Future, service::service_fn_ok, Body, Response, Server};
 use kvdb::DBTransaction;
 use kvdb_rocksdb::Database;
-=======
-
-use hyper::{header::CONTENT_TYPE, rt::Future, service::service_fn_ok, Body, Response, Server};
->>>>>>> 05ed1cdf
 use parity_runtime::Executor;
 use prometheus::{Counter, Encoder, TextEncoder};
 use rabbitmq_adaptor::{ConfigUri, ConsumerResult, DeliveryExt, RabbitConnection, RabbitExt};
@@ -88,9 +84,9 @@
 		client: Arc<C>,
 		miner: Arc<miner::Miner>,
 		executor: Executor,
-<<<<<<< HEAD
-		config: RabbitMqConfig,
-		client_path: Option<&str>
+		client_path: Option<&str>,
+    config: RabbitMqConfig,
+    prometheus_export_service_config: PrometheusExportServiceConfig
 	) -> Result<Self, Error> {
 		let (sender, receiver) = channel::<Vec<u8>>(DEFAULT_CHANNEL_SIZE);
 		let sender_handler = Box::new(Sender::new(client.clone(), miner.clone()));
@@ -98,20 +94,7 @@
 		let db_path = Path::new(client_path.unwrap()).join(DB_NAME);
 		let db_path = db_path.to_str().ok_or_else(|| format_err!("Invalid rabbitmq db path"))?;
 		let database = Database::open_default(db_path)?;
-		let prometheus_reporting_enabled = config.prometheus_reporting_enabled;
-		let prometheus_address = config.prometheus_address;
-		let prometheus_user = config.prometheus_user;
-		let prometheus_password = config.prometheus_password;
-		let new_block_counter =
-			Counter::with_opts(Opts::new("new_block_counter", "New block count")).unwrap();
-=======
-		rabbit_config: RabbitMqConfig,
-		prometheus_export_service_config: PrometheusExportServiceConfig,
-	) -> Result<Self, Error> {
-		let (sender, receiver) = channel::<Vec<u8>>(DEFAULT_CHANNEL_SIZE);
-		let sender_handler = Box::new(Sender::new(client.clone(), miner.clone()));
-		let config_uri = ConfigUri::Uri(rabbit_config.uri);
-
+	
 		let export_service_enabled = prometheus_export_service_config.prometheus_export_service;
 		let export_service_port = prometheus_export_service_config.prometheus_export_service_port;
 
@@ -141,7 +124,6 @@
 		let export_service = Server::bind(&export_service_address)
 			.serve(export_service_handler)
 			.map_err(|e| eprintln!("Server error: {}", e));
->>>>>>> 05ed1cdf
 
 		executor.spawn(lazy(move || {
 			let rabbit = RabbitConnection::new(config_uri, None, DEFAULT_REPLY_QUEUE);
