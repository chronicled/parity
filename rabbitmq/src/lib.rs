--- conflicted
+++ resolved
@@ -46,12 +46,7 @@
 mod types;
 
 const DB_NAME: &'static str = "rabbitmq";
-<<<<<<< HEAD
-const DEFAULT_CHANNEL_SIZE: usize = 100;
-=======
 const DEFAULT_CHANNEL_SIZE: usize = 10;
-const ONE: u64 = 1;
->>>>>>> bbba2160
 const START_FROM_INDEX: &[u8] = b"start_from_index";
 const DEFAULT_REPLY_QUEUE: &'static str = "BlockchainInterface.default";
 const LOG_TARGET: &'static str = "rabbitmq";
