--- conflicted
+++ resolved
@@ -31,10 +31,7 @@
 	Byzantium,
 	Constantinople,
 	ConstantinopleFix,
-<<<<<<< HEAD
-=======
 	Istanbul,
->>>>>>> 06c70960
 	EIP158ToByzantiumAt5,
 	FrontierToHomesteadAt5,
 	HomesteadToDaoAt5,
