// Copyright 2015-2019 Parity Technologies (UK) Ltd.
// This file is part of Parity Ethereum.

// Parity Ethereum is free software: you can redistribute it and/or modify
// it under the terms of the GNU General Public License as published by
// the Free Software Foundation, either version 3 of the License, or
// (at your option) any later version.

// Parity Ethereum is distributed in the hope that it will be useful,
// but WITHOUT ANY WARRANTY; without even the implied warranty of
// MERCHANTABILITY or FITNESS FOR A PARTICULAR PURPOSE.  See the
// GNU General Public License for more details.

// You should have received a copy of the GNU General Public License
// along with Parity Ethereum.  If not, see <http://www.gnu.org/licenses/>.

//! Spec params deserialization.

use uint::{self, Uint};
use hash::{H256, Address};
use bytes::Bytes;

/// Spec params.
#[derive(Debug, PartialEq, Deserialize)]
#[serde(deny_unknown_fields)]
#[serde(rename_all = "camelCase")]
pub struct Params {
	/// Account start nonce, defaults to 0.
	pub account_start_nonce: Option<Uint>,
	/// Maximum size of extra data.
	pub maximum_extra_data_size: Uint,
	/// Minimum gas limit.
	pub min_gas_limit: Uint,

	/// Network id.
	#[serde(rename = "networkID")]
	pub network_id: Uint,
	/// Chain id.
	#[serde(rename = "chainID")]
	pub chain_id: Option<Uint>,

	/// Name of the main ("eth") subprotocol.
	pub subprotocol_name: Option<String>,

	/// Option fork block number to check.
	pub fork_block: Option<Uint>,
	/// Expected fork block hash.
	#[serde(rename = "forkCanonHash")]
	pub fork_hash: Option<H256>,

	/// See main EthashParams docs.
	pub eip150_transition: Option<Uint>,

	/// See main EthashParams docs.
	pub eip160_transition: Option<Uint>,

	/// See main EthashParams docs.
	pub eip161abc_transition: Option<Uint>,
	/// See main EthashParams docs.
	pub eip161d_transition: Option<Uint>,

	/// See `CommonParams` docs.
	pub eip98_transition: Option<Uint>,
	/// See `CommonParams` docs.
	pub eip155_transition: Option<Uint>,
	/// See `CommonParams` docs.
	pub validate_chain_id_transition: Option<Uint>,
	/// See `CommonParams` docs.
	pub validate_receipts_transition: Option<Uint>,
	/// See `CommonParams` docs.
	pub eip140_transition: Option<Uint>,
	/// See `CommonParams` docs.
	pub eip210_transition: Option<Uint>,
	/// See `CommonParams` docs.
	pub eip210_contract_address: Option<Address>,
	/// See `CommonParams` docs.
	pub eip210_contract_code: Option<Bytes>,
	/// See `CommonParams` docs.
	pub eip210_contract_gas: Option<Uint>,
	/// See `CommonParams` docs.
	pub eip211_transition: Option<Uint>,
	/// See `CommonParams` docs.
	pub eip145_transition: Option<Uint>,
	/// See `CommonParams` docs.
	pub eip214_transition: Option<Uint>,
	/// See `CommonParams` docs.
	pub eip658_transition: Option<Uint>,
	/// See `CommonParams` docs.
	pub eip1052_transition: Option<Uint>,
	/// See `CommonParams` docs.
	pub eip1283_transition: Option<Uint>,
	/// See `CommonParams` docs.
	pub eip1283_disable_transition: Option<Uint>,
	/// See `CommonParams` docs.
<<<<<<< HEAD
=======
	pub eip1283_reenable_transition: Option<Uint>,
	/// See `CommonParams` docs.
>>>>>>> 06c70960
	pub eip1014_transition: Option<Uint>,
	/// See `CommonParams` docs.
	pub eip1706_transition: Option<Uint>,
	/// See `CommonParams` docs.
	pub eip1344_transition: Option<Uint>,
	/// See `CommonParams` docs.
	pub eip1884_transition: Option<Uint>,
	/// See `CommonParams` docs.
	pub eip2028_transition: Option<Uint>,
	/// See `CommonParams` docs.
	pub dust_protection_transition: Option<Uint>,
	/// See `CommonParams` docs.
	pub nonce_cap_increment: Option<Uint>,
	/// See `CommonParams` docs.
	pub remove_dust_contracts : Option<bool>,
	/// See `CommonParams` docs.
	#[serde(deserialize_with="uint::validate_non_zero")]
	pub gas_limit_bound_divisor: Uint,
	/// See `CommonParams` docs.
	pub registrar: Option<Address>,
	/// Apply reward flag
	pub apply_reward: Option<bool>,
	/// Node permission contract address.
	pub node_permission_contract: Option<Address>,
	/// See main EthashParams docs.
	pub max_code_size: Option<Uint>,
	/// Maximum size of transaction RLP payload.
	pub max_transaction_size: Option<Uint>,
	/// See main EthashParams docs.
	pub max_code_size_transition: Option<Uint>,
	/// Transaction permission contract address.
	pub transaction_permission_contract: Option<Address>,
	/// Block at which the transaction permission contract should start being used.
	pub transaction_permission_contract_transition: Option<Uint>,
	/// Wasm activation block height, if not activated from start
	pub wasm_activation_transition: Option<Uint>,
	/// KIP4 activiation block height.
	pub kip4_transition: Option<Uint>,
	/// KIP6 activiation block height.
	pub kip6_transition: Option<Uint>,
}

#[cfg(test)]
mod tests {
	use serde_json;
	use uint::Uint;
	use ethereum_types::U256;
	use spec::params::Params;

	#[test]
	fn params_deserialization() {
		let s = r#"{
			"maximumExtraDataSize": "0x20",
			"networkID" : "0x1",
			"chainID" : "0x15",
			"subprotocolName" : "exp",
			"minGasLimit": "0x1388",
			"accountStartNonce": "0x01",
			"gasLimitBoundDivisor": "0x20",
			"maxCodeSize": "0x1000",
			"wasmActivationTransition": "0x1010"
		}"#;

		let deserialized: Params = serde_json::from_str(s).unwrap();
		assert_eq!(deserialized.maximum_extra_data_size, Uint(U256::from(0x20)));
		assert_eq!(deserialized.network_id, Uint(U256::from(0x1)));
		assert_eq!(deserialized.chain_id, Some(Uint(U256::from(0x15))));
		assert_eq!(deserialized.subprotocol_name, Some("exp".to_owned()));
		assert_eq!(deserialized.min_gas_limit, Uint(U256::from(0x1388)));
		assert_eq!(deserialized.account_start_nonce, Some(Uint(U256::from(0x01))));
		assert_eq!(deserialized.gas_limit_bound_divisor, Uint(U256::from(0x20)));
		assert_eq!(deserialized.max_code_size, Some(Uint(U256::from(0x1000))));
		assert_eq!(deserialized.wasm_activation_transition, Some(Uint(U256::from(0x1010))));
	}

	#[test]
	#[should_panic(expected = "a non-zero value")]
	fn test_zero_value_divisor() {
		let s = r#"{
			"maximumExtraDataSize": "0x20",
			"networkID" : "0x1",
			"chainID" : "0x15",
			"subprotocolName" : "exp",
			"minGasLimit": "0x1388",
			"accountStartNonce": "0x01",
			"gasLimitBoundDivisor": "0x0",
			"maxCodeSize": "0x1000"
		}"#;

		let _deserialized: Params = serde_json::from_str(s).unwrap();
	}
}<|MERGE_RESOLUTION|>--- conflicted
+++ resolved
@@ -92,11 +92,8 @@
 	/// See `CommonParams` docs.
 	pub eip1283_disable_transition: Option<Uint>,
 	/// See `CommonParams` docs.
-<<<<<<< HEAD
-=======
 	pub eip1283_reenable_transition: Option<Uint>,
 	/// See `CommonParams` docs.
->>>>>>> 06c70960
 	pub eip1014_transition: Option<Uint>,
 	/// See `CommonParams` docs.
 	pub eip1706_transition: Option<Uint>,
