// Copyright 2015-2019 Parity Technologies (UK) Ltd.
// This file is part of Parity Ethereum.

// Parity Ethereum is free software: you can redistribute it and/or modify
// it under the terms of the GNU General Public License as published by
// the Free Software Foundation, either version 3 of the License, or
// (at your option) any later version.

// Parity Ethereum is distributed in the hope that it will be useful,
// but WITHOUT ANY WARRANTY; without even the implied warranty of
// MERCHANTABILITY or FITNESS FOR A PARTICULAR PURPOSE.  See the
// GNU General Public License for more details.

// You should have received a copy of the GNU General Public License
// along with Parity Ethereum.  If not, see <http://www.gnu.org/licenses/>.

//! Spec builtin deserialization.

use uint::Uint;

/// Linear pricing.
#[derive(Debug, PartialEq, Deserialize, Clone)]
#[serde(deny_unknown_fields)]
pub struct Linear {
	/// Base price.
	pub base: usize,
	/// Price for word.
	pub word: usize,
}

/// Pricing for modular exponentiation.
#[derive(Debug, PartialEq, Deserialize, Clone)]
#[serde(deny_unknown_fields)]
pub struct Modexp {
	/// Price divisor.
	pub divisor: usize,
}

/// Pricing for alt_bn128_pairing.
#[derive(Debug, PartialEq, Deserialize, Clone)]
#[serde(deny_unknown_fields)]
pub struct AltBn128Pairing {
	/// Base price.
	pub base: usize,
	/// Price per point pair.
	pub pair: usize,
}

/// Pricing variants.
#[derive(Debug, PartialEq, Deserialize, Clone)]
#[serde(deny_unknown_fields)]
<<<<<<< HEAD
=======
#[serde(rename_all = "snake_case")]
>>>>>>> ebd0fd01
pub enum Pricing {
	/// Linear pricing.
	Linear(Linear),
	/// Pricing for modular exponentiation.
	Modexp(Modexp),
	/// Pricing for alt_bn128_pairing exponentiation.
	AltBn128Pairing(AltBn128Pairing),
}

/// Spec builtin.
#[derive(Debug, PartialEq, Deserialize, Clone)]
#[serde(deny_unknown_fields)]
pub struct Builtin {
	/// Builtin name.
	pub name: String,
	/// Builtin pricing.
	pub pricing: Pricing,
	/// Activation block.
	pub activate_at: Option<Uint>,
}

#[cfg(test)]
mod tests {
	use serde_json;
	use spec::builtin::{Builtin, Pricing, Linear, Modexp};
	use uint::Uint;

	#[test]
	fn builtin_deserialization() {
		let s = r#"{
			"name": "ecrecover",
			"pricing": { "linear": { "base": 3000, "word": 0 } }
		}"#;
		let deserialized: Builtin = serde_json::from_str(s).unwrap();
		assert_eq!(deserialized.name, "ecrecover");
		assert_eq!(deserialized.pricing, Pricing::Linear(Linear { base: 3000, word: 0 }));
		assert!(deserialized.activate_at.is_none());
	}

	#[test]
	fn activate_at() {
		let s = r#"{
			"name": "late_start",
			"activate_at": 100000,
			"pricing": { "modexp": { "divisor": 5 } }
		}"#;

		let deserialized: Builtin = serde_json::from_str(s).unwrap();
		assert_eq!(deserialized.name, "late_start");
		assert_eq!(deserialized.pricing, Pricing::Modexp(Modexp { divisor: 5 }));
		assert_eq!(deserialized.activate_at, Some(Uint(100000.into())));
	}
}<|MERGE_RESOLUTION|>--- conflicted
+++ resolved
@@ -49,10 +49,7 @@
 /// Pricing variants.
 #[derive(Debug, PartialEq, Deserialize, Clone)]
 #[serde(deny_unknown_fields)]
-<<<<<<< HEAD
-=======
 #[serde(rename_all = "snake_case")]
->>>>>>> ebd0fd01
 pub enum Pricing {
 	/// Linear pricing.
 	Linear(Linear),
