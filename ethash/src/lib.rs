--- conflicted
+++ resolved
@@ -25,12 +25,6 @@
 extern crate log;
 #[macro_use]
 extern crate static_assertions;
-
-#[cfg(test)]
-extern crate rustc_hex;
-
-#[cfg(test)]
-extern crate serde_json;
 
 #[cfg(test)]
 extern crate rustc_hex;
@@ -59,11 +53,7 @@
 #[cfg(not(feature = "bench"))]
 mod progpow;
 
-<<<<<<< HEAD
-pub use cache::{NodeCacheBuilder, OptimizeFor};
-=======
 pub use cache::NodeCacheBuilder;
->>>>>>> 41aee5aa
 pub use compute::{ProofOfWork, quick_get_difficulty, slow_hash_block_number};
 pub use seed_compute::SeedHashCompute;
 pub use shared::ETHASH_EPOCH_LENGTH;
@@ -100,11 +90,7 @@
 		EthashManager {
 			cache_dir: cache_dir.to_path_buf(),
 			nodecache_builder: NodeCacheBuilder::new(optimize_for.into().unwrap_or_default(), progpow_transition),
-<<<<<<< HEAD
-			progpow_transition: progpow_transition,
-=======
 			progpow_transition,
->>>>>>> 41aee5aa
 			cache: Mutex::new(LightCache {
 				recent_epoch: None,
 				recent: None,
