# NOTE This file is used by the auto-updater service.
# Make sure to update the service if it's moved or the structure is changed.
[package]
name = "parity-version"
# NOTE: this value is used for Parity Ethereum version string (via env CARGO_PKG_VERSION)
<<<<<<< HEAD
version = "2.3.5"
=======
version = "2.5.9"
>>>>>>> 06c70960
authors = ["Parity Technologies <admin@parity.io>"]
build = "build.rs"

[package.metadata]
# This versions track. Should be changed to `stable` or `beta` when on respective branches.
# Used by auto-updater and for Parity version string.
track = "stable"

# Network specific settings, used ONLY by auto-updater.
# Latest supported fork blocks.
# Indicates a critical release in this track (i.e. consensus issue).
[package.metadata.networks]
foundation = { forkBlock = 7280000, critical = false }
ropsten = { forkBlock = 4939394, critical = false }
kovan = { forkBlock = 10255201, critical = false }
<<<<<<< HEAD
=======
goerli = { forkBlock = 0, critical = false }
>>>>>>> 06c70960

[dependencies]
parity-bytes = "0.1"
rlp = { version = "0.3.0", features = ["ethereum"] }
target_info = "0.1"

[build-dependencies]
vergen = "0.1"
rustc_version = "0.2"
toml = "0.4"

[features]
final = []<|MERGE_RESOLUTION|>--- conflicted
+++ resolved
@@ -3,11 +3,7 @@
 [package]
 name = "parity-version"
 # NOTE: this value is used for Parity Ethereum version string (via env CARGO_PKG_VERSION)
-<<<<<<< HEAD
-version = "2.3.5"
-=======
 version = "2.5.9"
->>>>>>> 06c70960
 authors = ["Parity Technologies <admin@parity.io>"]
 build = "build.rs"
 
@@ -23,10 +19,7 @@
 foundation = { forkBlock = 7280000, critical = false }
 ropsten = { forkBlock = 4939394, critical = false }
 kovan = { forkBlock = 10255201, critical = false }
-<<<<<<< HEAD
-=======
 goerli = { forkBlock = 0, critical = false }
->>>>>>> 06c70960
 
 [dependencies]
 parity-bytes = "0.1"
