# NOTE This file is used by the auto-updater service.
# Make sure to update the service if it's moved or the structure is changed.
[package]
name = "parity-version"
# NOTE: this value is used for Parity Ethereum version string (via env CARGO_PKG_VERSION)
<<<<<<< HEAD
version = "2.2.6"
=======
version = "2.3.5"
>>>>>>> ebd0fd01
authors = ["Parity Technologies <admin@parity.io>"]
build = "build.rs"

[package.metadata]
# This versions track. Should be changed to `stable` or `beta` when on respective branches.
# Used by auto-updater and for Parity version string.
<<<<<<< HEAD
track = "beta"
=======
track = "stable"
>>>>>>> ebd0fd01

# Network specific settings, used ONLY by auto-updater.
# Latest supported fork blocks.
# Indicates a critical release in this track (i.e. consensus issue).
[package.metadata.networks]
<<<<<<< HEAD
foundation = { forkBlock = 4370000, critical = false }
ropsten = { forkBlock = 4230000, critical = false }
kovan = { forkBlock = 6600000, critical = true }
=======
foundation = { forkBlock = 7280000, critical = false }
ropsten = { forkBlock = 4939394, critical = false }
kovan = { forkBlock = 10255201, critical = false }
>>>>>>> ebd0fd01

[dependencies]
parity-bytes = "0.1"
rlp = { version = "0.3.0", features = ["ethereum"] }
target_info = "0.1"

[build-dependencies]
vergen = "0.1"
rustc_version = "0.2"
toml = "0.4"

[features]
final = []<|MERGE_RESOLUTION|>--- conflicted
+++ resolved
@@ -3,36 +3,22 @@
 [package]
 name = "parity-version"
 # NOTE: this value is used for Parity Ethereum version string (via env CARGO_PKG_VERSION)
-<<<<<<< HEAD
-version = "2.2.6"
-=======
 version = "2.3.5"
->>>>>>> ebd0fd01
 authors = ["Parity Technologies <admin@parity.io>"]
 build = "build.rs"
 
 [package.metadata]
 # This versions track. Should be changed to `stable` or `beta` when on respective branches.
 # Used by auto-updater and for Parity version string.
-<<<<<<< HEAD
-track = "beta"
-=======
 track = "stable"
->>>>>>> ebd0fd01
 
 # Network specific settings, used ONLY by auto-updater.
 # Latest supported fork blocks.
 # Indicates a critical release in this track (i.e. consensus issue).
 [package.metadata.networks]
-<<<<<<< HEAD
-foundation = { forkBlock = 4370000, critical = false }
-ropsten = { forkBlock = 4230000, critical = false }
-kovan = { forkBlock = 6600000, critical = true }
-=======
 foundation = { forkBlock = 7280000, critical = false }
 ropsten = { forkBlock = 4939394, critical = false }
 kovan = { forkBlock = 10255201, critical = false }
->>>>>>> ebd0fd01
 
 [dependencies]
 parity-bytes = "0.1"
