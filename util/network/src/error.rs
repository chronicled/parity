--- conflicted
+++ resolved
@@ -14,15 +14,7 @@
 // You should have received a copy of the GNU General Public License
 // along with Parity Ethereum.  If not, see <http://www.gnu.org/licenses/>.
 
-<<<<<<< HEAD
-// Silence: `use of deprecated item 'std::error::Error::cause': replaced by Error::source, which can support downcasting`
-// https://github.com/paritytech/parity-ethereum/issues/10302
-#![allow(deprecated)]
-
-use std::{io, net, fmt};
-=======
 use std::{error, io, net, fmt};
->>>>>>> 41aee5aa
 use libc::{ENFILE, EMFILE};
 use io::IoError;
 use {rlp, crypto, snappy};
