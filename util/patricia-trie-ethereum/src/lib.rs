// Copyright 2015-2020 Parity Technologies (UK) Ltd.
// This file is part of Parity Ethereum.

// Parity Ethereum is free software: you can redistribute it and/or modify
// it under the terms of the GNU General Public License as published by
// the Free Software Foundation, either version 3 of the License, or
// (at your option) any later version.

// Parity Ethereum is distributed in the hope that it will be useful,
// but WITHOUT ANY WARRANTY; without even the implied warranty of
// MERCHANTABILITY or FITNESS FOR A PARTICULAR PURPOSE.  See the
// GNU General Public License for more details.

// You should have received a copy of the GNU General Public License
// along with Parity Ethereum.  If not, see <http://www.gnu.org/licenses/>.

//! Façade crate for `patricia_trie` for Ethereum specific impls

pub extern crate trie_db as trie; // `pub` because we need to import this crate for the tests in `patricia_trie` and there were issues: https://gist.github.com/dvdplm/869251ee557a1b4bd53adc7c971979aa
extern crate elastic_array;
extern crate parity_bytes;
extern crate ethereum_types;
extern crate hash_db;
extern crate keccak_hasher;
extern crate rlp;

mod rlp_node_codec;

pub use rlp_node_codec::RlpNodeCodec;

use ethereum_types::H256;
use keccak_hasher::KeccakHasher;
use rlp::DecoderError;

/// Convenience type alias to instantiate a Keccak-flavoured `RlpNodeCodec`
pub type RlpCodec = RlpNodeCodec<KeccakHasher>;

#[derive(Clone, Default)]
/// Defines the working of a particular flavour of trie:
/// how keys are hashed, how values are encoded, does it use extension nodes or not.
pub struct Layout;

impl trie_db::TrieLayout for Layout {
	const USE_EXTENSION: bool = true;
	type Hash = keccak_hasher::KeccakHasher;
	type Codec = RlpNodeCodec<KeccakHasher>;
}

/// Convenience type alias to instantiate a Keccak/Rlp-flavoured `TrieDB`
///
/// Use it as a `Trie` trait object. You can use `db()` to get the backing database object.
/// Use `get` and `contains` to query values associated with keys in the trie.
///
/// # Example
/// ```
/// extern crate trie_db as trie;
/// extern crate patricia_trie_ethereum as ethtrie;
/// extern crate hash_db;
/// extern crate keccak_hasher;
/// extern crate memory_db;
/// extern crate ethereum_types;
/// extern crate elastic_array;
/// extern crate journaldb;
///
/// use trie::*;
/// use hash_db::*;
/// use keccak_hasher::KeccakHasher;
/// use memory_db::*;
/// use ethereum_types::H256;
/// use ethtrie::{TrieDB, TrieDBMut};
/// use elastic_array::ElasticArray128;
///
/// type DBValue = ElasticArray128<u8>;
///
/// fn main() {
///   let mut memdb = journaldb::new_memory_db();
<<<<<<< HEAD
///   let mut root = H256::new();
=======
///   let mut root = H256::zero();
>>>>>>> 41aee5aa
///   TrieDBMut::new(&mut memdb, &mut root).insert(b"foo", b"bar").unwrap();
///   let t = TrieDB::new(&memdb, &root).unwrap();
///   assert!(t.contains(b"foo").unwrap());
///   assert_eq!(t.get(b"foo").unwrap().unwrap(), b"bar".to_vec());
/// }
/// ```
pub type TrieDB<'db> = trie::TrieDB<'db, Layout>;

/// Convenience type alias to instantiate a Keccak/Rlp-flavoured `SecTrieDB`
pub type SecTrieDB<'db> = trie::SecTrieDB<'db, Layout>;

/// Convenience type alias to instantiate a Keccak/Rlp-flavoured `FatDB`
pub type FatDB<'db> = trie::FatDB<'db, Layout>;

/// Convenience type alias to instantiate a Keccak/Rlp-flavoured `TrieDBMut`
///
/// Use it as a `TrieMut` trait object. You can use `db()` to get the backing database object.
/// Note that changes are not committed to the database until `commit` is called.
/// Querying the root or dropping the trie will commit automatically.

/// # Example
/// ```
/// extern crate trie_db as trie;
/// extern crate patricia_trie_ethereum as ethtrie;
/// extern crate hash_db;
/// extern crate keccak_hash;
/// extern crate keccak_hasher;
/// extern crate memory_db;
/// extern crate ethereum_types;
/// extern crate elastic_array;
/// extern crate journaldb;
///
/// use keccak_hash::KECCAK_NULL_RLP;
/// use ethtrie::{TrieDBMut, trie::TrieMut};
/// use keccak_hasher::KeccakHasher;
/// use memory_db::*;
/// use ethereum_types::H256;
/// use elastic_array::ElasticArray128;
/// use trie::Trie;
///
/// type DBValue = ElasticArray128<u8>;
///
/// fn main() {
///   let mut memdb = journaldb::new_memory_db();
<<<<<<< HEAD
///   let mut root = H256::new();
=======
///   let mut root = H256::zero();
>>>>>>> 41aee5aa
///   let mut t = TrieDBMut::new(&mut memdb, &mut root);
///   assert!(t.is_empty());
///   assert_eq!(*t.root(), KECCAK_NULL_RLP);
///   t.insert(b"foo", b"bar").unwrap();
///   assert!(t.contains(b"foo").unwrap());
///   assert_eq!(t.get(b"foo").unwrap().unwrap(), b"bar".to_vec());
///   t.remove(b"foo").unwrap();
///   assert!(!t.contains(b"foo").unwrap());
/// }
/// ```
pub type TrieDBMut<'db> = trie::TrieDBMut<'db, Layout>;

/// Convenience type alias to instantiate a Keccak/Rlp-flavoured `SecTrieDBMut`
pub type SecTrieDBMut<'db> = trie::SecTrieDBMut<'db, Layout>;

/// Convenience type alias to instantiate a Keccak/Rlp-flavoured `FatDBMut`
pub type FatDBMut<'db> = trie::FatDBMut<'db, Layout>;

/// Convenience type alias to instantiate a Keccak/Rlp-flavoured `TrieFactory`
pub type TrieFactory = trie::TrieFactory<Layout>;

/// Convenience type alias for Keccak/Rlp flavoured trie errors
pub type TrieError = trie::TrieError<H256, DecoderError>;
/// Convenience type alias for Keccak/Rlp flavoured trie results
pub type Result<T> = trie::Result<T, H256, DecoderError>;

#[cfg(test)]
mod tests {
	use ethereum_types::H256;
	use trie::Trie;

	use crate::{TrieDB, TrieDBMut, trie::TrieMut};

	#[test]
	fn test_inline_encoding_branch() {
		let mut memdb = journaldb::new_memory_db();
		let mut root = H256::zero();
		{
			let mut triedbmut = TrieDBMut::new(&mut memdb, &mut root);
			triedbmut.insert(b"foo", b"bar").unwrap();
			triedbmut.insert(b"fog", b"b").unwrap();
			triedbmut.insert(b"fot", &vec![0u8;33][..]).unwrap();
		}
		let t = TrieDB::new(&memdb, &root).unwrap();
		assert!(t.contains(b"foo").unwrap());
		assert!(t.contains(b"fog").unwrap());
		assert_eq!(t.get(b"foo").unwrap().unwrap(), b"bar".to_vec());
		assert_eq!(t.get(b"fog").unwrap().unwrap(), b"b".to_vec());
		assert_eq!(t.get(b"fot").unwrap().unwrap(), vec![0u8;33]);
	}

	#[test]
	fn test_inline_encoding_extension() {
		let mut memdb = journaldb::new_memory_db();
		let mut root = H256::zero();
		{
			let mut triedbmut = TrieDBMut::new(&mut memdb, &mut root);
			triedbmut.insert(b"foo", b"b").unwrap();
			triedbmut.insert(b"fog", b"a").unwrap();
		}
		let t = TrieDB::new(&memdb, &root).unwrap();
		assert!(t.contains(b"foo").unwrap());
		assert!(t.contains(b"fog").unwrap());
		assert_eq!(t.get(b"foo").unwrap().unwrap(), b"b".to_vec());
		assert_eq!(t.get(b"fog").unwrap().unwrap(), b"a".to_vec());
	}

}<|MERGE_RESOLUTION|>--- conflicted
+++ resolved
@@ -74,11 +74,7 @@
 ///
 /// fn main() {
 ///   let mut memdb = journaldb::new_memory_db();
-<<<<<<< HEAD
-///   let mut root = H256::new();
-=======
 ///   let mut root = H256::zero();
->>>>>>> 41aee5aa
 ///   TrieDBMut::new(&mut memdb, &mut root).insert(b"foo", b"bar").unwrap();
 ///   let t = TrieDB::new(&memdb, &root).unwrap();
 ///   assert!(t.contains(b"foo").unwrap());
@@ -123,11 +119,7 @@
 ///
 /// fn main() {
 ///   let mut memdb = journaldb::new_memory_db();
-<<<<<<< HEAD
-///   let mut root = H256::new();
-=======
 ///   let mut root = H256::zero();
->>>>>>> 41aee5aa
 ///   let mut t = TrieDBMut::new(&mut memdb, &mut root);
 ///   assert!(t.is_empty());
 ///   assert_eq!(*t.root(), KECCAK_NULL_RLP);
