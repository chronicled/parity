--- conflicted
+++ resolved
@@ -34,8 +34,6 @@
 
 const HASHED_NULL_NODE_BYTES : [u8;32] = [0x56, 0xe8, 0x1f, 0x17, 0x1b, 0xcc, 0x55, 0xa6, 0xff, 0x83, 0x45, 0xe6, 0x92, 0xc0, 0xf8, 0x6e, 0x5b, 0x48, 0xe0, 0x1b, 0x99, 0x6c, 0xad, 0xc0, 0x01, 0x62, 0x2f, 0xb5, 0xe3, 0x63, 0xb4, 0x21];
 const HASHED_NULL_NODE : H256 = H256( HASHED_NULL_NODE_BYTES );
-<<<<<<< HEAD
-=======
 
 /// Encode a partial value with a partial tuple as input.
 fn encode_partial_iter<'a>(partial: Partial<'a>, is_leaf: bool) -> impl Iterator<Item = u8> + 'a {
@@ -86,7 +84,6 @@
 	})
 }
 
->>>>>>> 41aee5aa
 // NOTE: what we'd really like here is:
 // `impl<H: Hasher> NodeCodec<H> for RlpNodeCodec<H> where H::Out: Decodable`
 // but due to the current limitations of Rust const evaluation we can't
@@ -94,20 +91,13 @@
 impl NodeCodec for RlpNodeCodec<KeccakHasher> {
 
 	type Error = DecoderError;
-<<<<<<< HEAD
+	type HashOut = <KeccakHasher as Hasher>::Out;
+
 	fn hashed_null_node() -> <KeccakHasher as Hasher>::Out {
 		HASHED_NULL_NODE
 	}
-	fn decode(data: &[u8]) -> ::std::result::Result<Node, Self::Error> {
-=======
-	type HashOut = <KeccakHasher as Hasher>::Out;
-
-	fn hashed_null_node() -> <KeccakHasher as Hasher>::Out {
-		HASHED_NULL_NODE
-	}
 
 	fn decode_plan(data: &[u8]) -> Result<NodePlan, Self::Error> {
->>>>>>> 41aee5aa
 		let r = Rlp::new(data);
 		match r.prototype()? {
 			// either leaf or extension - decode first item with NibbleSlice::???
@@ -144,15 +134,6 @@
 			},
 			// branch - first 16 are nodes, 17th is a value (or empty).
 			Prototype::List(17) => {
-<<<<<<< HEAD
-				let mut nodes = [None as Option<&[u8]>; 16];
-				for i in 0..16 {
-					let v = r.at(i)?;
-					if v.is_empty() {
-						nodes[i] = None;
-					} else {
-						nodes[i] = Some(v.as_raw());
-=======
 				let mut children = [
 					None, None, None, None, None, None, None, None,
 					None, None, None, None, None, None, None, None,
@@ -163,7 +144,6 @@
 						*child = Some(
 							decode_child_handle_plan::<KeccakHasher>(child_rlp, child_offset)?
 						);
->>>>>>> 41aee5aa
 					}
 				}
 				let (value_rlp, value_offset) = r.at_with_offset(16)?;
@@ -184,57 +164,6 @@
 	fn is_empty_node(data: &[u8]) -> bool {
 		Rlp::new(data).is_empty()
 	}
-<<<<<<< HEAD
-	fn empty_node() -> Vec<u8> {
-		let mut stream = RlpStream::new();
-		stream.append_empty_data();
-		stream.drain()
-	}
-
-	fn leaf_node(partial: &[u8], value: &[u8]) -> Vec<u8> {
-		let mut stream = RlpStream::new_list(2);
-		stream.append(&partial);
-		stream.append(&value);
-		stream.drain()
-	}
-
-	fn ext_node(partial: &[u8], child_ref: ChildReference<<KeccakHasher as Hasher>::Out>) -> Vec<u8> {
-		let mut stream = RlpStream::new_list(2);
-		stream.append(&partial);
-		match child_ref {
-			ChildReference::Hash(h) => stream.append(&h),
-			ChildReference::Inline(inline_data, len) => {
-				let bytes = &AsRef::<[u8]>::as_ref(&inline_data)[..len];
-				stream.append_raw(bytes, 1)
-			},
-		};
-		stream.drain()
-	}
-
-	// fn branch_node<I>(children: I, value: Option<Vec<u8>>) -> Vec<u8>
-	fn branch_node<I>(children: I, value: Option<ElasticArray128<u8>>) -> Vec<u8>
-	where I: IntoIterator<Item=Option<ChildReference<<KeccakHasher as Hasher>::Out>>>
-		{
-		let mut stream = RlpStream::new_list(17);
-		for child_ref in children {
-			match child_ref {
-				Some(c) => match c {
-					ChildReference::Hash(h) => stream.append(&h),
-					ChildReference::Inline(inline_data, len) => {
-						let bytes = &AsRef::<[u8]>::as_ref(&inline_data)[..len];
-						stream.append_raw(bytes, 1)
-					},
-				},
-				None => stream.append_empty_data()
-			};
-		}
-		if let Some(value) = value {
-			stream.append(&&*value);
-		} else {
-			stream.append_empty_data();
-		}
-		stream.drain()
-=======
 
 	fn empty_node() -> &'static[u8] {
 		&[0x80]
@@ -346,6 +275,5 @@
 			RlpNodeCodec::decode(&data),
 			Ok(Node::Empty),
 		);
->>>>>>> 41aee5aa
 	}
 }