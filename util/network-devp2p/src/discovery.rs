--- conflicted
+++ resolved
@@ -168,10 +168,6 @@
 	discovery_id: NodeId,
 	discovery_nodes: HashSet<NodeId>,
 	node_buckets: Vec<NodeBucket>,
-<<<<<<< HEAD
-
-=======
->>>>>>> 06c70960
 	// Sometimes we don't want to add nodes to the NodeTable, but still want to
 	// keep track of them to avoid excessive pinging (happens when an unknown node sends
 	// a discovery request to us -- the node might be on a different net).
@@ -260,11 +256,7 @@
             Ok(()) => None,
             Err(BucketError::Ourselves) => None,
             Err(BucketError::NotInTheBucket{node_entry, bucket_distance}) => Some((node_entry, bucket_distance))
-<<<<<<< HEAD
-        }.map(|(node_entry, bucket_distance)| {
-=======
         }.and_then(|(node_entry, bucket_distance)| {
->>>>>>> 06c70960
 			trace!(target: "discovery", "Adding a new node {:?} into our bucket {}", &node_entry, bucket_distance);
 
             let mut added = HashMap::with_capacity(1);
@@ -272,11 +264,7 @@
 
 			let node_to_ping = {
 				let bucket = &mut self.node_buckets[bucket_distance];
-<<<<<<< HEAD
-				bucket.nodes.push_front(BucketEntry::new(node_entry));
-=======
 				bucket.nodes.push_front(BucketEntry::new(node_entry.clone()));
->>>>>>> 06c70960
 				if bucket.nodes.len() > BUCKET_SIZE {
 					select_bucket_ping(bucket.nodes.iter())
 				} else {
@@ -286,16 +274,12 @@
 			if let Some(node) = node_to_ping {
 				self.try_ping(node, PingReason::Default);
 			};
-<<<<<<< HEAD
-            TableUpdates{added, removed: HashSet::new()}
-=======
 
             if node_entry.endpoint.is_valid_sync_node() {
 				Some(TableUpdates { added, removed: HashSet::new() })
 			} else {
 				None
 			}
->>>>>>> 06c70960
         })
 	}
 
