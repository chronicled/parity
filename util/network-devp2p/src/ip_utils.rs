// Copyright 2015-2020 Parity Technologies (UK) Ltd.
// This file is part of Parity Ethereum.

// Parity Ethereum is free software: you can redistribute it and/or modify
// it under the terms of the GNU General Public License as published by
// the Free Software Foundation, either version 3 of the License, or
// (at your option) any later version.

// Parity Ethereum is distributed in the hope that it will be useful,
// but WITHOUT ANY WARRANTY; without even the implied warranty of
// MERCHANTABILITY or FITNESS FOR A PARTICULAR PURPOSE.  See the
// GNU General Public License for more details.

// You should have received a copy of the GNU General Public License
// along with Parity Ethereum.  If not, see <http://www.gnu.org/licenses/>.

// Based on original work by David Levy https://raw.githubusercontent.com/dlevy47/rust-interfaces

use std::io;
use std::net::{IpAddr, Ipv4Addr, Ipv6Addr, SocketAddr, SocketAddrV4, SocketAddrV6};
use std::time::Duration;

use igd::{PortMappingProtocol, search_gateway, SearchOptions};
use ipnetwork::IpNetwork;
use log::{trace, debug};
use natpmp::{Natpmp, Protocol, Response};
use network::NatType;

use crate::node_table::NodeEndpoint;

const NAT_PMP_PORT_MAPPING_LIFETIME: u32 = 30;
// Waiting duration in milliseconds for response from router after sending port mapping request.
// 50 milliseconds might be enough for low RTT.
const NAT_PMP_PORT_MAPPING_WAITING_DURATION: u64 = 50;

/// Socket address extension for rustc beta. To be replaces with now unstable API
pub trait SocketAddrExt {
	/// Returns true if the address appears to be globally routable.
	fn is_global_s(&self) -> bool;

	// Ipv4 specific
	fn is_shared_space(&self) -> bool { false }
	fn is_special_purpose(&self) -> bool { false }
	fn is_benchmarking(&self) -> bool { false }
	fn is_future_use(&self) -> bool { false }

	// Ipv6 specific
	fn is_unique_local_s(&self) -> bool { false }
	fn is_unicast_link_local_s(&self) -> bool { false }
	fn is_documentation_s(&self) -> bool { false }
	fn is_global_multicast(&self) -> bool { false }
	fn is_other_multicast(&self) -> bool { false }

	fn is_reserved(&self) -> bool;
	fn is_usable_public(&self) -> bool;
	fn is_usable_private(&self) -> bool;

	fn is_within(&self, ipnet: &IpNetwork) -> bool;
}

impl SocketAddrExt for Ipv4Addr {
	fn is_global_s(&self) -> bool {
		!self.is_private() &&
		!self.is_loopback() &&
		!self.is_link_local() &&
		!self.is_broadcast() &&
		!self.is_documentation()
	}

	// Used for communications between a service provider and its subscribers when using a carrier-grade NAT
	// see: https://en.wikipedia.org/wiki/Reserved_IP_addresses
	fn is_shared_space(&self) -> bool {
		*self >= Ipv4Addr::new(100, 64, 0, 0) &&
		*self <= Ipv4Addr::new(100, 127, 255, 255)
	}

	// Used for the IANA IPv4 Special Purpose Address Registry
	// see: https://en.wikipedia.org/wiki/Reserved_IP_addresses
	fn is_special_purpose(&self) -> bool {
		*self >= Ipv4Addr::new(192, 0, 0, 0) &&
		*self <= Ipv4Addr::new(192, 0, 0, 255)
	}

	// Used for testing of inter-network communications between two separate subnets
	// see: https://en.wikipedia.org/wiki/Reserved_IP_addresses
	fn is_benchmarking(&self) -> bool {
		*self >= Ipv4Addr::new(198, 18, 0, 0) &&
		*self <= Ipv4Addr::new(198, 19, 255, 255)
	}

	// Reserved for future use
	// see: https://en.wikipedia.org/wiki/Reserved_IP_addresses
	fn is_future_use(&self) -> bool {
		*self >= Ipv4Addr::new(240, 0, 0, 0) &&
		*self <= Ipv4Addr::new(255, 255, 255, 254)
	}

	fn is_reserved(&self) -> bool {
		self.is_unspecified() ||
		self.is_loopback() ||
		self.is_link_local() ||
		self.is_broadcast() ||
		self.is_documentation() ||
		self.is_multicast() ||
		self.is_shared_space() ||
		self.is_special_purpose() ||
		SocketAddrExt::is_benchmarking(self) ||
		self.is_future_use()
	}

	fn is_usable_public(&self) -> bool {
		!SocketAddrExt::is_reserved(self) &&
		!self.is_private()
	}

	fn is_usable_private(&self) -> bool {
		self.is_private()
	}

	fn is_within(&self, ipnet: &IpNetwork) -> bool {
		match ipnet {
			IpNetwork::V4(ipnet) => ipnet.contains(*self),
			_ => false
		}
	}
}

impl SocketAddrExt for Ipv6Addr {
	fn is_global_s(&self) -> bool {
		self.is_global_multicast() ||
		(!self.is_loopback() &&
		!self.is_unique_local_s() &&
		!self.is_unicast_link_local_s() &&
		!self.is_documentation_s() &&
		!self.is_other_multicast())
	}

	// unique local address (fc00::/7).
	fn is_unique_local_s(&self) -> bool {
		(self.segments()[0] & 0xfe00) == 0xfc00
	}

	// unicast and link-local (fe80::/10).
	fn is_unicast_link_local_s(&self) -> bool {
		(self.segments()[0] & 0xffc0) == 0xfe80
	}

	// reserved for documentation (2001:db8::/32).
	fn is_documentation_s(&self) -> bool {
		(self.segments()[0] == 0x2001) && (self.segments()[1] == 0xdb8)
	}

	fn is_global_multicast(&self) -> bool {
		self.segments()[0] & 0x000f == 14
	}

	fn is_other_multicast(&self) -> bool {
		self.is_multicast() && !self.is_global_multicast()
	}

	fn is_reserved(&self) -> bool {
		self.is_unspecified() ||
		self.is_loopback() ||
		self.is_unicast_link_local_s() ||
		self.is_documentation_s() ||
		self.is_other_multicast()
	}

	fn is_usable_public(&self) -> bool {
		!self.is_reserved() &&
		!self.is_unique_local_s()
	}

	fn is_usable_private(&self) -> bool {
		self.is_unique_local_s()
	}

	fn is_within(&self, ipnet: &IpNetwork) -> bool {
		match ipnet {
			IpNetwork::V6(ipnet) => ipnet.contains(*self),
			_ => false
		}
	}
}

impl SocketAddrExt for IpAddr {
	fn is_global_s(&self) -> bool {
		match *self {
			IpAddr::V4(ref ip) => ip.is_global_s(),
			IpAddr::V6(ref ip) => ip.is_global_s(),
		}
	}

	fn is_reserved(&self) -> bool {
		match *self {
			IpAddr::V4(ref ip) => SocketAddrExt::is_reserved(ip),
			IpAddr::V6(ref ip) => ip.is_reserved(),
		}
	}

	fn is_usable_public(&self) -> bool {
		match *self {
			IpAddr::V4(ref ip) => ip.is_usable_public(),
			IpAddr::V6(ref ip) => ip.is_usable_public(),
		}
	}

	fn is_usable_private(&self) -> bool {
		match *self {
			IpAddr::V4(ref ip) => ip.is_usable_private(),
			IpAddr::V6(ref ip) => ip.is_usable_private(),
		}
	}

	fn is_within(&self, ipnet: &IpNetwork) -> bool {
		match *self {
			IpAddr::V4(ref ip) => ip.is_within(ipnet),
			IpAddr::V6(ref ip) => ip.is_within(ipnet)
		}
	}
}

#[cfg(not(any(windows, target_os = "android")))]
mod getinterfaces {
	use std::{io, mem};
	use std::net::{IpAddr, Ipv4Addr, Ipv6Addr};

	use libc::{AF_INET, AF_INET6};
	use libc::{freeifaddrs, getifaddrs, ifaddrs, sockaddr, sockaddr_in, sockaddr_in6};

	fn convert_sockaddr(sa: *mut sockaddr) -> Option<IpAddr> {
		if sa.is_null() { return None; }

		let (addr, _) = match i32::from(unsafe { *sa }.sa_family) {
			AF_INET => {
				let sa: *const sockaddr_in = sa as *const sockaddr_in;
				let sa = unsafe { &*sa };
				let (addr, port) = (sa.sin_addr.s_addr, sa.sin_port);
				// convert u32 to an `Ipv4 address`, but the u32 must be converted to `host-order`
				// that's why `from_be` is used!
				(IpAddr::V4(Ipv4Addr::from(<u32>::from_be(addr))), port)
			},
			AF_INET6 => {
				let sa: *const sockaddr_in6 = sa as *const sockaddr_in6;
				let sa = & unsafe { *sa };
				let (addr, port) = (sa.sin6_addr.s6_addr, sa.sin6_port);
				let ip_addr = Ipv6Addr::from(addr);
				debug_assert!(addr == ip_addr.octets());
				(IpAddr::V6(ip_addr), port)
			},
			_ => return None,
		};
		Some(addr)
	}

	fn convert_ifaddrs(ifa: *mut ifaddrs) -> Option<IpAddr> {
		let ifa = unsafe { &mut *ifa };
		convert_sockaddr(ifa.ifa_addr)
	}

	pub fn get_all() -> io::Result<Vec<IpAddr>> {
		let mut ifap: *mut ifaddrs = unsafe { mem::zeroed() };
		if unsafe { getifaddrs(&mut ifap as *mut _) } != 0 {
			return Err(io::Error::last_os_error());
		}

		let mut ret = Vec::new();
		let mut cur: *mut ifaddrs = ifap;
		while !cur.is_null() {
			if let Some(ip_addr) = convert_ifaddrs(cur) {
				ret.push(ip_addr);
			}

			//TODO: do something else maybe?
			cur = unsafe { (*cur).ifa_next };
		}

		unsafe { freeifaddrs(ifap) };
		Ok(ret)
	}
}

#[cfg(not(any(windows, target_os = "android")))]
fn get_if_addrs() -> io::Result<Vec<IpAddr>> {
	getinterfaces::get_all()
}

#[cfg(any(windows, target_os = "android"))]
fn get_if_addrs() -> io::Result<Vec<IpAddr>> {
	Ok(Vec::new())
}

/// Select the best available public address
pub fn select_public_address(port: u16) -> SocketAddr {
	match get_if_addrs() {
		Ok(list) => {
			//prefer IPV4 bindings
			for addr in &list { //TODO: use better criteria than just the first in the list
				match addr {
					IpAddr::V4(a) if !SocketAddrExt::is_reserved(a) => {
						return SocketAddr::V4(SocketAddrV4::new(*a, port));
					},
					_ => {},
				}
			}
			for addr in &list {
				match addr {
					IpAddr::V6(a) if !a.is_reserved() => {
						return SocketAddr::V6(SocketAddrV6::new(*a, port, 0, 0));
					},
					_ => {},
				}
			}
		},
		Err(e) => debug!("Error listing public interfaces: {:?}", e)
	}
	SocketAddr::V4(SocketAddrV4::new(Ipv4Addr::new(127, 0, 0, 1), port))
}

fn search_upnp(local: &NodeEndpoint) -> Option<NodeEndpoint> {
	if let SocketAddr::V4(ref local_addr) = local.address {
		let local_ip = *local_addr.ip();
		let local_port = local_addr.port();
		let local_udp_port = local.udp_port;

<<<<<<< HEAD
		let search_gateway_child = ::std::thread::spawn(move || {
			match search_gateway_from_timeout(local_ip, Duration::new(5, 0)) {
=======
		let search_options = SearchOptions {
			timeout: Some(Duration::new(5, 0)),
			// igd 0.7 used port 0 by default.
			// Let's not change this behaviour
			bind_addr: SocketAddr::V4(SocketAddrV4::new(local_ip, 0)),
			..Default::default()
		};
		let search_gateway_child = ::std::thread::spawn(move || {
			match search_gateway(search_options) {
>>>>>>> 41aee5aa
				Err(ref err) => debug!("Gateway search error: {}", err),
				Ok(gateway) => {
					match gateway.get_external_ip() {
						Err(ref err) => {
							debug!("IP request error: {}", err);
						},
						Ok(external_addr) => {
							match gateway.add_any_port(PortMappingProtocol::TCP, SocketAddrV4::new(local_ip, local_port), 0, "Parity Node/TCP") {
								Err(ref err) => {
									debug!("Port mapping error: {}", err);
								},
								Ok(tcp_port) => {
									match gateway.add_any_port(PortMappingProtocol::UDP, SocketAddrV4::new(local_ip, local_udp_port), 0, "Parity Node/UDP") {
										Err(ref err) => {
											debug!("Port mapping error: {}", err);
										},
										Ok(udp_port) => {
											return Some(NodeEndpoint { address: SocketAddr::V4(SocketAddrV4::new(external_addr, tcp_port)), udp_port });
										},
									}
								},
							}
						},
					}
				},
			}
			None
		});
		return search_gateway_child.join().ok()?;
	}
	None
}

fn search_natpmp(local: &NodeEndpoint) -> Option<NodeEndpoint> {
	if let SocketAddr::V4(ref local_addr) = local.address {
		let local_port = local_addr.port();
		let local_udp_port = local.udp_port;

		let search_gateway_child = ::std::thread::spawn(move || {
			let mut n = Natpmp::new()?;

			// this function call want to receive `Response::Gateway` response from router, if other then it is an Error.
			n.send_public_address_request()?;
			::std::thread::sleep(Duration::from_millis(NAT_PMP_PORT_MAPPING_WAITING_DURATION));
			let gw = match n.read_response_or_retry() {
				Ok(Response::Gateway(gw)) => Ok(gw),
				Err(e) => {
					debug!(target: "network", "IP request error: {}", e);
					Err(e)
				},
				_ => Err(natpmp::Error::NATPMP_ERR_UNDEFINEDERROR.into())
			}?;

			// this function call want to receive `Response::TCP` response from router, if other then it is an Error.
			n.send_port_mapping_request(Protocol::TCP, local_port, local_port, NAT_PMP_PORT_MAPPING_LIFETIME)?;
			::std::thread::sleep(Duration::from_millis(NAT_PMP_PORT_MAPPING_WAITING_DURATION));
			let tcp_r = match n.read_response_or_retry() {
				Ok(Response::TCP(tcp)) => Ok(tcp),
				Err(e) => {
					debug!(target: "network", "Port mapping for TCP error: {}", e);
					Err(e)
				},
				_ => Err(natpmp::Error::NATPMP_ERR_UNDEFINEDERROR.into())
			}?;

			// this function call want to receive `Response::UDP` response from router, if other then it is an Error.
			n.send_port_mapping_request(Protocol::UDP, local_udp_port, local_udp_port, NAT_PMP_PORT_MAPPING_LIFETIME)?;
			::std::thread::sleep(Duration::from_millis(NAT_PMP_PORT_MAPPING_WAITING_DURATION));
			let udp_r = match n.read_response_or_retry() {
				Ok(Response::UDP(udp)) => Ok(udp),
				Err(e) => {
					debug!(target: "network", "Port mapping for UDP error: {}", e);
					Err(e)
				},
				_ => Err(natpmp::Error::NATPMP_ERR_UNDEFINEDERROR.into())
			}?;

			Ok(NodeEndpoint {
				address: SocketAddr::V4(SocketAddrV4::new(*gw.public_address(), tcp_r.public_port())),
				udp_port: udp_r.public_port()
			})
		});

		return search_gateway_child.join().ok()?
			.map_err(|e: natpmp::Error| debug!(target: "network", "NAT PMP port mapping error: {:?}", e))
			.ok();
	}
	None
}

/// Port mapping using ether UPnP or Nat-PMP.
/// NAT PMP has higher priority than UPnP.
pub fn map_external_address(local: &NodeEndpoint, nat_type: &NatType) -> Option<NodeEndpoint> {
	match *nat_type {
		NatType::Any => {
			match search_natpmp(local) {
				Some(end_point) => Some(end_point),
				None => search_upnp(local),
			}
		},
		NatType::NatPMP => search_natpmp(local),
		NatType::UPnP => search_upnp(local),
		_ => {
			trace!(target: "network", "Can't map external address using NAT");
			None
		}
	}
}

#[test]
fn can_select_public_address() {
	let pub_address = select_public_address(40477);
	assert!(pub_address.port() == 40477);
}

#[ignore]
#[test]
fn can_map_external_address_upnp_or_fail() {
	let pub_address = select_public_address(40478);
	let _ = map_external_address(&NodeEndpoint { address: pub_address, udp_port: 40478 }, &NatType::UPnP);
}

#[ignore]
#[test]
fn can_map_external_address_natpmp_or_fail() {
	let pub_address = select_public_address(40479);
	let _ = map_external_address(&NodeEndpoint { address: pub_address, udp_port: 40479 }, &NatType::NatPMP);
}

#[test]
fn ipv4_properties() {
	fn check(octets: &[u8; 4], unspec: bool, loopback: bool,
			 private: bool, link_local: bool, global: bool,
			 multicast: bool, broadcast: bool, documentation: bool) {
		let ip = Ipv4Addr::new(octets[0], octets[1], octets[2], octets[3]);
		assert_eq!(octets, &ip.octets());

		assert_eq!(ip.is_unspecified(), unspec);
		assert_eq!(ip.is_loopback(), loopback);
		assert_eq!(ip.is_private(), private);
		assert_eq!(ip.is_link_local(), link_local);
		assert_eq!(ip.is_global_s(), global);
		assert_eq!(ip.is_multicast(), multicast);
		assert_eq!(ip.is_broadcast(), broadcast);
		assert_eq!(ip.is_documentation(), documentation);
	}

	//    address                unspec loopbk privt  linloc global multicast brdcast doc
	check(&[0, 0, 0, 0],         true,  false, false, false, true,  false,    false,  false);
	check(&[0, 0, 0, 1],         false, false, false, false, true,  false,    false,  false);
	check(&[1, 0, 0, 0],         false, false, false, false, true,  false,    false,  false);
	check(&[10, 9, 8, 7],        false, false, true,  false, false, false,    false,  false);
	check(&[127, 1, 2, 3],       false, true,  false, false, false, false,    false,  false);
	check(&[172, 31, 254, 253],  false, false, true,  false, false, false,    false,  false);
	check(&[169, 254, 253, 242], false, false, false, true,  false, false,    false,  false);
	check(&[192, 0, 2, 183],     false, false, false, false, false, false,    false,  true);
	check(&[192, 1, 2, 183],     false, false, false, false, true,  false,    false,  false);
	check(&[192, 168, 254, 253], false, false, true,  false, false, false,    false,  false);
	check(&[198, 51, 100, 0],    false, false, false, false, false, false,    false,  true);
	check(&[203, 0, 113, 0],     false, false, false, false, false, false,    false,  true);
	check(&[203, 2, 113, 0],     false, false, false, false, true,  false,    false,  false);
	check(&[224, 0, 0, 0],       false, false, false, false, true,  true,     false,  false);
	check(&[239, 255, 255, 255], false, false, false, false, true,  true,     false,  false);
	check(&[255, 255, 255, 255], false, false, false, false, false, false,    true,   false);
}

#[test]
fn ipv4_shared_space() {
	assert!(!Ipv4Addr::new(100, 63, 255, 255).is_shared_space());
	assert!(Ipv4Addr::new(100, 64, 0, 0).is_shared_space());
	assert!(Ipv4Addr::new(100, 127, 255, 255).is_shared_space());
	assert!(!Ipv4Addr::new(100, 128, 0, 0).is_shared_space());
}

#[test]
fn ipv4_special_purpose() {
	assert!(!Ipv4Addr::new(191, 255, 255, 255).is_special_purpose());
	assert!(Ipv4Addr::new(192, 0, 0, 0).is_special_purpose());
	assert!(Ipv4Addr::new(192, 0, 0, 255).is_special_purpose());
	assert!(!Ipv4Addr::new(192, 0, 1, 255).is_special_purpose());
}

#[test]
fn ipv4_benchmarking() {
	assert!(!Ipv4Addr::new(198, 17, 255, 255).is_benchmarking());
	assert!(Ipv4Addr::new(198, 18, 0, 0).is_benchmarking());
	assert!(Ipv4Addr::new(198, 19, 255, 255).is_benchmarking());
	assert!(!Ipv4Addr::new(198, 20, 0, 0).is_benchmarking());
}

#[test]
fn ipv4_future_use() {
	assert!(!Ipv4Addr::new(239, 255, 255, 255).is_future_use());
	assert!(Ipv4Addr::new(240, 0, 0, 0).is_future_use());
	assert!(Ipv4Addr::new(255, 255, 255, 254).is_future_use());
	assert!(!Ipv4Addr::new(255, 255, 255, 255).is_future_use());
}

#[test]
fn ipv4_usable_public() {
	assert!(!Ipv4Addr::new(0,0,0,0).is_usable_public()); // unspecified
	assert!(Ipv4Addr::new(0,0,0,1).is_usable_public());

	assert!(Ipv4Addr::new(9,255,255,255).is_usable_public());
	assert!(!Ipv4Addr::new(10,0,0,0).is_usable_public()); // private intra-network
	assert!(!Ipv4Addr::new(10,255,255,255).is_usable_public()); // private intra-network
	assert!(Ipv4Addr::new(11,0,0,0).is_usable_public());

	assert!(Ipv4Addr::new(100, 63, 255, 255).is_usable_public());
	assert!(!Ipv4Addr::new(100, 64, 0, 0).is_usable_public()); // shared space
	assert!(!Ipv4Addr::new(100, 127, 255, 255).is_usable_public()); // shared space
	assert!(Ipv4Addr::new(100, 128, 0, 0).is_usable_public());

	assert!(Ipv4Addr::new(126,255,255,255).is_usable_public());
	assert!(!Ipv4Addr::new(127,0,0,0).is_usable_public()); // loopback
	assert!(!Ipv4Addr::new(127,255,255,255).is_usable_public()); // loopback
	assert!(Ipv4Addr::new(128,0,0,0).is_usable_public());

	assert!(Ipv4Addr::new(169,253,255,255).is_usable_public());
	assert!(!Ipv4Addr::new(169,254,0,0).is_usable_public()); // link-local
	assert!(!Ipv4Addr::new(169,254,255,255).is_usable_public()); // link-local
	assert!(Ipv4Addr::new(169,255,0,0).is_usable_public());

	assert!(Ipv4Addr::new(172,15,255,255).is_usable_public());
	assert!(!Ipv4Addr::new(172,16,0,0).is_usable_public()); // private intra-network
	assert!(!Ipv4Addr::new(172,31,255,255).is_usable_public()); // private intra-network
	assert!(Ipv4Addr::new(172,32,255,255).is_usable_public());

	assert!(Ipv4Addr::new(191,255,255,255).is_usable_public());
	assert!(!Ipv4Addr::new(192,0,0,0).is_usable_public()); // special purpose
	assert!(!Ipv4Addr::new(192,0,0,255).is_usable_public()); // special purpose
	assert!(Ipv4Addr::new(192,0,1,0).is_usable_public());

	assert!(Ipv4Addr::new(192,0,1,255).is_usable_public());
	assert!(!Ipv4Addr::new(192,0,2,0).is_usable_public()); // documentation
	assert!(!Ipv4Addr::new(192,0,2,255).is_usable_public()); // documentation
	assert!(Ipv4Addr::new(192,0,3,0).is_usable_public());

	assert!(Ipv4Addr::new(192,167,255,255).is_usable_public());
	assert!(!Ipv4Addr::new(192,168,0,0).is_usable_public()); // private intra-network
	assert!(!Ipv4Addr::new(192,168,255,255).is_usable_public()); // private intra-network
	assert!(Ipv4Addr::new(192,169,0,0).is_usable_public());

	assert!(Ipv4Addr::new(198,17,255,255).is_usable_public());
	assert!(!Ipv4Addr::new(198,18,0,0).is_usable_public()); // benchmarking
	assert!(!Ipv4Addr::new(198,19,255,255).is_usable_public()); // benchmarking
	assert!(Ipv4Addr::new(198,20,0,0).is_usable_public());

	assert!(Ipv4Addr::new(198,51,99,255).is_usable_public());
	assert!(!Ipv4Addr::new(198,51,100,0).is_usable_public()); // documentation
	assert!(!Ipv4Addr::new(198,51,100,255).is_usable_public()); // documentation
	assert!(Ipv4Addr::new(198,51,101,0).is_usable_public());

	assert!(Ipv4Addr::new(203,0,112,255).is_usable_public());
	assert!(!Ipv4Addr::new(203,0,113,0).is_usable_public()); // documentation
	assert!(!Ipv4Addr::new(203,0,113,255).is_usable_public()); // documentation
	assert!(Ipv4Addr::new(203,0,114,0).is_usable_public());

	assert!(Ipv4Addr::new(223,255,255,255).is_usable_public());
	assert!(!Ipv4Addr::new(224,0,0,0).is_usable_public()); // multicast
	assert!(!Ipv4Addr::new(239, 255, 255, 255).is_usable_public()); // multicast
	assert!(!Ipv4Addr::new(240, 0, 0, 0).is_usable_public()); // future use
	assert!(!Ipv4Addr::new(255, 255, 255, 254).is_usable_public()); // future use
	assert!(!Ipv4Addr::new(255, 255, 255, 255).is_usable_public()); // limited broadcast
}

#[test]
fn ipv4_usable_private() {
	assert!(!Ipv4Addr::new(9,255,255,255).is_usable_private());
	assert!(Ipv4Addr::new(10,0,0,0).is_usable_private()); // private intra-network
	assert!(Ipv4Addr::new(10,255,255,255).is_usable_private()); // private intra-network
	assert!(!Ipv4Addr::new(11,0,0,0).is_usable_private());

	assert!(!Ipv4Addr::new(172,15,255,255).is_usable_private());
	assert!(Ipv4Addr::new(172,16,0,0).is_usable_private()); // private intra-network
	assert!(Ipv4Addr::new(172,31,255,255).is_usable_private()); // private intra-network
	assert!(!Ipv4Addr::new(172,32,255,255).is_usable_private());

	assert!(!Ipv4Addr::new(192,167,255,255).is_usable_private());
	assert!(Ipv4Addr::new(192,168,0,0).is_usable_private()); // private intra-network
	assert!(Ipv4Addr::new(192,168,255,255).is_usable_private()); // private intra-network
	assert!(!Ipv4Addr::new(192,169,0,0).is_usable_private());
}

#[test]
fn ipv6_properties() {
	fn check(str_addr: &str, unspec: bool, loopback: bool, global: bool) {
		let ip: Ipv6Addr = str_addr.parse().unwrap();
		assert_eq!(str_addr, ip.to_string());

		assert_eq!(ip.is_unspecified(), unspec);
		assert_eq!(ip.is_loopback(), loopback);
		assert_eq!(ip.is_global_s(), global);
	}

	//    unspec loopbk global
	check("::", true,  false, true);
	check("::1", false, true, false);
}<|MERGE_RESOLUTION|>--- conflicted
+++ resolved
@@ -323,10 +323,6 @@
 		let local_port = local_addr.port();
 		let local_udp_port = local.udp_port;
 
-<<<<<<< HEAD
-		let search_gateway_child = ::std::thread::spawn(move || {
-			match search_gateway_from_timeout(local_ip, Duration::new(5, 0)) {
-=======
 		let search_options = SearchOptions {
 			timeout: Some(Duration::new(5, 0)),
 			// igd 0.7 used port 0 by default.
@@ -336,7 +332,6 @@
 		};
 		let search_gateway_child = ::std::thread::spawn(move || {
 			match search_gateway(search_options) {
->>>>>>> 41aee5aa
 				Err(ref err) => debug!("Gateway search error: {}", err),
 				Ok(gateway) => {
 					match gateway.get_external_ip() {
