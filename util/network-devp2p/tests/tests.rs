--- conflicted
+++ resolved
@@ -75,11 +75,7 @@
 		self.packet.lock().extend(data);
 	}
 
-<<<<<<< HEAD
-	fn connected(&self, io: &NetworkContext, peer: &PeerId) {
-=======
 	fn connected(&self, io: &dyn NetworkContext, peer: &PeerId) {
->>>>>>> 41aee5aa
 		assert!(io.peer_client_version(*peer).to_string().contains("Parity"));
 		if self.drop_session {
 			io.disconnect_peer(*peer)
