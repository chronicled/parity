--- conflicted
+++ resolved
@@ -19,11 +19,6 @@
 use ethbloom;
 use crate::file::{File, FileIterator};
 
-<<<<<<< HEAD
-use file::{File, FileIterator};
-
-=======
->>>>>>> 41aee5aa
 fn other_io_err<E>(e: E) -> io::Error where E: Into<Box<dyn error::Error + Send + Sync>> {
 	io::Error::new(io::ErrorKind::Other, e)
 }
