--- conflicted
+++ resolved
@@ -23,27 +23,17 @@
 };
 
 use ethereum_types::H256;
-<<<<<<< HEAD
-use hash_db::{HashDB};
-=======
 use hash_db::{HashDB, Prefix};
->>>>>>> 41aee5aa
 use keccak_hasher::KeccakHasher;
 use kvdb::{KeyValueDB, DBTransaction, DBValue};
 use malloc_size_of::MallocSizeOfExt;
 use parity_bytes::Bytes;
 use rlp::{encode, decode};
-<<<<<<< HEAD
-use super::{DB_PREFIX_LEN, LATEST_ERA_KEY, error_key_already_exists, error_negatively_reference_hash};
-use super::memory_db::*;
-use traits::JournalDB;
-=======
 
 use crate::{
 	DB_PREFIX_LEN, LATEST_ERA_KEY, error_key_already_exists, error_negatively_reference_hash,
 	JournalDB, new_memory_db
 };
->>>>>>> 41aee5aa
 
 /// Implementation of the `HashDB` trait for a disk-backed database with a memory overlay
 /// and latent-removal semantics.
@@ -66,11 +56,7 @@
 			.expect("Low-level database error.")
 			.map(|val| decode::<u64>(&val).expect("decoding db value failed"));
 		ArchiveDB {
-<<<<<<< HEAD
-			overlay: ::new_memory_db(),
-=======
 			overlay: new_memory_db(),
->>>>>>> 41aee5aa
 			backing,
 			latest_era,
 			column,
@@ -84,13 +70,8 @@
 }
 
 impl HashDB<KeccakHasher, DBValue> for ArchiveDB {
-<<<<<<< HEAD
-	fn get(&self, key: &H256) -> Option<DBValue> {
-		if let Some((d, rc)) = self.overlay.raw(key) {
-=======
 	fn get(&self, key: &H256, prefix: Prefix) -> Option<DBValue> {
 		if let Some((d, rc)) = self.overlay.raw(key, prefix) {
->>>>>>> 41aee5aa
 			if rc > 0 {
 				return Some(d.clone());
 			}
@@ -115,7 +96,94 @@
 	}
 }
 
-impl ::traits::KeyedHashDB for ArchiveDB {
+impl JournalDB for ArchiveDB {
+	fn boxed_clone(&self) -> Box<dyn JournalDB> {
+		Box::new(ArchiveDB {
+			overlay: self.overlay.clone(),
+			backing: self.backing.clone(),
+			latest_era: self.latest_era,
+			column: self.column.clone(),
+		})
+	}
+
+	fn mem_used(&self) -> usize {
+		self.overlay.malloc_size_of()
+	}
+
+	fn is_empty(&self) -> bool {
+		self.latest_era.is_none()
+	}
+
+	fn journal_under(&mut self, batch: &mut DBTransaction, now: u64, _id: &H256) -> io::Result<u32> {
+		let mut inserts = 0usize;
+		let mut deletes = 0usize;
+
+		for i in self.overlay.drain() {
+			let (key, (value, rc)) = i;
+			if rc > 0 {
+				batch.put(self.column, key.as_bytes(), &value);
+				inserts += 1;
+			}
+			if rc < 0 {
+				assert!(rc == -1);
+				deletes += 1;
+			}
+		}
+
+		if self.latest_era.map_or(true, |e| now > e) {
+			batch.put(self.column, &LATEST_ERA_KEY, &encode(&now));
+			self.latest_era = Some(now);
+		}
+		Ok((inserts + deletes) as u32)
+	}
+
+	fn mark_canonical(&mut self, _batch: &mut DBTransaction, _end_era: u64, _canon_id: &H256) -> io::Result<u32> {
+		// keep everything! it's an archive, after all.
+		Ok(0)
+	}
+
+	fn inject(&mut self, batch: &mut DBTransaction) -> io::Result<u32> {
+		let mut inserts = 0usize;
+		let mut deletes = 0usize;
+
+		for i in self.overlay.drain() {
+			let (key, (value, rc)) = i;
+			if rc > 0 {
+				if self.backing.get(self.column, key.as_bytes())?.is_some() {
+					return Err(error_key_already_exists(&key));
+				}
+				batch.put(self.column, key.as_bytes(), &value);
+				inserts += 1;
+			}
+			if rc < 0 {
+				assert!(rc == -1);
+				if self.backing.get(self.column, key.as_bytes())?.is_none() {
+					return Err(error_negatively_reference_hash(&key));
+				}
+				batch.delete(self.column, key.as_bytes());
+				deletes += 1;
+			}
+		}
+
+		Ok((inserts + deletes) as u32)
+	}
+
+	fn latest_era(&self) -> Option<u64> { self.latest_era }
+
+	fn state(&self, id: &H256) -> Option<Bytes> {
+		self.backing.get_by_prefix(self.column, &id[0..DB_PREFIX_LEN]).map(|b| b.into_vec())
+	}
+
+	fn is_prunable(&self) -> bool { false }
+
+	fn backing(&self) -> &Arc<dyn KeyValueDB> {
+		&self.backing
+	}
+
+	fn consolidate(&mut self, with: super::MemoryDB) {
+		self.overlay.consolidate(with);
+	}
+
 	fn keys(&self) -> HashMap<H256, i32> {
 		let mut ret: HashMap<H256, i32> = self.backing.iter(self.column)
 			.map(|(key, _)| (H256::from_slice(&*key), 1))
@@ -135,128 +203,10 @@
 	}
 }
 
-impl JournalDB for ArchiveDB {
-<<<<<<< HEAD
-
-	fn boxed_clone(&self) -> Box<JournalDB> {
-=======
-	fn boxed_clone(&self) -> Box<dyn JournalDB> {
->>>>>>> 41aee5aa
-		Box::new(ArchiveDB {
-			overlay: self.overlay.clone(),
-			backing: self.backing.clone(),
-			latest_era: self.latest_era,
-			column: self.column.clone(),
-		})
-	}
-
-	fn mem_used(&self) -> usize {
-		self.overlay.malloc_size_of()
-	}
-
-	fn is_empty(&self) -> bool {
-		self.latest_era.is_none()
-	}
-
-	fn journal_under(&mut self, batch: &mut DBTransaction, now: u64, _id: &H256) -> io::Result<u32> {
-		let mut inserts = 0usize;
-		let mut deletes = 0usize;
-
-		for i in self.overlay.drain() {
-			let (key, (value, rc)) = i;
-			if rc > 0 {
-				batch.put(self.column, key.as_bytes(), &value);
-				inserts += 1;
-			}
-			if rc < 0 {
-				assert!(rc == -1);
-				deletes += 1;
-			}
-		}
-
-		if self.latest_era.map_or(true, |e| now > e) {
-			batch.put(self.column, &LATEST_ERA_KEY, &encode(&now));
-			self.latest_era = Some(now);
-		}
-		Ok((inserts + deletes) as u32)
-	}
-
-	fn mark_canonical(&mut self, _batch: &mut DBTransaction, _end_era: u64, _canon_id: &H256) -> io::Result<u32> {
-		// keep everything! it's an archive, after all.
-		Ok(0)
-	}
-
-	fn inject(&mut self, batch: &mut DBTransaction) -> io::Result<u32> {
-		let mut inserts = 0usize;
-		let mut deletes = 0usize;
-
-		for i in self.overlay.drain() {
-			let (key, (value, rc)) = i;
-			if rc > 0 {
-				if self.backing.get(self.column, key.as_bytes())?.is_some() {
-					return Err(error_key_already_exists(&key));
-				}
-				batch.put(self.column, key.as_bytes(), &value);
-				inserts += 1;
-			}
-			if rc < 0 {
-				assert!(rc == -1);
-				if self.backing.get(self.column, key.as_bytes())?.is_none() {
-					return Err(error_negatively_reference_hash(&key));
-				}
-				batch.delete(self.column, key.as_bytes());
-				deletes += 1;
-			}
-		}
-
-		Ok((inserts + deletes) as u32)
-	}
-
-	fn latest_era(&self) -> Option<u64> { self.latest_era }
-
-	fn state(&self, id: &H256) -> Option<Bytes> {
-		self.backing.get_by_prefix(self.column, &id[0..DB_PREFIX_LEN]).map(|b| b.into_vec())
-	}
-
-	fn is_prunable(&self) -> bool { false }
-
-	fn backing(&self) -> &Arc<dyn KeyValueDB> {
-		&self.backing
-	}
-
-	fn consolidate(&mut self, with: super::MemoryDB) {
-		self.overlay.consolidate(with);
-	}
-
-	fn keys(&self) -> HashMap<H256, i32> {
-		let mut ret: HashMap<H256, i32> = self.backing.iter(self.column)
-			.map(|(key, _)| (H256::from_slice(&*key), 1))
-			.collect();
-
-		for (key, refs) in self.overlay.keys() {
-			match ret.entry(key) {
-				Entry::Occupied(mut entry) => {
-					*entry.get_mut() += refs;
-				},
-				Entry::Vacant(entry) => {
-					entry.insert(refs);
-				}
-			}
-		}
-		ret
-	}
-}
-
 #[cfg(test)]
 mod tests {
-<<<<<<< HEAD
-
-	use keccak::keccak;
-	use hash_db::HashDB;
-=======
 	use keccak_hash::keccak;
 	use hash_db::{HashDB, EMPTY_PREFIX};
->>>>>>> 41aee5aa
 	use super::*;
 	use kvdb_memorydb;
 	use crate::{JournalDB, inject_batch, commit_batch};
