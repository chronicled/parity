// Copyright 2015-2020 Parity Technologies (UK) Ltd.
// This file is part of Parity Ethereum.

// Parity Ethereum is free software: you can redistribute it and/or modify
// it under the terms of the GNU General Public License as published by
// the Free Software Foundation, either version 3 of the License, or
// (at your option) any later version.

// Parity Ethereum is distributed in the hope that it will be useful,
// but WITHOUT ANY WARRANTY; without even the implied warranty of
// MERCHANTABILITY or FITNESS FOR A PARTICULAR PURPOSE.  See the
// GNU General Public License for more details.

// You should have received a copy of the GNU General Public License
// along with Parity Ethereum.  If not, see <http://www.gnu.org/licenses/>.

//! `JournalDB` interface and implementation.

use std::{
	fmt, str, io,
	sync::Arc,
	collections::HashMap,
};

<<<<<<< HEAD
extern crate ethereum_types;
extern crate parity_bytes as bytes;
extern crate hash_db;
extern crate keccak_hasher;
extern crate kvdb;
extern crate memory_db;
extern crate parking_lot;
extern crate fastmap;
extern crate rlp;
=======
use ethereum_types::H256;
use hash_db::HashDB;
use keccak_hasher::KeccakHasher;
use kvdb::{self, DBTransaction, DBValue};
use parity_bytes::Bytes;
>>>>>>> 41aee5aa

mod archivedb;
mod earlymergedb;
mod overlayrecentdb;
mod refcounteddb;
mod util;
mod as_hash_db_impls;
mod overlaydb;

/// A `HashDB` which can manage a short-term journal potentially containing many forks of mutually
/// exclusive actions.
pub trait JournalDB: HashDB<KeccakHasher, DBValue> {
	/// Return a copy of ourself, in a box.
	fn boxed_clone(&self) -> Box<dyn JournalDB>;

	/// Returns heap memory size used
	fn mem_used(&self) -> usize;

	/// Returns the size of journalled state in memory.
	/// This function has a considerable speed requirement --
	/// it must be fast enough to call several times per block imported.
	fn journal_size(&self) -> usize { 0 }

	/// Check if this database has any commits
	fn is_empty(&self) -> bool;

	/// Get the earliest era in the DB. None if there isn't yet any data in there.
	fn earliest_era(&self) -> Option<u64> { None }

	/// Get the latest era in the DB. None if there isn't yet any data in there.
	fn latest_era(&self) -> Option<u64>;

	/// Journal recent database operations as being associated with a given era and id.
	// TODO: give the overlay to this function so journaldbs don't manage the overlays themselves.
	fn journal_under(&mut self, batch: &mut DBTransaction, now: u64, id: &H256) -> io::Result<u32>;

	/// Mark a given block as canonical, indicating that competing blocks' states may be pruned out.
	fn mark_canonical(&mut self, batch: &mut DBTransaction, era: u64, id: &H256) -> io::Result<u32>;

	/// Commit all queued insert and delete operations without affecting any journalling -- this requires that all insertions
	/// and deletions are indeed canonical and will likely lead to an invalid database if that assumption is violated.
	///
	/// Any keys or values inserted or deleted must be completely independent of those affected
	/// by any previous `commit` operations. Essentially, this means that `inject` can be used
	/// either to restore a state to a fresh database, or to insert data which may only be journalled
	/// from this point onwards.
	fn inject(&mut self, batch: &mut DBTransaction) -> io::Result<u32>;

	/// State data query
	fn state(&self, _id: &H256) -> Option<Bytes>;

	/// Whether this database is pruned.
	fn is_prunable(&self) -> bool { true }

	/// Get backing database.
	fn backing(&self) -> &Arc<dyn kvdb::KeyValueDB>;

	/// Clear internal structure. This should be called after changes have been written
	/// to the backing storage.
	fn flush(&self) {}

	/// Consolidate all the insertions and deletions in the given memory overlay.
	fn consolidate(&mut self, overlay: MemoryDB);

	/// Primarily use for tests, highly inefficient.
	fn keys(&self) -> HashMap<H256, i32>;
}

/// Alias to ethereum MemoryDB
type MemoryDB = memory_db::MemoryDB<
	keccak_hasher::KeccakHasher,
	memory_db::HashKey<keccak_hasher::KeccakHasher>,
	kvdb::DBValue,
>;

/// Export keyed hash trait
pub use self::traits::KeyedHashDB;
/// Export as keyed hash trait
pub use self::traits::AsKeyedHashDB;

/// Journal database operating strategy.
#[derive(Debug, PartialEq, Clone, Copy)]
pub enum Algorithm {
	/// Keep all keys forever.
	Archive,

	/// Ancient and recent history maintained separately; recent history lasts for particular
	/// number of blocks.
	///
	/// Inserts go into backing database, journal retains knowledge of whether backing DB key is
	/// ancient or recent. Non-canon inserts get explicitly reverted and removed from backing DB.
	EarlyMerge,

	/// Ancient and recent history maintained separately; recent history lasts for particular
	/// number of blocks.
	///
	/// Inserts go into memory overlay, which is tried for key fetches. Memory overlay gets
	/// flushed in backing only at end of recent history.
	OverlayRecent,

	/// Ancient and recent history maintained separately; recent history lasts for particular
	/// number of blocks.
	///
	/// References are counted in disk-backed DB.
	RefCounted,
}

impl str::FromStr for Algorithm {
	type Err = String;

	fn from_str(s: &str) -> Result<Self, Self::Err> {
		match s {
			"archive" => Ok(Algorithm::Archive),
			"light" => Ok(Algorithm::EarlyMerge),
			"fast" => Ok(Algorithm::OverlayRecent),
			"basic" => Ok(Algorithm::RefCounted),
			e => Err(format!("Invalid algorithm: {}", e)),
		}
	}
}

impl Algorithm {
	/// Returns static str describing journal database algorithm.
	pub fn as_str(&self) -> &'static str {
		match *self {
			Algorithm::Archive => "archive",
			Algorithm::EarlyMerge => "light",
			Algorithm::OverlayRecent => "fast",
			Algorithm::RefCounted => "basic",
		}
	}

	/// Returns static str describing journal database algorithm.
	pub fn as_internal_name_str(&self) -> &'static str {
		match *self {
			Algorithm::Archive => "archive",
			Algorithm::EarlyMerge => "earlymerge",
			Algorithm::OverlayRecent => "overlayrecent",
			Algorithm::RefCounted => "refcounted",
		}
	}

	/// Returns true if pruning strategy is stable
	pub fn is_stable(&self) -> bool {
		match *self {
			Algorithm::Archive | Algorithm::OverlayRecent => true,
			_ => false,
		}
	}

	/// Returns all algorithm types.
	pub fn all_types() -> Vec<Algorithm> {
		vec![Algorithm::Archive, Algorithm::EarlyMerge, Algorithm::OverlayRecent, Algorithm::RefCounted]
	}
}

impl fmt::Display for Algorithm {
	fn fmt(&self, f: &mut fmt::Formatter) -> fmt::Result {
		write!(f, "{}", self.as_str())
	}
}

/// Create a new `JournalDB` trait object over a generic key-value database.
pub fn new(backing: Arc<dyn (::kvdb::KeyValueDB)>, algorithm: Algorithm, col: u32) -> Box<dyn JournalDB> {
	match algorithm {
		Algorithm::Archive => Box::new(archivedb::ArchiveDB::new(backing, col)),
		Algorithm::EarlyMerge => Box::new(earlymergedb::EarlyMergeDB::new(backing, col)),
		Algorithm::OverlayRecent => Box::new(overlayrecentdb::OverlayRecentDB::new(backing, col)),
		Algorithm::RefCounted => Box::new(refcounteddb::RefCountedDB::new(backing, col)),
	}
}

// all keys must be at least 12 bytes
const DB_PREFIX_LEN : usize = ::kvdb::PREFIX_LEN;
const LATEST_ERA_KEY : [u8; ::kvdb::PREFIX_LEN] = [ b'l', b'a', b's', b't', 0, 0, 0, 0, 0, 0, 0, 0 ];

fn error_key_already_exists(hash: &ethereum_types::H256) -> io::Error {
	io::Error::new(io::ErrorKind::AlreadyExists, hash.to_string())
}

fn error_negatively_reference_hash(hash: &ethereum_types::H256) -> io::Error {
	io::Error::new(io::ErrorKind::Other, format!("Entry {} removed from database more times than it was added.", hash))
}

<<<<<<< HEAD
pub fn new_memory_db() -> memory_db::MemoryDB<keccak_hasher::KeccakHasher, kvdb::DBValue> {
	memory_db::MemoryDB::from_null_node(&rlp::NULL_RLP, rlp::NULL_RLP.as_ref().into())
=======
pub fn new_memory_db() -> MemoryDB {
	MemoryDB::from_null_node(&rlp::NULL_RLP, rlp::NULL_RLP.as_ref().into())
}

#[cfg(test)]
/// Inject all changes in a single batch.
pub fn inject_batch(jdb: &mut dyn JournalDB) -> io::Result<u32> {
	let mut batch = jdb.backing().transaction();
	let res = jdb.inject(&mut batch)?;
	jdb.backing().write(batch).map(|_| res).map_err(Into::into)
}

/// Commit all changes in a single batch
#[cfg(test)]
fn commit_batch(jdb: &mut dyn JournalDB, now: u64, id: &H256, end: Option<(u64, H256)>) -> io::Result<u32> {
	let mut batch = jdb.backing().transaction();
	let mut ops = jdb.journal_under(&mut batch, now, id)?;

	if let Some((end_era, canon_id)) = end {
		ops += jdb.mark_canonical(&mut batch, end_era, &canon_id)?;
	}

	let result = jdb.backing().write(batch).map(|_| ops).map_err(Into::into);
	jdb.flush();
	result
>>>>>>> 41aee5aa
}

#[cfg(test)]
mod tests {
	use super::Algorithm;

	#[test]
	fn test_journal_algorithm_parsing() {
		assert_eq!(Algorithm::Archive, "archive".parse().unwrap());
		assert_eq!(Algorithm::EarlyMerge, "light".parse().unwrap());
		assert_eq!(Algorithm::OverlayRecent, "fast".parse().unwrap());
		assert_eq!(Algorithm::RefCounted, "basic".parse().unwrap());
	}

	#[test]
	fn test_journal_algorithm_printing() {
		assert_eq!(Algorithm::Archive.to_string(), "archive".to_owned());
		assert_eq!(Algorithm::EarlyMerge.to_string(), "light".to_owned());
		assert_eq!(Algorithm::OverlayRecent.to_string(), "fast".to_owned());
		assert_eq!(Algorithm::RefCounted.to_string(), "basic".to_owned());
	}

	#[test]
	fn test_journal_algorithm_is_stable() {
		assert!(Algorithm::Archive.is_stable());
		assert!(Algorithm::OverlayRecent.is_stable());
		assert!(!Algorithm::EarlyMerge.is_stable());
		assert!(!Algorithm::RefCounted.is_stable());
	}

	#[test]
	fn test_journal_algorithm_all_types() {
		// compiling should fail if some cases are not covered
		let mut archive = 0;
		let mut earlymerge = 0;
		let mut overlayrecent = 0;
		let mut refcounted = 0;

		for a in &Algorithm::all_types() {
			match *a {
				Algorithm::Archive => archive += 1,
				Algorithm::EarlyMerge => earlymerge += 1,
				Algorithm::OverlayRecent => overlayrecent += 1,
				Algorithm::RefCounted => refcounted += 1,
			}
		}

		assert_eq!(archive, 1);
		assert_eq!(earlymerge, 1);
		assert_eq!(overlayrecent, 1);
		assert_eq!(refcounted, 1);
	}
}<|MERGE_RESOLUTION|>--- conflicted
+++ resolved
@@ -22,23 +22,11 @@
 	collections::HashMap,
 };
 
-<<<<<<< HEAD
-extern crate ethereum_types;
-extern crate parity_bytes as bytes;
-extern crate hash_db;
-extern crate keccak_hasher;
-extern crate kvdb;
-extern crate memory_db;
-extern crate parking_lot;
-extern crate fastmap;
-extern crate rlp;
-=======
 use ethereum_types::H256;
 use hash_db::HashDB;
 use keccak_hasher::KeccakHasher;
 use kvdb::{self, DBTransaction, DBValue};
 use parity_bytes::Bytes;
->>>>>>> 41aee5aa
 
 mod archivedb;
 mod earlymergedb;
@@ -113,11 +101,6 @@
 	memory_db::HashKey<keccak_hasher::KeccakHasher>,
 	kvdb::DBValue,
 >;
-
-/// Export keyed hash trait
-pub use self::traits::KeyedHashDB;
-/// Export as keyed hash trait
-pub use self::traits::AsKeyedHashDB;
 
 /// Journal database operating strategy.
 #[derive(Debug, PartialEq, Clone, Copy)]
@@ -223,10 +206,6 @@
 	io::Error::new(io::ErrorKind::Other, format!("Entry {} removed from database more times than it was added.", hash))
 }
 
-<<<<<<< HEAD
-pub fn new_memory_db() -> memory_db::MemoryDB<keccak_hasher::KeccakHasher, kvdb::DBValue> {
-	memory_db::MemoryDB::from_null_node(&rlp::NULL_RLP, rlp::NULL_RLP.as_ref().into())
-=======
 pub fn new_memory_db() -> MemoryDB {
 	MemoryDB::from_null_node(&rlp::NULL_RLP, rlp::NULL_RLP.as_ref().into())
 }
@@ -252,7 +231,6 @@
 	let result = jdb.backing().write(batch).map(|_| ops).map_err(Into::into);
 	jdb.flush();
 	result
->>>>>>> 41aee5aa
 }
 
 #[cfg(test)]
