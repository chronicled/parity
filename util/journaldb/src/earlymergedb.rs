// Copyright 2015-2020 Parity Technologies (UK) Ltd.
// This file is part of Parity Ethereum.

// Parity Ethereum is free software: you can redistribute it and/or modify
// it under the terms of the GNU General Public License as published by
// the Free Software Foundation, either version 3 of the License, or
// (at your option) any later version.

// Parity Ethereum is distributed in the hope that it will be useful,
// but WITHOUT ANY WARRANTY; without even the implied warranty of
// MERCHANTABILITY or FITNESS FOR A PARTICULAR PURPOSE.  See the
// GNU General Public License for more details.

// You should have received a copy of the GNU General Public License
// along with Parity Ethereum.  If not, see <http://www.gnu.org/licenses/>.

//! Disk-backed `HashDB` implementation.

use std::{
	collections::{HashMap, hash_map::Entry},
	io,
	sync::Arc,
};

use ethereum_types::H256;
<<<<<<< HEAD
use hash_db::{HashDB};
use heapsize::HeapSizeOf;
use keccak_hasher::KeccakHasher;
use kvdb::{KeyValueDB, DBTransaction, DBValue};
use memory_db::*;
=======
use hash_db::{HashDB, Prefix};
use keccak_hasher::KeccakHasher;
use kvdb::{KeyValueDB, DBTransaction, DBValue};
use log::{trace, warn};
use malloc_size_of::{MallocSizeOf, allocators::new_malloc_size_ops};
use parity_bytes::Bytes;
>>>>>>> 41aee5aa
use parking_lot::RwLock;
use rlp::{encode, decode};

use crate::{
	DB_PREFIX_LEN, LATEST_ERA_KEY, error_negatively_reference_hash, error_key_already_exists,
	JournalDB, new_memory_db,
	util::{DatabaseKey, DatabaseValueView, DatabaseValueRef},
};

#[derive(Debug, Clone, PartialEq, Eq, MallocSizeOf)]
struct RefInfo {
	queue_refs: usize,
	in_archive: bool,
}

#[derive(Clone, PartialEq, Eq)]
enum RemoveFrom {
	Queue,
	Archive,
}

/// Implementation of the `HashDB` trait for a disk-backed database with a memory overlay
/// and latent-removal semantics.
///
/// Like `OverlayDB`, there is a memory overlay; `commit()` must be called in order to
/// write operations out to disk. Unlike `OverlayDB`, `remove()` operations do not take effect
/// immediately. Rather some age (based on a linear but arbitrary metric) must pass before
/// the removals actually take effect.
///
/// journal format:
/// ```text
/// [era, 0] => [ id, [insert_0, ...], [remove_0, ...] ]
/// [era, 1] => [ id, [insert_0, ...], [remove_0, ...] ]
/// [era, n] => [ ... ]
/// ```
///
/// When we make a new commit, we make a journal of all blocks in the recent history and record
/// all keys that were inserted and deleted. The journal is ordered by era; multiple commits can
/// share the same era. This forms a data structure similar to a queue but whose items are tuples.
/// By the time comes to remove a tuple from the queue (i.e. then the era passes from recent history
/// into ancient history) then only one commit from the tuple is considered canonical. This commit
/// is kept in the main backing database, whereas any others from the same era are reverted.
///
/// It is possible that a key, properly available in the backing database be deleted and re-inserted
/// in the recent history queue, yet have both operations in commits that are eventually non-canonical.
/// To avoid the original, and still required, key from being deleted, we maintain a reference count
/// which includes an original key, if any.
///
/// The semantics of the `counter` are:
/// ```text
/// insert key k:
///   counter already contains k: count += 1
///   counter doesn't contain k:
///     backing db contains k: count = 1
///     backing db doesn't contain k: insert into backing db, count = 0
/// delete key k:
///   counter contains k (count is asserted to be non-zero):
///     count > 1: counter -= 1
///     count == 1: remove counter
///     count == 0: remove key from backing db
///   counter doesn't contain k: remove key from backing db
/// ```
///
/// Practically, this means that for each commit block turning from recent to ancient we do the
/// following:
/// ```text
/// is_canonical:
///   inserts: Ignored (left alone in the backing database).
///   deletes: Enacted; however, recent history queue is checked for ongoing references. This is
///            reduced as a preference to deletion from the backing database.
/// !is_canonical:
///   inserts: Reverted; however, recent history queue is checked for ongoing references. This is
///            reduced as a preference to deletion from the backing database.
///   deletes: Ignored (they were never inserted).
/// ```
///
/// TODO: `store_reclaim_period`
pub struct EarlyMergeDB {
	overlay: super::MemoryDB,
	backing: Arc<dyn KeyValueDB>,
	refs: Option<Arc<RwLock<HashMap<H256, RefInfo>>>>,
	latest_era: Option<u64>,
	column: u32,
}

impl EarlyMergeDB {
	/// Create a new instance from file
	pub fn new(backing: Arc<dyn KeyValueDB>, column: u32) -> EarlyMergeDB {
		let (latest_era, refs) = EarlyMergeDB::read_refs(&*backing, column);
		let refs = Some(Arc::new(RwLock::new(refs)));
		EarlyMergeDB {
<<<<<<< HEAD
			overlay: ::new_memory_db(),
			backing: backing,
			refs: refs,
			latest_era: latest_era,
			column: col,
=======
			overlay: new_memory_db(),
			backing,
			refs,
			latest_era,
			column,
>>>>>>> 41aee5aa
		}
	}

	fn morph_key(key: &H256, index: u8) -> Bytes {
		let mut ret = key.as_bytes().to_owned();
		ret.push(index);
		ret
	}

	// The next three are valid only as long as there is an insert operation of `key` in the journal.
	fn set_already_in(batch: &mut DBTransaction, col: u32, key: &H256) { batch.put(col, &Self::morph_key(key, 0), &[1u8]); }
	fn reset_already_in(batch: &mut DBTransaction, col: u32, key: &H256) { batch.delete(col, &Self::morph_key(key, 0)); }
	fn is_already_in(backing: &dyn KeyValueDB, col: u32, key: &H256) -> bool {
		backing.get(col, &Self::morph_key(key, 0)).expect("Low-level database error. Some issue with your hard disk?").is_some()
	}

	fn insert_keys(inserts: &[(H256, DBValue)], backing: &dyn KeyValueDB, col: u32, refs: &mut HashMap<H256, RefInfo>, batch: &mut DBTransaction) {
		for &(ref h, ref d) in inserts {
			match refs.entry(*h) {
				Entry::Occupied(mut entry) => {
					let info = entry.get_mut();
					// already counting. increment.
					info.queue_refs += 1;
					trace!(target: "jdb.fine", "    insert({}): In queue: Incrementing refs to {}", h, info.queue_refs);
				},
				Entry::Vacant(entry) => {
					// this is the first entry for this node in the journal.
					let in_archive = backing.get(col, h.as_bytes())
						.expect("Low-level database error. Some issue with your hard disk?").is_some();
					if in_archive {
						// already in the backing DB. start counting, and remember it was already in.
						Self::set_already_in(batch, col, h);
						trace!(target: "jdb.fine", "    insert({}): New to queue, in DB: Recording and inserting into queue", h);
					} else {
						// Gets removed when a key leaves the journal, so should never be set when we're placing a new key.
						//Self::reset_already_in(&h);
						assert!(!Self::is_already_in(backing, col, h));
						trace!(target: "jdb.fine", "    insert({}): New to queue, not in DB: Inserting into queue and DB", h);
						batch.put(col, h.as_bytes(), d);
					}
					entry.insert(RefInfo {
						queue_refs: 1,
						in_archive: in_archive,
					});
				},
			}
		}
	}

	fn replay_keys(inserts: &[H256], backing: &dyn KeyValueDB, col: u32, refs: &mut HashMap<H256, RefInfo>) {
		trace!(target: "jdb.fine", "replay_keys: inserts={:?}, refs={:?}", inserts, refs);
		for h in inserts {
			match refs.entry(*h) {
				// already counting. increment.
				Entry::Occupied(mut entry) => {
					entry.get_mut().queue_refs += 1;
				},
				// this is the first entry for this node in the journal.
				// it is initialised to 1 if it was already in.
				Entry::Vacant(entry) => {
					entry.insert(RefInfo {
						queue_refs: 1,
						in_archive: Self::is_already_in(backing, col, h),
					});
				},
			}
		}
		trace!(target: "jdb.fine", "replay_keys: (end) refs={:?}", refs);
	}

	fn remove_keys(deletes: &[H256], refs: &mut HashMap<H256, RefInfo>, batch: &mut DBTransaction, col: u32, from: RemoveFrom) {
		// with a remove on {queue_refs: 1, in_archive: true}, we have two options:
		// - convert to {queue_refs: 1, in_archive: false} (i.e. remove it from the conceptual archive)
		// - convert to {queue_refs: 0, in_archive: true} (i.e. remove it from the conceptual queue)
		// (the latter option would then mean removing the RefInfo, since it would no longer be counted in the queue.)
		// both are valid, but we switch between them depending on context.
		//     All inserts in queue (i.e. those which may yet be reverted) have an entry in refs.
		for h in deletes {
			match refs.entry(*h) {
				Entry::Occupied(mut entry) => {
					if entry.get().in_archive && from == RemoveFrom::Archive {
						entry.get_mut().in_archive = false;
						Self::reset_already_in(batch, col, h);
						trace!(target: "jdb.fine", "    remove({}): In archive, 1 in queue: Reducing to queue only and recording", h);
						continue;
					}
					if entry.get().queue_refs > 1 {
						entry.get_mut().queue_refs -= 1;
						trace!(target: "jdb.fine", "    remove({}): In queue > 1 refs: Decrementing ref count to {}", h, entry.get().queue_refs);
						continue;
					}

					let queue_refs = entry.get().queue_refs;
					let in_archive = entry.get().in_archive;

					match (queue_refs, in_archive) {
						(1, true) => {
							entry.remove();
							Self::reset_already_in(batch, col, h);
							trace!(target: "jdb.fine", "    remove({}): In archive, 1 in queue: Removing from queue and leaving in archive", h);
						},
						(1, false) => {
							entry.remove();
							batch.delete(col, h.as_bytes());
							trace!(target: "jdb.fine", "    remove({}): Not in archive, only 1 ref in queue: Removing from queue and DB", h);
						},
						_ => panic!("Invalid value in refs: {:?}", entry.get()),
					}
				},
				Entry::Vacant(_entry) => {
					// Gets removed when moving from 1 to 0 additional refs. Should never be here at 0 additional refs.
					//assert!(!Self::is_already_in(db, &h));
					batch.delete(col, h.as_bytes());
					trace!(target: "jdb.fine", "    remove({}): Not in queue - MUST BE IN ARCHIVE: Removing from DB", h);
				},
			}
		}
	}

	#[cfg(test)]
	fn can_reconstruct_refs(&self) -> bool {
		let (latest_era, reconstructed) = Self::read_refs(&*self.backing, self.column);
		let refs = self.refs.as_ref().unwrap().write();
		if *refs != reconstructed || latest_era != self.latest_era {
			let clean_refs = refs.iter().filter_map(|(k, v)| if reconstructed.get(k) == Some(v) {None} else {Some((k.clone(), v.clone()))}).collect::<HashMap<_, _>>();
			let clean_recon = reconstructed.into_iter().filter_map(|(k, v)| if refs.get(&k) == Some(&v) {None} else {Some((k.clone(), v.clone()))}).collect::<HashMap<_, _>>();
			warn!(target: "jdb", "mem: {:?}  !=  log: {:?}", clean_refs, clean_recon);
			false
		} else {
			true
		}
	}

	fn payload(&self, key: &H256) -> Option<DBValue> {
		self.backing
			.get(self.column, key.as_bytes())
			.expect("Low-level database error. Some issue with your hard disk?")
	}

	fn read_refs(db: &dyn KeyValueDB, col: u32) -> (Option<u64>, HashMap<H256, RefInfo>) {
		let mut refs = HashMap::new();
		let mut latest_era = None;
		if let Some(val) = db.get(col, &LATEST_ERA_KEY).expect("Low-level database error.") {
			let mut era = decode::<u64>(&val).expect("decoding db value failed");
			latest_era = Some(era);
			loop {
				let mut db_key = DatabaseKey {
					era,
					index: 0usize,
				};
				while let Some(rlp_data) = db.get(col, &encode(&db_key)).expect("Low-level database error.") {
					let inserts = DatabaseValueView::from_rlp(&rlp_data).inserts().expect("rlp read from db; qed");
					Self::replay_keys(&inserts, db, col, &mut refs);
					db_key.index += 1;
				};
				if db_key.index == 0 || era == 0 {
					break;
				}
				era -= 1;
			}
		}
		(latest_era, refs)
	}

}

impl HashDB<KeccakHasher, DBValue> for EarlyMergeDB {
<<<<<<< HEAD
	fn get(&self, key: &H256) -> Option<DBValue> {
		if let Some((d, rc)) = self.overlay.raw(key) {
=======
	fn get(&self, key: &H256, prefix: Prefix) -> Option<DBValue> {
		if let Some((d, rc)) = self.overlay.raw(key, prefix) {
>>>>>>> 41aee5aa
			if rc > 0 {
				return Some(d.clone())
			}
		}
		self.payload(key)
	}

	fn contains(&self, key: &H256, prefix: Prefix) -> bool {
		self.get(key, prefix).is_some()
	}

	fn insert(&mut self, prefix: Prefix, value: &[u8]) -> H256 {
		self.overlay.insert(prefix, value)
	}
	fn emplace(&mut self, key: H256, prefix: Prefix, value: DBValue) {
		self.overlay.emplace(key, prefix, value);
	}
	fn remove(&mut self, key: &H256, prefix: Prefix) {
		self.overlay.remove(key, prefix);
	}
}

impl ::traits::KeyedHashDB for EarlyMergeDB {
	fn keys(&self) -> HashMap<H256, i32> {
		let mut ret: HashMap<H256, i32> = self.backing.iter(self.column)
			.map(|(key, _)| (H256::from_slice(&*key), 1))
			.collect();

		for (key, refs) in self.overlay.keys() {
			match ret.entry(key) {
				Entry::Occupied(mut entry) => {
					*entry.get_mut() += refs;
				},
				Entry::Vacant(entry) => {
					entry.insert(refs);
				}
			}
		}
		ret
	}
}

impl JournalDB for EarlyMergeDB {
	fn boxed_clone(&self) -> Box<dyn JournalDB> {
		Box::new(EarlyMergeDB {
			overlay: self.overlay.clone(),
			backing: self.backing.clone(),
			refs: self.refs.clone(),
			latest_era: self.latest_era.clone(),
			column: self.column.clone(),
		})
	}

	fn is_empty(&self) -> bool {
		self.backing.get(self.column, &LATEST_ERA_KEY).expect("Low level database error").is_none()
	}

	fn backing(&self) -> &Arc<dyn KeyValueDB> {
		&self.backing
	}

	fn latest_era(&self) -> Option<u64> { self.latest_era }

	fn mem_used(&self) -> usize {
		let mut ops = new_malloc_size_ops();
		self.overlay.size_of(&mut ops) + match self.refs {
			Some(ref c) => c.read().size_of(&mut ops),
			None => 0
		}
	}

	fn state(&self, id: &H256) -> Option<Bytes> {
		self.backing.get_by_prefix(self.column, &id[0..DB_PREFIX_LEN]).map(|b| b.into_vec())
	}

	fn journal_under(&mut self, batch: &mut DBTransaction, now: u64, id: &H256) -> io::Result<u32> {
		// record new commit's details.
		let mut refs = match self.refs.as_ref() {
			Some(refs) => refs.write(),
			None => return Ok(0),
		};

		{
			let mut db_key = DatabaseKey {
				era: now,
				index: 0usize,
			};
			let mut last;

			while self.backing.get(self.column, {
				last = encode(&db_key);
				&last
			})?.is_some() {
				db_key.index += 1;
			}

			let drained = self.overlay.drain();

			trace!(target: "jdb", "commit: #{} ({})", now, id);

			let removes: Vec<H256> = drained
				.iter()
				.filter_map(|(k, &(_, c))| if c < 0 {Some(k.clone())} else {None})
				.collect();
			let inserts: Vec<(H256, _)> = drained
				.into_iter()
				.filter_map(|(k, (v, r))| if r > 0 { assert!(r == 1); Some((k, v)) } else { assert!(r >= -1); None })
				.collect();

			// TODO: check all removes are in the db.

			// Process the new inserts.
			// We use the inserts for three things. For each:
			// - we place into the backing DB or increment the counter if already in;
			// - we note in the backing db that it was already in;
			// - we write the key into our journal for this block;

			Self::insert_keys(&inserts, &*self.backing, self.column, &mut refs, batch);

			let ins = inserts.iter().map(|&(k, _)| k).collect::<Vec<_>>();
			let value_ref = DatabaseValueRef {
				id,
				inserts: &ins,
				deletes: &removes,
			};

			trace!(target: "jdb.ops", "  Deletes: {:?}", removes);
			trace!(target: "jdb.ops", "  Inserts: {:?}", ins);

			batch.put(self.column, &last, &encode(&value_ref));
			if self.latest_era.map_or(true, |e| now > e) {
				batch.put(self.column, &LATEST_ERA_KEY, &encode(&now));
				self.latest_era = Some(now);
			}

			Ok((ins.len() + removes.len()) as u32)
		}
	}

	fn mark_canonical(&mut self, batch: &mut DBTransaction, end_era: u64, canon_id: &H256) -> io::Result<u32> {
		let mut refs = self.refs.as_ref().unwrap().write();

		// apply old commits' details
		let mut db_key = DatabaseKey {
			era: end_era,
			index: 0usize,
		};
		let mut last;

		while let Some(rlp_data) = {
			last = encode(&db_key);
			self.backing.get(self.column, &last)
		}? {
			let view = DatabaseValueView::from_rlp(&rlp_data);
			let inserts = view.inserts().expect("rlp read from db; qed");

			if canon_id == &view.id().expect("rlp read from db; qed") {
				// Collect keys to be removed. Canon block - remove the (enacted) deletes.
				let deletes = view.deletes().expect("rlp read from db; qed");
				trace!(target: "jdb.ops", "  Expunging: {:?}", deletes);
				Self::remove_keys(&deletes, &mut refs, batch, self.column, RemoveFrom::Archive);

				trace!(target: "jdb.ops", "  Finalising: {:?}", inserts);
				for k in &inserts {
					match refs.get(k).cloned() {
						None => {
							// [in archive] -> SHIFT remove -> SHIFT insert None->Some{queue_refs: 1, in_archive: true} -> TAKE remove Some{queue_refs: 1, in_archive: true}->None -> TAKE insert
							// already expunged from the queue (which is allowed since the key is in the archive).
							// leave well alone.
						}
						Some( RefInfo{queue_refs: 1, in_archive: false} ) => {
							// just delete the refs entry.
							refs.remove(k);
						}
						Some( RefInfo{queue_refs: x, in_archive: false} ) => {
							// must set already in; ,
							Self::set_already_in(batch, self.column, k);
							refs.insert(k.clone(), RefInfo{ queue_refs: x - 1, in_archive: true });
						}
						Some( RefInfo{in_archive: true, ..} ) => {
							// Invalid! Reinserted the same key twice.
							warn!("Key {} inserted twice into same fork.", k);
						}
					}
				}
			} else {
				// Collect keys to be removed. Non-canon block - remove the (reverted) inserts.
				trace!(target: "jdb.ops", "  Reverting: {:?}", inserts);
				Self::remove_keys(&inserts, &mut refs, batch, self.column, RemoveFrom::Queue);
			}

			batch.delete(self.column, &last);
			db_key.index += 1;
		}

		trace!(target: "jdb", "EarlyMergeDB: delete journal for time #{}.{}, (canon was {})", end_era, db_key.index, canon_id);
		trace!(target: "jdb", "OK: {:?}", &*refs);

		Ok(0)
	}

	fn inject(&mut self, batch: &mut DBTransaction) -> io::Result<u32> {
		let mut ops = 0;
		for (key, (value, rc)) in self.overlay.drain() {
			if rc != 0 { ops += 1 }

			match rc {
				0 => {}
				1 => {
					if self.backing.get(self.column, key.as_bytes())?.is_some() {
						return Err(error_key_already_exists(&key));
					}
					batch.put(self.column, key.as_bytes(), &value)
				}
				-1 => {
					if self.backing.get(self.column, key.as_bytes())?.is_none() {
						return Err(error_negatively_reference_hash(&key));
					}
					batch.delete(self.column, key.as_bytes())
				}
				_ => panic!("Attempted to inject invalid state."),
			}
		}

		Ok(ops)
	}

	fn consolidate(&mut self, with: super::MemoryDB) {
		self.overlay.consolidate(with);
	}

	fn keys(&self) -> HashMap<H256, i32> {
		let mut ret: HashMap<H256, i32> = self.backing.iter(self.column)
			.map(|(key, _)| (H256::from_slice(&*key), 1))
			.collect();

		for (key, refs) in self.overlay.keys() {
			match ret.entry(key) {
				Entry::Occupied(mut entry) => {
					*entry.get_mut() += refs;
				},
				Entry::Vacant(entry) => {
					entry.insert(refs);
				}
			}
		}
		ret
	}
}

#[cfg(test)]
mod tests {
<<<<<<< HEAD

	use keccak::keccak;
	use hash_db::HashDB;
=======
	use keccak_hash::keccak;
	use hash_db::{HashDB, EMPTY_PREFIX};
>>>>>>> 41aee5aa
	use super::*;
	use kvdb_memorydb;
	use crate::{inject_batch, commit_batch};

	#[test]
	fn insert_same_in_fork() {
		// history is 1
		let mut jdb = new_db();

		let x = jdb.insert(EMPTY_PREFIX, b"X");
		commit_batch(&mut jdb, 1, &keccak(b"1"), None).unwrap();
		assert!(jdb.can_reconstruct_refs());
		commit_batch(&mut jdb, 2, &keccak(b"2"), None).unwrap();
		assert!(jdb.can_reconstruct_refs());
		commit_batch(&mut jdb, 3, &keccak(b"1002a"), Some((1, keccak(b"1")))).unwrap();
		assert!(jdb.can_reconstruct_refs());
		commit_batch(&mut jdb, 4, &keccak(b"1003a"), Some((2, keccak(b"2")))).unwrap();
		assert!(jdb.can_reconstruct_refs());

		jdb.remove(&x, EMPTY_PREFIX);
		commit_batch(&mut jdb, 3, &keccak(b"1002b"), Some((1, keccak(b"1")))).unwrap();
		assert!(jdb.can_reconstruct_refs());
		let x = jdb.insert(EMPTY_PREFIX, b"X");
		commit_batch(&mut jdb, 4, &keccak(b"1003b"), Some((2, keccak(b"2")))).unwrap();
		assert!(jdb.can_reconstruct_refs());

		commit_batch(&mut jdb, 5, &keccak(b"1004a"), Some((3, keccak(b"1002a")))).unwrap();
		assert!(jdb.can_reconstruct_refs());
		commit_batch(&mut jdb, 6, &keccak(b"1005a"), Some((4, keccak(b"1003a")))).unwrap();
		assert!(jdb.can_reconstruct_refs());

		assert!(jdb.contains(&x, EMPTY_PREFIX));
	}

	#[test]
	fn insert_older_era() {
		let mut jdb = new_db();
		let foo = jdb.insert(EMPTY_PREFIX, b"foo");
		commit_batch(&mut jdb, 0, &keccak(b"0a"), None).unwrap();
		assert!(jdb.can_reconstruct_refs());

		let bar = jdb.insert(EMPTY_PREFIX, b"bar");
		commit_batch(&mut jdb, 1, &keccak(b"1"), Some((0, keccak(b"0a")))).unwrap();
		assert!(jdb.can_reconstruct_refs());

		jdb.remove(&bar, EMPTY_PREFIX);
		commit_batch(&mut jdb, 0, &keccak(b"0b"), None).unwrap();
		assert!(jdb.can_reconstruct_refs());
		commit_batch(&mut jdb, 2, &keccak(b"2"), Some((1, keccak(b"1")))).unwrap();

		assert!(jdb.contains(&foo, EMPTY_PREFIX));
		assert!(jdb.contains(&bar, EMPTY_PREFIX));
	}

	#[test]
	fn long_history() {
		// history is 3
		let mut jdb = new_db();
		let h = jdb.insert(EMPTY_PREFIX, b"foo");
		commit_batch(&mut jdb, 0, &keccak(b"0"), None).unwrap();
		assert!(jdb.can_reconstruct_refs());
		assert!(jdb.contains(&h, EMPTY_PREFIX));
		jdb.remove(&h, EMPTY_PREFIX);
		commit_batch(&mut jdb, 1, &keccak(b"1"), None).unwrap();
		assert!(jdb.can_reconstruct_refs());
		assert!(jdb.contains(&h, EMPTY_PREFIX));
		commit_batch(&mut jdb, 2, &keccak(b"2"), None).unwrap();
		assert!(jdb.can_reconstruct_refs());
		assert!(jdb.contains(&h, EMPTY_PREFIX));
		commit_batch(&mut jdb, 3, &keccak(b"3"), Some((0, keccak(b"0")))).unwrap();
		assert!(jdb.can_reconstruct_refs());
		assert!(jdb.contains(&h, EMPTY_PREFIX));
		commit_batch(&mut jdb, 4, &keccak(b"4"), Some((1, keccak(b"1")))).unwrap();
		assert!(jdb.can_reconstruct_refs());
		assert!(!jdb.contains(&h, EMPTY_PREFIX));
	}

	#[test]
	fn complex() {
		// history is 1
		let mut jdb = new_db();

		let foo = jdb.insert(EMPTY_PREFIX, b"foo");
		let bar = jdb.insert(EMPTY_PREFIX, b"bar");
		commit_batch(&mut jdb, 0, &keccak(b"0"), None).unwrap();
		assert!(jdb.can_reconstruct_refs());
		assert!(jdb.contains(&foo, EMPTY_PREFIX));
		assert!(jdb.contains(&bar, EMPTY_PREFIX));

		jdb.remove(&foo, EMPTY_PREFIX);
		jdb.remove(&bar, EMPTY_PREFIX);
		let baz = jdb.insert(EMPTY_PREFIX, b"baz");
		commit_batch(&mut jdb, 1, &keccak(b"1"), Some((0, keccak(b"0")))).unwrap();
		assert!(jdb.can_reconstruct_refs());
		assert!(jdb.contains(&foo, EMPTY_PREFIX));
		assert!(jdb.contains(&bar, EMPTY_PREFIX));
		assert!(jdb.contains(&baz, EMPTY_PREFIX));

		let foo = jdb.insert(EMPTY_PREFIX, b"foo");
		jdb.remove(&baz, EMPTY_PREFIX);
		commit_batch(&mut jdb, 2, &keccak(b"2"), Some((1, keccak(b"1")))).unwrap();
		assert!(jdb.can_reconstruct_refs());
		assert!(jdb.contains(&foo, EMPTY_PREFIX));
		assert!(!jdb.contains(&bar, EMPTY_PREFIX));
		assert!(jdb.contains(&baz, EMPTY_PREFIX));

		jdb.remove(&foo, EMPTY_PREFIX);
		commit_batch(&mut jdb, 3, &keccak(b"3"), Some((2, keccak(b"2")))).unwrap();
		assert!(jdb.can_reconstruct_refs());
		assert!(jdb.contains(&foo, EMPTY_PREFIX));
		assert!(!jdb.contains(&bar, EMPTY_PREFIX));
		assert!(!jdb.contains(&baz, EMPTY_PREFIX));

		commit_batch(&mut jdb, 4, &keccak(b"4"), Some((3, keccak(b"3")))).unwrap();
		assert!(jdb.can_reconstruct_refs());
		assert!(!jdb.contains(&foo, EMPTY_PREFIX));
		assert!(!jdb.contains(&bar, EMPTY_PREFIX));
		assert!(!jdb.contains(&baz, EMPTY_PREFIX));
	}

	#[test]
	fn fork() {
		// history is 1
		let mut jdb = new_db();

		let foo = jdb.insert(EMPTY_PREFIX, b"foo");
		let bar = jdb.insert(EMPTY_PREFIX, b"bar");
		commit_batch(&mut jdb, 0, &keccak(b"0"), None).unwrap();
		assert!(jdb.can_reconstruct_refs());
		assert!(jdb.contains(&foo, EMPTY_PREFIX));
		assert!(jdb.contains(&bar, EMPTY_PREFIX));

		jdb.remove(&foo, EMPTY_PREFIX);
		let baz = jdb.insert(EMPTY_PREFIX, b"baz");
		commit_batch(&mut jdb, 1, &keccak(b"1a"), Some((0, keccak(b"0")))).unwrap();
		assert!(jdb.can_reconstruct_refs());

		jdb.remove(&bar, EMPTY_PREFIX);
		commit_batch(&mut jdb, 1, &keccak(b"1b"), Some((0, keccak(b"0")))).unwrap();
		assert!(jdb.can_reconstruct_refs());

		assert!(jdb.contains(&foo, EMPTY_PREFIX));
		assert!(jdb.contains(&bar, EMPTY_PREFIX));
		assert!(jdb.contains(&baz, EMPTY_PREFIX));

		commit_batch(&mut jdb, 2, &keccak(b"2b"), Some((1, keccak(b"1b")))).unwrap();
		assert!(jdb.can_reconstruct_refs());
		assert!(jdb.contains(&foo, EMPTY_PREFIX));
		assert!(!jdb.contains(&baz, EMPTY_PREFIX));
		assert!(!jdb.contains(&bar, EMPTY_PREFIX));
	}

	#[test]
	fn overwrite() {
		// history is 1
		let mut jdb = new_db();

		let foo = jdb.insert(EMPTY_PREFIX, b"foo");
		commit_batch(&mut jdb, 0, &keccak(b"0"), None).unwrap();
		assert!(jdb.can_reconstruct_refs());
		assert!(jdb.contains(&foo, EMPTY_PREFIX));

		jdb.remove(&foo, EMPTY_PREFIX);
		commit_batch(&mut jdb, 1, &keccak(b"1"), Some((0, keccak(b"0")))).unwrap();
		assert!(jdb.can_reconstruct_refs());
		jdb.insert(EMPTY_PREFIX, b"foo");
		assert!(jdb.contains(&foo, EMPTY_PREFIX));
		commit_batch(&mut jdb, 2, &keccak(b"2"), Some((1, keccak(b"1")))).unwrap();
		assert!(jdb.can_reconstruct_refs());
		assert!(jdb.contains(&foo, EMPTY_PREFIX));
		commit_batch(&mut jdb, 3, &keccak(b"2"), Some((0, keccak(b"2")))).unwrap();
		assert!(jdb.can_reconstruct_refs());
		assert!(jdb.contains(&foo, EMPTY_PREFIX));
	}

	#[test]
	fn fork_same_key_one() {

		let mut jdb = new_db();
		commit_batch(&mut jdb, 0, &keccak(b"0"), None).unwrap();
		assert!(jdb.can_reconstruct_refs());

		let foo = jdb.insert(EMPTY_PREFIX, b"foo");
		commit_batch(&mut jdb, 1, &keccak(b"1a"), Some((0, keccak(b"0")))).unwrap();
		assert!(jdb.can_reconstruct_refs());

		jdb.insert(EMPTY_PREFIX, b"foo");
		commit_batch(&mut jdb, 1, &keccak(b"1b"), Some((0, keccak(b"0")))).unwrap();
		assert!(jdb.can_reconstruct_refs());

		jdb.insert(EMPTY_PREFIX, b"foo");
		commit_batch(&mut jdb, 1, &keccak(b"1c"), Some((0, keccak(b"0")))).unwrap();
		assert!(jdb.can_reconstruct_refs());

		assert!(jdb.contains(&foo, EMPTY_PREFIX));

		commit_batch(&mut jdb, 2, &keccak(b"2a"), Some((1, keccak(b"1a")))).unwrap();
		assert!(jdb.can_reconstruct_refs());
		assert!(jdb.contains(&foo, EMPTY_PREFIX));
	}

	#[test]
	fn fork_same_key_other() {
		let mut jdb = new_db();
		commit_batch(&mut jdb, 0, &keccak(b"0"), None).unwrap();
		assert!(jdb.can_reconstruct_refs());

		let foo = jdb.insert(EMPTY_PREFIX, b"foo");
		commit_batch(&mut jdb, 1, &keccak(b"1a"), Some((0, keccak(b"0")))).unwrap();
		assert!(jdb.can_reconstruct_refs());

		jdb.insert(EMPTY_PREFIX, b"foo");
		commit_batch(&mut jdb, 1, &keccak(b"1b"), Some((0, keccak(b"0")))).unwrap();
		assert!(jdb.can_reconstruct_refs());

		jdb.insert(EMPTY_PREFIX, b"foo");
		commit_batch(&mut jdb, 1, &keccak(b"1c"), Some((0, keccak(b"0")))).unwrap();
		assert!(jdb.can_reconstruct_refs());

		assert!(jdb.contains(&foo, EMPTY_PREFIX));

		commit_batch(&mut jdb, 2, &keccak(b"2b"), Some((1, keccak(b"1b")))).unwrap();
		assert!(jdb.can_reconstruct_refs());
		assert!(jdb.contains(&foo, EMPTY_PREFIX));
	}

	#[test]
	fn fork_ins_del_ins() {
		let mut jdb = new_db();
		commit_batch(&mut jdb, 0, &keccak(b"0"), None).unwrap();
		assert!(jdb.can_reconstruct_refs());

		let foo = jdb.insert(EMPTY_PREFIX, b"foo");
		commit_batch(&mut jdb, 1, &keccak(b"1"), None).unwrap();
		assert!(jdb.can_reconstruct_refs());

		jdb.remove(&foo, EMPTY_PREFIX);
		commit_batch(&mut jdb, 2, &keccak(b"2a"), Some((0, keccak(b"0")))).unwrap();
		assert!(jdb.can_reconstruct_refs());

		jdb.remove(&foo, EMPTY_PREFIX);
		commit_batch(&mut jdb, 2, &keccak(b"2b"), Some((0, keccak(b"0")))).unwrap();
		assert!(jdb.can_reconstruct_refs());

		jdb.insert(EMPTY_PREFIX, b"foo");
		commit_batch(&mut jdb, 3, &keccak(b"3a"), Some((1, keccak(b"1")))).unwrap();
		assert!(jdb.can_reconstruct_refs());

		jdb.insert(EMPTY_PREFIX, b"foo");
		commit_batch(&mut jdb, 3, &keccak(b"3b"), Some((1, keccak(b"1")))).unwrap();
		assert!(jdb.can_reconstruct_refs());

		commit_batch(&mut jdb, 4, &keccak(b"4a"), Some((2, keccak(b"2a")))).unwrap();
		assert!(jdb.can_reconstruct_refs());

		commit_batch(&mut jdb, 5, &keccak(b"5a"), Some((3, keccak(b"3a")))).unwrap();
		assert!(jdb.can_reconstruct_refs());
	}

	fn new_db() -> EarlyMergeDB {
		let backing = Arc::new(kvdb_memorydb::create(1));
		EarlyMergeDB::new(backing, 0)
	}

	#[test]
	fn reopen() {
		let shared_db = Arc::new(kvdb_memorydb::create(1));
		let bar = H256::random();

		let foo = {
			let mut jdb = EarlyMergeDB::new(shared_db.clone(), 0);
			// history is 1
			let foo = jdb.insert(EMPTY_PREFIX, b"foo");
			jdb.emplace(bar.clone(), EMPTY_PREFIX, b"bar".to_vec());
			commit_batch(&mut jdb, 0, &keccak(b"0"), None).unwrap();
			assert!(jdb.can_reconstruct_refs());
			foo
		};

		{
			let mut jdb = EarlyMergeDB::new(shared_db.clone(), 0);
			jdb.remove(&foo, EMPTY_PREFIX);
			commit_batch(&mut jdb, 1, &keccak(b"1"), Some((0, keccak(b"0")))).unwrap();
			assert!(jdb.can_reconstruct_refs());
		}

		{
			let mut jdb = EarlyMergeDB::new(shared_db, 0);
			assert!(jdb.contains(&foo, EMPTY_PREFIX));
			assert!(jdb.contains(&bar, EMPTY_PREFIX));
			commit_batch(&mut jdb, 2, &keccak(b"2"), Some((1, keccak(b"1")))).unwrap();
			assert!(jdb.can_reconstruct_refs());
			assert!(!jdb.contains(&foo, EMPTY_PREFIX));
		}
	}

	#[test]
	fn insert_delete_insert_delete_insert_expunge() {
		let _ = ::env_logger::try_init();

		let mut jdb = new_db();

		// history is 4
		let foo = jdb.insert(EMPTY_PREFIX, b"foo");
		commit_batch(&mut jdb, 0, &keccak(b"0"), None).unwrap();
		assert!(jdb.can_reconstruct_refs());
		jdb.remove(&foo, EMPTY_PREFIX);
		commit_batch(&mut jdb, 1, &keccak(b"1"), None).unwrap();
		assert!(jdb.can_reconstruct_refs());
		jdb.insert(EMPTY_PREFIX, b"foo");
		commit_batch(&mut jdb, 2, &keccak(b"2"), None).unwrap();
		assert!(jdb.can_reconstruct_refs());
		jdb.remove(&foo, EMPTY_PREFIX);
		commit_batch(&mut jdb, 3, &keccak(b"3"), None).unwrap();
		assert!(jdb.can_reconstruct_refs());
		jdb.insert(EMPTY_PREFIX, b"foo");
		commit_batch(&mut jdb, 4, &keccak(b"4"), Some((0, keccak(b"0")))).unwrap();
		assert!(jdb.can_reconstruct_refs());
		// expunge foo
		commit_batch(&mut jdb, 5, &keccak(b"5"), Some((1, keccak(b"1")))).unwrap();
		assert!(jdb.can_reconstruct_refs());
	}

	#[test]
	fn forked_insert_delete_insert_delete_insert_expunge() {
		let _ = ::env_logger::try_init();
		let mut jdb = new_db();

		// history is 4
		let foo = jdb.insert(EMPTY_PREFIX, b"foo");
		commit_batch(&mut jdb, 0, &keccak(b"0"), None).unwrap();
		assert!(jdb.can_reconstruct_refs());

		jdb.remove(&foo, EMPTY_PREFIX);
		commit_batch(&mut jdb, 1, &keccak(b"1a"), None).unwrap();
		assert!(jdb.can_reconstruct_refs());

		jdb.remove(&foo, EMPTY_PREFIX);
		commit_batch(&mut jdb, 1, &keccak(b"1b"), None).unwrap();
		assert!(jdb.can_reconstruct_refs());

		jdb.insert(EMPTY_PREFIX, b"foo");
		commit_batch(&mut jdb, 2, &keccak(b"2a"), None).unwrap();
		assert!(jdb.can_reconstruct_refs());

		jdb.insert(EMPTY_PREFIX, b"foo");
		commit_batch(&mut jdb, 2, &keccak(b"2b"), None).unwrap();
		assert!(jdb.can_reconstruct_refs());

		jdb.remove(&foo, EMPTY_PREFIX);
		commit_batch(&mut jdb, 3, &keccak(b"3a"), None).unwrap();
		assert!(jdb.can_reconstruct_refs());

		jdb.remove(&foo, EMPTY_PREFIX);
		commit_batch(&mut jdb, 3, &keccak(b"3b"), None).unwrap();
		assert!(jdb.can_reconstruct_refs());

		jdb.insert(EMPTY_PREFIX, b"foo");
		commit_batch(&mut jdb, 4, &keccak(b"4a"), Some((0, keccak(b"0")))).unwrap();
		assert!(jdb.can_reconstruct_refs());

		jdb.insert(EMPTY_PREFIX, b"foo");
		commit_batch(&mut jdb, 4, &keccak(b"4b"), Some((0, keccak(b"0")))).unwrap();
		assert!(jdb.can_reconstruct_refs());

		// expunge foo
		commit_batch(&mut jdb, 5, &keccak(b"5"), Some((1, keccak(b"1a")))).unwrap();
		assert!(jdb.can_reconstruct_refs());
	}

	#[test]
	fn broken_assert() {
		let mut jdb = new_db();

		// history is 1
		let foo = jdb.insert(EMPTY_PREFIX, b"foo");
		commit_batch(&mut jdb, 1, &keccak(b"1"), Some((0, keccak(b"0")))).unwrap();
		assert!(jdb.can_reconstruct_refs());

		// foo is ancient history.

		jdb.remove(&foo, EMPTY_PREFIX);
		commit_batch(&mut jdb, 2, &keccak(b"2"), Some((1, keccak(b"1")))).unwrap();
		assert!(jdb.can_reconstruct_refs());

		jdb.insert(EMPTY_PREFIX, b"foo");
		commit_batch(&mut jdb, 3, &keccak(b"3"), Some((2, keccak(b"2")))).unwrap();	// BROKEN
		assert!(jdb.can_reconstruct_refs());
		assert!(jdb.contains(&foo, EMPTY_PREFIX));

		jdb.remove(&foo, EMPTY_PREFIX);
		commit_batch(&mut jdb, 4, &keccak(b"4"), Some((3, keccak(b"3")))).unwrap();
		assert!(jdb.can_reconstruct_refs());

		commit_batch(&mut jdb, 5, &keccak(b"5"), Some((4, keccak(b"4")))).unwrap();
		assert!(jdb.can_reconstruct_refs());
		assert!(!jdb.contains(&foo, EMPTY_PREFIX));
	}

	#[test]
	fn reopen_test() {
		let mut jdb = new_db();

		// history is 4
		let foo = jdb.insert(EMPTY_PREFIX, b"foo");
		commit_batch(&mut jdb, 0, &keccak(b"0"), None).unwrap();
		assert!(jdb.can_reconstruct_refs());
		commit_batch(&mut jdb, 1, &keccak(b"1"), None).unwrap();
		assert!(jdb.can_reconstruct_refs());
		commit_batch(&mut jdb, 2, &keccak(b"2"), None).unwrap();
		assert!(jdb.can_reconstruct_refs());
		commit_batch(&mut jdb, 3, &keccak(b"3"), None).unwrap();
		assert!(jdb.can_reconstruct_refs());
		commit_batch(&mut jdb, 4, &keccak(b"4"), Some((0, keccak(b"0")))).unwrap();
		assert!(jdb.can_reconstruct_refs());

		// foo is ancient history.

		jdb.insert(EMPTY_PREFIX, b"foo");
		let bar = jdb.insert(EMPTY_PREFIX, b"bar");
		commit_batch(&mut jdb, 5, &keccak(b"5"), Some((1, keccak(b"1")))).unwrap();
		assert!(jdb.can_reconstruct_refs());
		jdb.remove(&foo, EMPTY_PREFIX);
		jdb.remove(&bar, EMPTY_PREFIX);
		commit_batch(&mut jdb, 6, &keccak(b"6"), Some((2, keccak(b"2")))).unwrap();
		assert!(jdb.can_reconstruct_refs());
		jdb.insert(EMPTY_PREFIX, b"foo");
		jdb.insert(EMPTY_PREFIX, b"bar");
		commit_batch(&mut jdb, 7, &keccak(b"7"), Some((3, keccak(b"3")))).unwrap();
		assert!(jdb.can_reconstruct_refs());
	}

	#[test]
	fn reopen_remove_three() {
		let _ = ::env_logger::try_init();

		let shared_db = Arc::new(kvdb_memorydb::create(1));
		let foo = keccak(b"foo");

		{
			let mut jdb = EarlyMergeDB::new(shared_db.clone(), 0);
			// history is 1
			jdb.insert(EMPTY_PREFIX, b"foo");
			commit_batch(&mut jdb, 0, &keccak(b"0"), None).unwrap();
			assert!(jdb.can_reconstruct_refs());
			commit_batch(&mut jdb, 1, &keccak(b"1"), None).unwrap();
			assert!(jdb.can_reconstruct_refs());

			// foo is ancient history.

			jdb.remove(&foo, EMPTY_PREFIX);
			commit_batch(&mut jdb, 2, &keccak(b"2"), Some((0, keccak(b"0")))).unwrap();
			assert!(jdb.can_reconstruct_refs());
			assert!(jdb.contains(&foo, EMPTY_PREFIX));

			jdb.insert(EMPTY_PREFIX, b"foo");
			commit_batch(&mut jdb, 3, &keccak(b"3"), Some((1, keccak(b"1")))).unwrap();
			assert!(jdb.can_reconstruct_refs());
			assert!(jdb.contains(&foo, EMPTY_PREFIX));

		// incantation to reopen the db
		}; {
			let mut jdb = EarlyMergeDB::new(shared_db.clone(), 0);

			jdb.remove(&foo, EMPTY_PREFIX);
			commit_batch(&mut jdb, 4, &keccak(b"4"), Some((2, keccak(b"2")))).unwrap();
			assert!(jdb.can_reconstruct_refs());
			assert!(jdb.contains(&foo, EMPTY_PREFIX));

		// incantation to reopen the db
		}; {
			let mut jdb = EarlyMergeDB::new(shared_db.clone(), 0);

			commit_batch(&mut jdb, 5, &keccak(b"5"), Some((3, keccak(b"3")))).unwrap();
			assert!(jdb.can_reconstruct_refs());
			assert!(jdb.contains(&foo, EMPTY_PREFIX));

		// incantation to reopen the db
		}; {
			let mut jdb = EarlyMergeDB::new(shared_db, 0);

			commit_batch(&mut jdb, 6, &keccak(b"6"), Some((4, keccak(b"4")))).unwrap();
			assert!(jdb.can_reconstruct_refs());
			assert!(!jdb.contains(&foo, EMPTY_PREFIX));
		}
	}

	#[test]
	fn reopen_fork() {
		let shared_db = Arc::new(kvdb_memorydb::create(1));

		let (foo, bar, baz) = {
			let mut jdb = EarlyMergeDB::new(shared_db.clone(), 0);
			// history is 1
			let foo = jdb.insert(EMPTY_PREFIX, b"foo");
			let bar = jdb.insert(EMPTY_PREFIX, b"bar");
			commit_batch(&mut jdb, 0, &keccak(b"0"), None).unwrap();
			assert!(jdb.can_reconstruct_refs());
			jdb.remove(&foo, EMPTY_PREFIX);
			let baz = jdb.insert(EMPTY_PREFIX, b"baz");
			commit_batch(&mut jdb, 1, &keccak(b"1a"), Some((0, keccak(b"0")))).unwrap();
			assert!(jdb.can_reconstruct_refs());

			jdb.remove(&bar, EMPTY_PREFIX);
			commit_batch(&mut jdb, 1, &keccak(b"1b"), Some((0, keccak(b"0")))).unwrap();
			assert!(jdb.can_reconstruct_refs());
			(foo, bar, baz)
		};

		{
			let mut jdb = EarlyMergeDB::new(shared_db, 0);
			commit_batch(&mut jdb, 2, &keccak(b"2b"), Some((1, keccak(b"1b")))).unwrap();
			assert!(jdb.can_reconstruct_refs());
			assert!(jdb.contains(&foo, EMPTY_PREFIX));
			assert!(!jdb.contains(&baz, EMPTY_PREFIX));
			assert!(!jdb.contains(&bar, EMPTY_PREFIX));
		}
	}

	#[test]
	fn inject() {
		let mut jdb = new_db();
		let key = jdb.insert(EMPTY_PREFIX, b"dog");
		inject_batch(&mut jdb).unwrap();

		assert_eq!(jdb.get(&key, EMPTY_PREFIX).unwrap(), b"dog".to_vec());
		jdb.remove(&key, EMPTY_PREFIX);
		inject_batch(&mut jdb).unwrap();

		assert!(jdb.get(&key, EMPTY_PREFIX).is_none());
	}
}<|MERGE_RESOLUTION|>--- conflicted
+++ resolved
@@ -23,20 +23,12 @@
 };
 
 use ethereum_types::H256;
-<<<<<<< HEAD
-use hash_db::{HashDB};
-use heapsize::HeapSizeOf;
-use keccak_hasher::KeccakHasher;
-use kvdb::{KeyValueDB, DBTransaction, DBValue};
-use memory_db::*;
-=======
 use hash_db::{HashDB, Prefix};
 use keccak_hasher::KeccakHasher;
 use kvdb::{KeyValueDB, DBTransaction, DBValue};
 use log::{trace, warn};
 use malloc_size_of::{MallocSizeOf, allocators::new_malloc_size_ops};
 use parity_bytes::Bytes;
->>>>>>> 41aee5aa
 use parking_lot::RwLock;
 use rlp::{encode, decode};
 
@@ -128,19 +120,11 @@
 		let (latest_era, refs) = EarlyMergeDB::read_refs(&*backing, column);
 		let refs = Some(Arc::new(RwLock::new(refs)));
 		EarlyMergeDB {
-<<<<<<< HEAD
-			overlay: ::new_memory_db(),
-			backing: backing,
-			refs: refs,
-			latest_era: latest_era,
-			column: col,
-=======
 			overlay: new_memory_db(),
 			backing,
 			refs,
 			latest_era,
 			column,
->>>>>>> 41aee5aa
 		}
 	}
 
@@ -308,13 +292,8 @@
 }
 
 impl HashDB<KeccakHasher, DBValue> for EarlyMergeDB {
-<<<<<<< HEAD
-	fn get(&self, key: &H256) -> Option<DBValue> {
-		if let Some((d, rc)) = self.overlay.raw(key) {
-=======
 	fn get(&self, key: &H256, prefix: Prefix) -> Option<DBValue> {
 		if let Some((d, rc)) = self.overlay.raw(key, prefix) {
->>>>>>> 41aee5aa
 			if rc > 0 {
 				return Some(d.clone())
 			}
@@ -334,26 +313,6 @@
 	}
 	fn remove(&mut self, key: &H256, prefix: Prefix) {
 		self.overlay.remove(key, prefix);
-	}
-}
-
-impl ::traits::KeyedHashDB for EarlyMergeDB {
-	fn keys(&self) -> HashMap<H256, i32> {
-		let mut ret: HashMap<H256, i32> = self.backing.iter(self.column)
-			.map(|(key, _)| (H256::from_slice(&*key), 1))
-			.collect();
-
-		for (key, refs) in self.overlay.keys() {
-			match ret.entry(key) {
-				Entry::Occupied(mut entry) => {
-					*entry.get_mut() += refs;
-				},
-				Entry::Vacant(entry) => {
-					entry.insert(refs);
-				}
-			}
-		}
-		ret
 	}
 }
 
@@ -567,14 +526,8 @@
 
 #[cfg(test)]
 mod tests {
-<<<<<<< HEAD
-
-	use keccak::keccak;
-	use hash_db::HashDB;
-=======
 	use keccak_hash::keccak;
 	use hash_db::{HashDB, EMPTY_PREFIX};
->>>>>>> 41aee5aa
 	use super::*;
 	use kvdb_memorydb;
 	use crate::{inject_batch, commit_batch};
