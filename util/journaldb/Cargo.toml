[package]
name = "journaldb"
version = "0.2.0"
authors = ["Parity Technologies <admin@parity.io>"]
description = "A `HashDB` which can manage a short-term journal potentially containing many forks of mutually exclusive actions"
license = "GPL3"
edition = "2018"

[dependencies]
parity-bytes = "0.1"
<<<<<<< HEAD
ethereum-types = "0.4"
hash-db = "0.11.0"
heapsize = "0.4"
=======
ethereum-types = "0.8.0"
hash-db = "0.15.0"
malloc_size_of = { version = "0.3.0", package = "parity-util-mem" }
>>>>>>> 41aee5aa
keccak-hasher = { path = "../keccak-hasher" }
kvdb = "0.3.1"
log = "0.4"
<<<<<<< HEAD
memory-db = "0.11.0"
parking_lot = "0.7"
=======
memory-db = "0.18.0"
parking_lot = "0.9"
>>>>>>> 41aee5aa
fastmap = { path = "../../util/fastmap" }
rlp = "0.4.0"

[dev-dependencies]
env_logger = "0.5"
keccak-hash = "0.4.0"
kvdb-memorydb = "0.3.1"<|MERGE_RESOLUTION|>--- conflicted
+++ resolved
@@ -8,25 +8,14 @@
 
 [dependencies]
 parity-bytes = "0.1"
-<<<<<<< HEAD
-ethereum-types = "0.4"
-hash-db = "0.11.0"
-heapsize = "0.4"
-=======
 ethereum-types = "0.8.0"
 hash-db = "0.15.0"
 malloc_size_of = { version = "0.3.0", package = "parity-util-mem" }
->>>>>>> 41aee5aa
 keccak-hasher = { path = "../keccak-hasher" }
 kvdb = "0.3.1"
 log = "0.4"
-<<<<<<< HEAD
-memory-db = "0.11.0"
-parking_lot = "0.7"
-=======
 memory-db = "0.18.0"
 parking_lot = "0.9"
->>>>>>> 41aee5aa
 fastmap = { path = "../../util/fastmap" }
 rlp = "0.4.0"
 
