// Copyright 2015-2020 Parity Technologies (UK) Ltd.
// This file is part of Parity Ethereum.

// Parity Ethereum is free software: you can redistribute it and/or modify
// it under the terms of the GNU General Public License as published by
// the Free Software Foundation, either version 3 of the License, or
// (at your option) any later version.

// Parity Ethereum is distributed in the hope that it will be useful,
// but WITHOUT ANY WARRANTY; without even the implied warranty of
// MERCHANTABILITY or FITNESS FOR A PARTICULAR PURPOSE.  See the
// GNU General Public License for more details.

// You should have received a copy of the GNU General Public License
// along with Parity Ethereum.  If not, see <http://www.gnu.org/licenses/>.

//! Hasher implementation for the Keccak-256 hash
<<<<<<< HEAD
extern crate hash_db;
extern crate ethereum_types;
extern crate tiny_keccak;
extern crate plain_hasher;

=======

#![warn(missing_docs)]

>>>>>>> 41aee5aa
use hash_db::Hasher;
use ethereum_types::H256;
use tiny_keccak::Keccak;
use plain_hasher::PlainHasher;

/// Concrete `Hasher` impl for the Keccak-256 hash
#[derive(Default, Debug, Clone, PartialEq)]
pub struct KeccakHasher;
impl Hasher for KeccakHasher {
	type Out = H256;
	type StdHasher = PlainHasher;
	const LENGTH: usize = 32;
	fn hash(x: &[u8]) -> Self::Out {
		let mut out = [0; 32];
		Keccak::keccak256(x, &mut out);
		out.into()
	}
}<|MERGE_RESOLUTION|>--- conflicted
+++ resolved
@@ -15,17 +15,9 @@
 // along with Parity Ethereum.  If not, see <http://www.gnu.org/licenses/>.
 
 //! Hasher implementation for the Keccak-256 hash
-<<<<<<< HEAD
-extern crate hash_db;
-extern crate ethereum_types;
-extern crate tiny_keccak;
-extern crate plain_hasher;
-
-=======
 
 #![warn(missing_docs)]
 
->>>>>>> 41aee5aa
 use hash_db::Hasher;
 use ethereum_types::H256;
 use tiny_keccak::Keccak;
