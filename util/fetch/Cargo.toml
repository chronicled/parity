[package]
description = "HTTP/HTTPS fetching library"
homepage = "http://parity.io"
license = "GPL-3.0"
name = "fetch"
version = "0.1.0"
authors = ["Parity Technologies <admin@parity.io>"]

[dependencies]
futures = "0.1"
hyper = "~0.12.9"
<<<<<<< HEAD
hyper-rustls = "0.16.0"
=======
hyper-rustls = "0.18"
>>>>>>> 41aee5aa
http = "0.1"
log = "0.4"
tokio = "0.1.22"
url = "2"
bytes = "0.4"

[features]
default = []<|MERGE_RESOLUTION|>--- conflicted
+++ resolved
@@ -9,11 +9,7 @@
 [dependencies]
 futures = "0.1"
 hyper = "~0.12.9"
-<<<<<<< HEAD
-hyper-rustls = "0.16.0"
-=======
 hyper-rustls = "0.18"
->>>>>>> 41aee5aa
 http = "0.1"
 log = "0.4"
 tokio = "0.1.22"
