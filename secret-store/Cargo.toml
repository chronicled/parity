[package]
description = "Parity Ethereum (EthCore) Secret Store"
name = "ethcore-secretstore"
version = "1.0.0"
license = "GPL-3.0"
authors = ["Parity Technologies <admin@parity.io>"]

[dependencies]
byteorder = "1.0"
common-types = { path = "../ethcore/types" }
<<<<<<< HEAD
ethcore-call-contract = { path = "../ethcore/call-contract" }
=======
ethabi = "6.0"
ethabi-contract = "6.0"
ethabi-derive = "6.0"
ethcore = { path = "../ethcore" }
ethcore-accounts = { path = "../accounts", optional = true}
ethcore-call-contract = { path = "../ethcore/call-contract" }
ethcore-sync = { path = "../ethcore/sync" }
ethereum-types = "0.4"
ethkey = { path = "../accounts/ethkey" }
futures = "0.1"
hyper = { version = "0.12", default-features = false }
keccak-hash = "0.1"
kvdb = "0.1"
lazy_static = "1.0"
>>>>>>> 06c70960
log = "0.4"
parity-bytes = "0.1"
parity-crypto = "0.3"
parity-runtime = { path = "../util/runtime" }
parking_lot = "0.7"
rustc-hex = "1.0"
serde = "1.0"
serde_derive = "1.0"
serde_json = "1.0"
tiny-keccak = "1.4"
tokio = "~0.1.11"
tokio-io = "0.1"
tokio-service = "0.1"
url = "1.0"

[dev-dependencies]
env_logger = "0.5"
ethcore = { path = "../ethcore", features = ["test-helpers"] }
tempdir = "0.3"
kvdb-rocksdb = "0.1.3"

[features]
accounts = ["ethcore-accounts"]<|MERGE_RESOLUTION|>--- conflicted
+++ resolved
@@ -8,9 +8,6 @@
 [dependencies]
 byteorder = "1.0"
 common-types = { path = "../ethcore/types" }
-<<<<<<< HEAD
-ethcore-call-contract = { path = "../ethcore/call-contract" }
-=======
 ethabi = "6.0"
 ethabi-contract = "6.0"
 ethabi-derive = "6.0"
@@ -25,7 +22,6 @@
 keccak-hash = "0.1"
 kvdb = "0.1"
 lazy_static = "1.0"
->>>>>>> 06c70960
 log = "0.4"
 parity-bytes = "0.1"
 parity-crypto = "0.3"
