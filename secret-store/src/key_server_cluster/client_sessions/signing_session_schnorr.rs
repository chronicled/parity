// Copyright 2015-2020 Parity Technologies (UK) Ltd.
// This file is part of Parity Ethereum.

// Parity Ethereum is free software: you can redistribute it and/or modify
// it under the terms of the GNU General Public License as published by
// the Free Software Foundation, either version 3 of the License, or
// (at your option) any later version.

// Parity Ethereum is distributed in the hope that it will be useful,
// but WITHOUT ANY WARRANTY; without even the implied warranty of
// MERCHANTABILITY or FITNESS FOR A PARTICULAR PURPOSE.  See the
// GNU General Public License for more details.

// You should have received a copy of the GNU General Public License
// along with Parity Ethereum.  If not, see <http://www.gnu.org/licenses/>.

use std::collections::BTreeSet;
use std::sync::Arc;
use futures::Oneshot;
use parking_lot::Mutex;
use crypto::publickey::{Public, Secret};
use ethereum_types::H256;
use key_server_cluster::{Error, NodeId, SessionId, Requester, SessionMeta, AclStorage, DocumentKeyShare};
use key_server_cluster::cluster::{Cluster};
use key_server_cluster::cluster_sessions::{SessionIdWithSubSession, ClusterSession, CompletionSignal};
use key_server_cluster::generation_session::{SessionImpl as GenerationSession, SessionParams as GenerationSessionParams,
	SessionState as GenerationSessionState};
use key_server_cluster::message::{Message, SchnorrSigningMessage, SchnorrSigningConsensusMessage, SchnorrSigningGenerationMessage,
	SchnorrRequestPartialSignature, SchnorrPartialSignature, SchnorrSigningSessionCompleted, GenerationMessage,
	ConsensusMessage, SchnorrSigningSessionError, InitializeConsensusSession, ConfirmConsensusInitialization,
	SchnorrSigningSessionDelegation, SchnorrSigningSessionDelegationCompleted};
use key_server_cluster::jobs::job_session::JobTransport;
use key_server_cluster::jobs::key_access_job::KeyAccessJob;
use key_server_cluster::jobs::signing_job_schnorr::{SchnorrPartialSigningRequest, SchnorrPartialSigningResponse, SchnorrSigningJob};
use key_server_cluster::jobs::consensus_session::{ConsensusSessionParams, ConsensusSessionState, ConsensusSession};

/// Distributed Schnorr-signing session.
/// Based on "Efficient Multi-Party Digital Signature using Adaptive Secret Sharing for Low-Power Devices in Wireless Network" paper.
/// Brief overview:
/// 1) initialization: master node (which has received request for signing the message) requests all other nodes to sign the message
/// 2) ACL check: all nodes which have received the request are querying ACL-contract to check if requestor has access to the private key
/// 3) partial signing: every node which has succussfully checked access for the requestor do a partial signing
/// 4) signing: master node receives all partial signatures of the secret and computes the signature
pub struct SessionImpl {
	/// Session core.
	core: SessionCore,
	/// Session data.
	data: Mutex<SessionData>,
}

/// Immutable session data.
struct SessionCore {
	/// Session metadata.
	pub meta: SessionMeta,
	/// Signing session access key.
	pub access_key: Secret,
	/// Key share.
	pub key_share: Option<DocumentKeyShare>,
	/// Cluster which allows this node to send messages to other nodes in the cluster.
	pub cluster: Arc<dyn Cluster>,
	/// Session-level nonce.
	pub nonce: u64,
	/// SessionImpl completion signal.
	pub completed: CompletionSignal<(Secret, Secret)>,
}

/// Signing consensus session type.
type SigningConsensusSession = ConsensusSession<KeyAccessJob, SigningConsensusTransport, SchnorrSigningJob, SigningJobTransport>;

/// Mutable session data.
struct SessionData {
	/// Session state.
	pub state: SessionState,
	/// Message hash.
	pub message_hash: Option<H256>,
	/// Key version to use for decryption.
	pub version: Option<H256>,
	/// Consensus-based signing session.
	pub consensus_session: SigningConsensusSession,
	/// Session key generation session.
	pub generation_session: Option<GenerationSession>,
	/// Delegation status.
	pub delegation_status: Option<DelegationStatus>,
	/// Decryption result.
	pub result: Option<Result<(Secret, Secret), Error>>,
}

/// Signing session state.
#[derive(Debug, PartialEq)]
#[cfg_attr(test, derive(Clone, Copy))]
pub enum SessionState {
	/// State when consensus is establishing.
	ConsensusEstablishing,
	/// State when session key is generating.
	SessionKeyGeneration,
	/// State when signature is computing.
	SignatureComputing,
}

/// Session creation parameters
pub struct SessionParams {
	/// Session metadata.
	pub meta: SessionMeta,
	/// Session access key.
	pub access_key: Secret,
	/// Key share.
	pub key_share: Option<DocumentKeyShare>,
	/// ACL storage.
	pub acl_storage: Arc<dyn AclStorage>,
	/// Cluster
	pub cluster: Arc<dyn Cluster>,
	/// Session nonce.
	pub nonce: u64,
}

/// Signing consensus transport.
struct SigningConsensusTransport {
	/// Session id.
	id: SessionId,
	/// Session access key.
	access_key: Secret,
	/// Session-level nonce.
	nonce: u64,
	/// Selected key version (on master node).
	version: Option<H256>,
	/// Cluster.
	cluster: Arc<dyn Cluster>,
}

/// Signing key generation transport.
struct SessionKeyGenerationTransport {
	/// Session access key.
	access_key: Secret,
	/// Cluster.
	cluster: Arc<dyn Cluster>,
	/// Session-level nonce.
	nonce: u64,
	/// Other nodes ids.
	other_nodes_ids: BTreeSet<NodeId>,
}

/// Signing job transport
struct SigningJobTransport {
	/// Session id.
	id: SessionId,
	/// Session access key.
	access_key: Secret,
	/// Session-level nonce.
	nonce: u64,
	/// Cluster.
	cluster: Arc<dyn Cluster>,
}

/// Session delegation status.
enum DelegationStatus {
	/// Delegated to other node.
	DelegatedTo(NodeId),
	/// Delegated from other node.
	DelegatedFrom(NodeId, u64),
}

impl SessionImpl {
	/// Create new signing session.
	pub fn new(
		params: SessionParams,
		requester: Option<Requester>,
	) -> Result<(Self, Oneshot<Result<(Secret, Secret), Error>>), Error> {
		debug_assert_eq!(params.meta.threshold, params.key_share.as_ref().map(|ks| ks.threshold).unwrap_or_default());

		let consensus_transport = SigningConsensusTransport {
			id: params.meta.id.clone(),
			access_key: params.access_key.clone(),
			nonce: params.nonce,
			version: None,
			cluster: params.cluster.clone(),
		};
		let consensus_session = ConsensusSession::new(ConsensusSessionParams {
			meta: params.meta.clone(),
			consensus_executor: match requester {
				Some(requester) => KeyAccessJob::new_on_master(params.meta.id.clone(), params.acl_storage.clone(), requester),
				None => KeyAccessJob::new_on_slave(params.meta.id.clone(), params.acl_storage.clone()),
			},
			consensus_transport: consensus_transport,
		})?;

		let (completed, oneshot) = CompletionSignal::new();
		Ok((SessionImpl {
			core: SessionCore {
				meta: params.meta,
				access_key: params.access_key,
				key_share: params.key_share,
				cluster: params.cluster,
				nonce: params.nonce,
				completed,
			},
			data: Mutex::new(SessionData {
				state: SessionState::ConsensusEstablishing,
				message_hash: None,
				version: None,
				consensus_session: consensus_session,
				generation_session: None,
				delegation_status: None,
				result: None,
			}),
		}, oneshot))
	}

	/// Wait for session completion.
	#[cfg(test)]
	pub fn wait(&self) -> Result<(Secret, Secret), Error> {
		Self::wait_session(&self.core.completed, &self.data, None, |data| data.result.clone())
			.expect("wait_session returns Some if called without timeout; qed")
	}

	/// Get session state (tests only).
	#[cfg(test)]
	pub fn state(&self) -> SessionState {
		self.data.lock().state
	}

	/// Delegate session to other node.
	pub fn delegate(&self, master: NodeId, version: H256, message_hash: H256) -> Result<(), Error> {
		if self.core.meta.master_node_id != self.core.meta.self_node_id {
			return Err(Error::InvalidStateForRequest);
		}

		let mut data = self.data.lock();
		if data.consensus_session.state() != ConsensusSessionState::WaitingForInitialization || data.delegation_status.is_some() {
			return Err(Error::InvalidStateForRequest);
		}

		data.consensus_session.consensus_job_mut().executor_mut().set_has_key_share(false);
		self.core.cluster.send(&master, Message::SchnorrSigning(SchnorrSigningMessage::SchnorrSigningSessionDelegation(SchnorrSigningSessionDelegation {
			session: self.core.meta.id.clone().into(),
			sub_session: self.core.access_key.clone().into(),
			session_nonce: self.core.nonce,
			requester: data.consensus_session.consensus_job().executor().requester()
				.expect("requester is passed to master node on creation; session can be delegated from master node only; qed")
				.clone().into(),
			version: version.into(),
			message_hash: message_hash.into(),
		})))?;
		data.delegation_status = Some(DelegationStatus::DelegatedTo(master));
		Ok(())

	}

	/// Initialize signing session on master node.
	pub fn initialize(&self, version: H256, message_hash: H256) -> Result<(), Error> {
		debug_assert_eq!(self.core.meta.self_node_id, self.core.meta.master_node_id);

		// check if version exists
		let key_version = match self.core.key_share.as_ref() {
			None => return Err(Error::InvalidMessage),
			Some(key_share) => key_share.version(&version)?,
		};

		let mut data = self.data.lock();
		let non_isolated_nodes = self.core.cluster.nodes();
		let mut consensus_nodes: BTreeSet<_> = key_version.id_numbers.keys()
			.filter(|n| non_isolated_nodes.contains(*n))
			.cloned()
			.chain(::std::iter::once(self.core.meta.self_node_id.clone()))
			.collect();
		if let Some(&DelegationStatus::DelegatedFrom(delegation_master, _)) = data.delegation_status.as_ref() {
			consensus_nodes.remove(&delegation_master);
		}

		data.consensus_session.consensus_job_mut().transport_mut().version = Some(version.clone());
		data.version = Some(version.clone());
		data.message_hash = Some(message_hash);
		data.consensus_session.initialize(consensus_nodes)?;

		if data.consensus_session.state() == ConsensusSessionState::ConsensusEstablished {
			let generation_session = GenerationSession::new(GenerationSessionParams {
				id: self.core.meta.id.clone(),
				self_node_id: self.core.meta.self_node_id.clone(),
				key_storage: None,
				cluster: Arc::new(SessionKeyGenerationTransport {
					access_key: self.core.access_key.clone(),
					cluster: self.core.cluster.clone(),
					nonce: self.core.nonce,
					other_nodes_ids: BTreeSet::new()
				}),
				nonce: None,
			}).0;
			generation_session.initialize(Default::default(), Default::default(), false, 0, vec![self.core.meta.self_node_id.clone()].into_iter().collect::<BTreeSet<_>>().into())?;

			debug_assert_eq!(generation_session.state(), GenerationSessionState::Finished);
			let joint_public_and_secret = generation_session
				.joint_public_and_secret()
				.expect("session key is generated before signature is computed; we are in SignatureComputing state; qed")?;
			data.generation_session = Some(generation_session);
			data.state = SessionState::SignatureComputing;

			self.core.disseminate_jobs(&mut data.consensus_session, &version, joint_public_and_secret.0, joint_public_and_secret.1, message_hash)?;

			debug_assert!(data.consensus_session.state() == ConsensusSessionState::Finished);
			let result = data.consensus_session.result()?;
			Self::set_signing_result(&self.core, &mut *data, Ok(result));
		}

		Ok(())
	}

	/// Process signing message.
	pub fn process_message(&self, sender: &NodeId, message: &SchnorrSigningMessage) -> Result<(), Error> {
		if self.core.nonce != message.session_nonce() {
			return Err(Error::ReplayProtection);
		}

		match message {
			&SchnorrSigningMessage::SchnorrSigningConsensusMessage(ref message) =>
				self.on_consensus_message(sender, message),
			&SchnorrSigningMessage::SchnorrSigningGenerationMessage(ref message) =>
				self.on_generation_message(sender, message),
			&SchnorrSigningMessage::SchnorrRequestPartialSignature(ref message) =>
				self.on_partial_signature_requested(sender, message),
			&SchnorrSigningMessage::SchnorrPartialSignature(ref message) =>
				self.on_partial_signature(sender, message),
			&SchnorrSigningMessage::SchnorrSigningSessionError(ref message) =>
				self.process_node_error(Some(&sender), message.error.clone()),
			&SchnorrSigningMessage::SchnorrSigningSessionCompleted(ref message) =>
				self.on_session_completed(sender, message),
			&SchnorrSigningMessage::SchnorrSigningSessionDelegation(ref message) =>
				self.on_session_delegated(sender, message),
			&SchnorrSigningMessage::SchnorrSigningSessionDelegationCompleted(ref message) =>
				self.on_session_delegation_completed(sender, message),
		}
	}

	/// When session is delegated to this node.
	pub fn on_session_delegated(&self, sender: &NodeId, message: &SchnorrSigningSessionDelegation) -> Result<(), Error> {
		debug_assert!(self.core.meta.id == *message.session);
		debug_assert!(self.core.access_key == *message.sub_session);

		{
			let mut data = self.data.lock();
			if data.consensus_session.state() != ConsensusSessionState::WaitingForInitialization || data.delegation_status.is_some() {
				return Err(Error::InvalidStateForRequest);
			}

			data.consensus_session.consensus_job_mut().executor_mut().set_requester(message.requester.clone().into());
			data.delegation_status = Some(DelegationStatus::DelegatedFrom(sender.clone(), message.session_nonce));
		}

		self.initialize(message.version.clone().into(), message.message_hash.clone().into())
	}

	/// When delegated session is completed on other node.
	pub fn on_session_delegation_completed(&self, sender: &NodeId, message: &SchnorrSigningSessionDelegationCompleted) -> Result<(), Error> {
		debug_assert!(self.core.meta.id == *message.session);
		debug_assert!(self.core.access_key == *message.sub_session);

		if self.core.meta.master_node_id != self.core.meta.self_node_id {
			return Err(Error::InvalidStateForRequest);
		}

		let mut data = self.data.lock();
		match data.delegation_status.as_ref() {
			Some(&DelegationStatus::DelegatedTo(ref node)) if node == sender => (),
			_ => return Err(Error::InvalidMessage),
		}

		Self::set_signing_result(&self.core, &mut *data, Ok((message.signature_c.clone().into(), message.signature_s.clone().into())));

		Ok(())
	}

	/// When consensus-related message is received.
	pub fn on_consensus_message(&self, sender: &NodeId, message: &SchnorrSigningConsensusMessage) -> Result<(), Error> {
		debug_assert!(self.core.meta.id == *message.session);
		debug_assert!(self.core.access_key == *message.sub_session);
		debug_assert!(sender != &self.core.meta.self_node_id);

		let mut data = self.data.lock();
		let is_establishing_consensus = data.consensus_session.state() == ConsensusSessionState::EstablishingConsensus;

		if let &ConsensusMessage::InitializeConsensusSession(ref msg) = &message.message {
			let version = msg.version.clone().into();
			let has_key_share = self.core.key_share.as_ref()
				.map(|ks| ks.version(&version).is_ok())
				.unwrap_or(false);
			data.consensus_session.consensus_job_mut().executor_mut().set_has_key_share(has_key_share);
			data.version = Some(version);
		}
		data.consensus_session.on_consensus_message(&sender, &message.message)?;

		let is_consensus_established = data.consensus_session.state() == ConsensusSessionState::ConsensusEstablished;
		if self.core.meta.self_node_id != self.core.meta.master_node_id || !is_establishing_consensus || !is_consensus_established {
			return Ok(());
		}

		let consensus_group = data.consensus_session.select_consensus_group()?.clone();
		let mut other_consensus_group_nodes = consensus_group.clone();
		other_consensus_group_nodes.remove(&self.core.meta.self_node_id);

		let key_share = match self.core.key_share.as_ref() {
			None => return Err(Error::InvalidMessage),
			Some(key_share) => key_share,
		};

		let generation_session = GenerationSession::new(GenerationSessionParams {
			id: self.core.meta.id.clone(),
			self_node_id: self.core.meta.self_node_id.clone(),
			key_storage: None,
			cluster: Arc::new(SessionKeyGenerationTransport {
				access_key: self.core.access_key.clone(),
				cluster: self.core.cluster.clone(),
				nonce: self.core.nonce,
				other_nodes_ids: other_consensus_group_nodes,
			}),
			nonce: None,
		}).0;

		generation_session.initialize(Default::default(), Default::default(), false, key_share.threshold, consensus_group.into())?;
		data.generation_session = Some(generation_session);
		data.state = SessionState::SessionKeyGeneration;

		Ok(())
	}

	/// When session key related message is received.
	pub fn on_generation_message(&self, sender: &NodeId, message: &SchnorrSigningGenerationMessage) -> Result<(), Error> {
		debug_assert!(self.core.meta.id == *message.session);
		debug_assert!(self.core.access_key == *message.sub_session);
		debug_assert!(sender != &self.core.meta.self_node_id);

		let mut data = self.data.lock();

		if let &GenerationMessage::InitializeSession(ref message) = &message.message {
			if &self.core.meta.master_node_id != sender {
				match data.delegation_status.as_ref() {
					Some(&DelegationStatus::DelegatedTo(s)) if s == *sender => (),
					_ => return Err(Error::InvalidMessage),
				}
			}

			let consensus_group: BTreeSet<NodeId> = message.nodes.keys().cloned().map(Into::into).collect();
			let mut other_consensus_group_nodes = consensus_group.clone();
			other_consensus_group_nodes.remove(&self.core.meta.self_node_id);

			let generation_session = GenerationSession::new(GenerationSessionParams {
				id: self.core.meta.id.clone(),
				self_node_id: self.core.meta.self_node_id.clone(),
				key_storage: None,
				cluster: Arc::new(SessionKeyGenerationTransport {
					access_key: self.core.access_key.clone(),
					cluster: self.core.cluster.clone(),
					nonce: self.core.nonce,
					other_nodes_ids: other_consensus_group_nodes
				}),
				nonce: None,
			}).0;
			data.generation_session = Some(generation_session);
			data.state = SessionState::SessionKeyGeneration;
		}

		{
			let generation_session = data.generation_session.as_ref().ok_or(Error::InvalidStateForRequest)?;
			let is_key_generating = generation_session.state() != GenerationSessionState::Finished;
			generation_session.process_message(sender, &message.message)?;

			let is_key_generated = generation_session.state() == GenerationSessionState::Finished;
			if !is_key_generating || !is_key_generated {
				return Ok(());
			}
		}

		data.state = SessionState::SignatureComputing;
		if self.core.meta.master_node_id != self.core.meta.self_node_id {
			return Ok(());
		}

		let version = data.version.as_ref().ok_or(Error::InvalidMessage)?.clone();
		let message_hash = data.message_hash
			.expect("we are on master node; on master node message_hash is filled in initialize(); on_generation_message follows initialize; qed");
		let joint_public_and_secret = data.generation_session.as_ref()
			.expect("session key is generated before signature is computed; we are in SignatureComputing state; qed")
			.joint_public_and_secret()
			.expect("session key is generated before signature is computed; we are in SignatureComputing state; qed")?;
		self.core.disseminate_jobs(&mut data.consensus_session, &version, joint_public_and_secret.0, joint_public_and_secret.1, message_hash)
	}

	/// When partial signature is requested.
	pub fn on_partial_signature_requested(&self, sender: &NodeId, message: &SchnorrRequestPartialSignature) -> Result<(), Error> {
		debug_assert!(self.core.meta.id == *message.session);
		debug_assert!(self.core.access_key == *message.sub_session);
		debug_assert!(sender != &self.core.meta.self_node_id);

		let key_share = match self.core.key_share.as_ref() {
			None => return Err(Error::InvalidMessage),
			Some(key_share) => key_share,
		};

		let mut data = self.data.lock();

		if sender != &self.core.meta.master_node_id {
			return Err(Error::InvalidMessage);
		}
		if data.state != SessionState::SignatureComputing {
			return Err(Error::InvalidStateForRequest);
		}

		let joint_public_and_secret = data.generation_session.as_ref()
			.expect("session key is generated before signature is computed; we are in SignatureComputing state; qed")
			.joint_public_and_secret()
			.expect("session key is generated before signature is computed; we are in SignatureComputing state; qed")?;
		let key_version = key_share.version(data.version.as_ref().ok_or(Error::InvalidMessage)?)?.hash.clone();
		let signing_job = SchnorrSigningJob::new_on_slave(self.core.meta.self_node_id.clone(), key_share.clone(), key_version, joint_public_and_secret.0, joint_public_and_secret.1)?;
		let signing_transport = self.core.signing_transport();

		data.consensus_session.on_job_request(sender, SchnorrPartialSigningRequest {
			id: message.request_id.clone().into(),
			message_hash: message.message_hash.clone().into(),
			other_nodes_ids: message.nodes.iter().cloned().map(Into::into).collect(),
		}, signing_job, signing_transport).map(|_| ())
	}

	/// When partial signature is received.
	pub fn on_partial_signature(&self, sender: &NodeId, message: &SchnorrPartialSignature) -> Result<(), Error> {
		debug_assert!(self.core.meta.id == *message.session);
		debug_assert!(self.core.access_key == *message.sub_session);
		debug_assert!(sender != &self.core.meta.self_node_id);

		let mut data = self.data.lock();
		data.consensus_session.on_job_response(sender, SchnorrPartialSigningResponse {
			request_id: message.request_id.clone().into(),
			partial_signature: message.partial_signature.clone().into(),
		})?;

		if data.consensus_session.state() != ConsensusSessionState::Finished {
			return Ok(());
		}

		// send compeltion signal to all nodes, except for rejected nodes
		for node in data.consensus_session.consensus_non_rejected_nodes() {
			self.core.cluster.send(&node, Message::SchnorrSigning(SchnorrSigningMessage::SchnorrSigningSessionCompleted(SchnorrSigningSessionCompleted {
				session: self.core.meta.id.clone().into(),
				sub_session: self.core.access_key.clone().into(),
				session_nonce: self.core.nonce,
			})))?;
		}

		let result = data.consensus_session.result()?;
		Self::set_signing_result(&self.core, &mut *data, Ok(result));

		Ok(())
	}

	/// When session is completed.
	pub fn on_session_completed(&self, sender: &NodeId, message: &SchnorrSigningSessionCompleted) -> Result<(), Error> {
		debug_assert!(self.core.meta.id == *message.session);
		debug_assert!(self.core.access_key == *message.sub_session);
		debug_assert!(sender != &self.core.meta.self_node_id);

		self.data.lock().consensus_session.on_session_completed(sender)
	}

	/// Process error from the other node.
	fn process_node_error(&self, node: Option<&NodeId>, error: Error) -> Result<(), Error> {
		let mut data = self.data.lock();
		let is_self_node_error = node.map(|n| n == &self.core.meta.self_node_id).unwrap_or(false);
		// error is always fatal if coming from this node
		if is_self_node_error {
			Self::set_signing_result(&self.core, &mut *data, Err(error.clone()));
			return Err(error);
		}

		match {
			match node {
				Some(node) => data.consensus_session.on_node_error(node, error.clone()),
				None => data.consensus_session.on_session_timeout(),
			}
		} {
			Ok(false) => {
				Ok(())
			},
			Ok(true) => {
				let version = data.version.as_ref().ok_or(Error::InvalidMessage)?.clone();
				let message_hash = data.message_hash.as_ref().cloned()
					.expect("on_node_error returned true; this means that jobs must be REsent; this means that jobs already have been sent; jobs are sent when message_hash.is_some(); qed");
				let joint_public_and_secret = data.generation_session.as_ref()
					.expect("on_node_error returned true; this means that jobs must be REsent; this means that jobs already have been sent; jobs are sent when message_hash.is_some(); qed")
					.joint_public_and_secret()
					.expect("on_node_error returned true; this means that jobs must be REsent; this means that jobs already have been sent; jobs are sent when message_hash.is_some(); qed")?;
				let disseminate_result = self.core.disseminate_jobs(&mut data.consensus_session, &version, joint_public_and_secret.0, joint_public_and_secret.1, message_hash);
				match disseminate_result {
					Ok(()) => Ok(()),
					Err(err) => {
						warn!("{}: signing session failed with error: {:?} from {:?}", &self.core.meta.self_node_id, error, node);
						Self::set_signing_result(&self.core, &mut *data, Err(err.clone()));
						Err(err)
					}
				}
			},
			Err(err) => {
				warn!("{}: signing session failed with error: {:?} from {:?}", &self.core.meta.self_node_id, error, node);
				Self::set_signing_result(&self.core, &mut *data, Err(err.clone()));
				Err(err)
			},
		}
	}

	/// Set signing session result.
	fn set_signing_result(core: &SessionCore, data: &mut SessionData, result: Result<(Secret, Secret), Error>) {
		if let Some(DelegationStatus::DelegatedFrom(master, nonce)) = data.delegation_status.take() {
			// error means can't communicate => ignore it
			let _ = match result.as_ref() {
				Ok(signature) => core.cluster.send(&master, Message::SchnorrSigning(SchnorrSigningMessage::SchnorrSigningSessionDelegationCompleted(SchnorrSigningSessionDelegationCompleted {
					session: core.meta.id.clone().into(),
					sub_session: core.access_key.clone().into(),
					session_nonce: nonce,
					signature_c: signature.0.clone().into(),
					signature_s: signature.1.clone().into(),
				}))),
				Err(error) => core.cluster.send(&master, Message::SchnorrSigning(SchnorrSigningMessage::SchnorrSigningSessionError(SchnorrSigningSessionError {
					session: core.meta.id.clone().into(),
					sub_session: core.access_key.clone().into(),
					session_nonce: nonce,
					error: error.clone().into(),
				}))),
			};
		}

		data.result = Some(result.clone());
		core.completed.send(result);
	}
}

impl ClusterSession for SessionImpl {
	type Id = SessionIdWithSubSession;
	type CreationData = Requester;
	type SuccessfulResult = (Secret, Secret);

	fn type_name() -> &'static str {
		"signing"
	}

	fn id(&self) -> SessionIdWithSubSession {
		SessionIdWithSubSession::new(self.core.meta.id.clone(), self.core.access_key.clone())
	}

	fn is_finished(&self) -> bool {
		let data = self.data.lock();
		data.consensus_session.state() == ConsensusSessionState::Failed
			|| data.consensus_session.state() == ConsensusSessionState::Finished
			|| data.result.is_some()
	}

	fn on_node_timeout(&self, node: &NodeId) {
		// ignore error, only state matters
		let _ = self.process_node_error(Some(node), Error::NodeDisconnected);
	}

	fn on_session_timeout(&self) {
		// ignore error, only state matters
		let _ = self.process_node_error(None, Error::NodeDisconnected);
	}

	fn on_session_error(&self, node: &NodeId, error: Error) {
		let is_fatal = self.process_node_error(Some(node), error.clone()).is_err();
		let is_this_node_error = *node == self.core.meta.self_node_id;
		if is_fatal || is_this_node_error {
			// error in signing session is non-fatal, if occurs on slave node
			// => either respond with error
			// => or broadcast error
			let message = Message::SchnorrSigning(SchnorrSigningMessage::SchnorrSigningSessionError(SchnorrSigningSessionError {
				session: self.core.meta.id.clone().into(),
				sub_session: self.core.access_key.clone().into(),
				session_nonce: self.core.nonce,
				error: error.clone().into(),
			}));

			// do not bother processing send error, as we already processing error
			let _ = if self.core.meta.master_node_id == self.core.meta.self_node_id {
				self.core.cluster.broadcast(message)
			} else {
				self.core.cluster.send(&self.core.meta.master_node_id, message)
			};
		}
	}

	fn on_message(&self, sender: &NodeId, message: &Message) -> Result<(), Error> {
		match *message {
			Message::SchnorrSigning(ref message) => self.process_message(sender, message),
			_ => unreachable!("cluster checks message to be correct before passing; qed"),
		}
	}
}

impl SessionKeyGenerationTransport {
	fn map_message(&self, message: Message) -> Result<Message, Error> {
		match message {
			Message::Generation(message) => Ok(Message::SchnorrSigning(SchnorrSigningMessage::SchnorrSigningGenerationMessage(SchnorrSigningGenerationMessage {
				session: message.session_id().clone().into(),
				sub_session: self.access_key.clone().into(),
				session_nonce: self.nonce,
				message: message,
			}))),
			_ => Err(Error::InvalidMessage),
		}
	}
}

impl Cluster for SessionKeyGenerationTransport {
	fn broadcast(&self, message: Message) -> Result<(), Error> {
		let message = self.map_message(message)?;
		for to in &self.other_nodes_ids {
			self.cluster.send(to, message.clone())?;
		}
		Ok(())
	}

	fn send(&self, to: &NodeId, message: Message) -> Result<(), Error> {
		debug_assert!(self.other_nodes_ids.contains(to));
		self.cluster.send(to, self.map_message(message)?)
	}

	fn is_connected(&self, node: &NodeId) -> bool {
		self.cluster.is_connected(node)
	}

	fn nodes(&self) -> BTreeSet<NodeId> {
		self.cluster.nodes()
	}

	fn configured_nodes_count(&self) -> usize {
		self.cluster.configured_nodes_count()
	}

	fn connected_nodes_count(&self) -> usize {
		self.cluster.connected_nodes_count()
	}
}

impl SessionCore {
	pub fn signing_transport(&self) -> SigningJobTransport {
		SigningJobTransport {
			id: self.meta.id.clone(),
			access_key: self.access_key.clone(),
			nonce: self.nonce,
			cluster: self.cluster.clone()
		}
	}

	pub fn disseminate_jobs(&self, consensus_session: &mut SigningConsensusSession, version: &H256, session_public: Public, session_secret_share: Secret, message_hash: H256) -> Result<(), Error> {
		let key_share = match self.key_share.as_ref() {
			None => return Err(Error::InvalidMessage),
			Some(key_share) => key_share,
		};

		let key_version = key_share.version(version)?.hash.clone();
		let signing_job = SchnorrSigningJob::new_on_master(self.meta.self_node_id.clone(), key_share.clone(), key_version,
			session_public, session_secret_share, message_hash)?;
		consensus_session.disseminate_jobs(signing_job, self.signing_transport(), false).map(|_| ())
	}
}

impl JobTransport for SigningConsensusTransport {
	type PartialJobRequest=Requester;
	type PartialJobResponse=bool;

	fn send_partial_request(&self, node: &NodeId, request: Requester) -> Result<(), Error> {
		let version = self.version.as_ref()
			.expect("send_partial_request is called on initialized master node only; version is filled in before initialization starts on master node; qed");
		self.cluster.send(node, Message::SchnorrSigning(SchnorrSigningMessage::SchnorrSigningConsensusMessage(SchnorrSigningConsensusMessage {
			session: self.id.clone().into(),
			sub_session: self.access_key.clone().into(),
			session_nonce: self.nonce,
			message: ConsensusMessage::InitializeConsensusSession(InitializeConsensusSession {
				requester: request.into(),
				version: version.clone().into(),
			})
		})))
	}

	fn send_partial_response(&self, node: &NodeId, response: bool) -> Result<(), Error> {
		self.cluster.send(node, Message::SchnorrSigning(SchnorrSigningMessage::SchnorrSigningConsensusMessage(SchnorrSigningConsensusMessage {
			session: self.id.clone().into(),
			sub_session: self.access_key.clone().into(),
			session_nonce: self.nonce,
			message: ConsensusMessage::ConfirmConsensusInitialization(ConfirmConsensusInitialization {
				is_confirmed: response,
			})
		})))
	}
}

impl JobTransport for SigningJobTransport {
	type PartialJobRequest=SchnorrPartialSigningRequest;
	type PartialJobResponse=SchnorrPartialSigningResponse;

	fn send_partial_request(&self, node: &NodeId, request: SchnorrPartialSigningRequest) -> Result<(), Error> {
		self.cluster.send(node, Message::SchnorrSigning(SchnorrSigningMessage::SchnorrRequestPartialSignature(SchnorrRequestPartialSignature {
			session: self.id.clone().into(),
			sub_session: self.access_key.clone().into(),
			session_nonce: self.nonce,
			request_id: request.id.into(),
			message_hash: request.message_hash.into(),
			nodes: request.other_nodes_ids.into_iter().map(Into::into).collect(),
		})))
	}

	fn send_partial_response(&self, node: &NodeId, response: SchnorrPartialSigningResponse) -> Result<(), Error> {
		self.cluster.send(node, Message::SchnorrSigning(SchnorrSigningMessage::SchnorrPartialSignature(SchnorrPartialSignature {
			session: self.id.clone().into(),
			sub_session: self.access_key.clone().into(),
			session_nonce: self.nonce,
			request_id: response.request_id.into(),
			partial_signature: response.partial_signature.into(),
		})))
	}
}

#[cfg(test)]
mod tests {
	use std::sync::Arc;
	use std::str::FromStr;
	use std::collections::BTreeMap;
	use ethereum_types::{Address, H256};
<<<<<<< HEAD
	use ethkey::{self, Random, Generator, Public, Secret, public_to_address};
=======
	use crypto::publickey::{Random, Generator, Public, Secret, public_to_address};
>>>>>>> 41aee5aa
	use acl_storage::DummyAclStorage;
	use key_server_cluster::{SessionId, Requester, SessionMeta, Error, KeyStorage};
	use key_server_cluster::cluster::tests::MessageLoop as ClusterMessageLoop;
	use key_server_cluster::generation_session::tests::MessageLoop as GenerationMessageLoop;
	use key_server_cluster::math;
	use key_server_cluster::message::{SchnorrSigningMessage, SchnorrSigningConsensusMessage,
		ConsensusMessage, ConfirmConsensusInitialization, SchnorrSigningGenerationMessage, GenerationMessage,
		ConfirmInitialization, InitializeSession, SchnorrRequestPartialSignature};
	use key_server_cluster::signing_session_schnorr::{SessionImpl, SessionState, SessionParams};

	#[derive(Debug)]
	pub struct MessageLoop(pub ClusterMessageLoop);

	impl MessageLoop {
		pub fn new(num_nodes: usize, threshold: usize) -> Result<Self, Error> {
			let ml = GenerationMessageLoop::new(num_nodes).init(threshold)?;
			ml.0.loop_until(|| ml.0.is_empty()); // complete generation session

			Ok(MessageLoop(ml.0))
		}

		pub fn into_session(&self, at_node: usize) -> SessionImpl {
<<<<<<< HEAD
			let requester = Some(Requester::Signature(ethkey::sign(Random.generate().unwrap().secret(),
=======
			let requester = Some(Requester::Signature(crypto::publickey::sign(Random.generate().unwrap().secret(),
>>>>>>> 41aee5aa
				&SessionId::default()).unwrap()));
			SessionImpl::new(SessionParams {
				meta: SessionMeta {
					id: SessionId::default(),
					self_node_id: self.0.node(at_node),
					master_node_id: self.0.node(0),
					threshold: self.0.key_storage(at_node).get(&Default::default()).unwrap().unwrap().threshold,
					configured_nodes_count: self.0.nodes().len(),
					connected_nodes_count: self.0.nodes().len(),
				},
				access_key: Random.generate().unwrap().secret().clone(),
				key_share: self.0.key_storage(at_node).get(&Default::default()).unwrap(),
				acl_storage: Arc::new(DummyAclStorage::default()),
				cluster: self.0.cluster(0).view().unwrap(),
				nonce: 0,
<<<<<<< HEAD
			}, requester).unwrap()
=======
			}, requester).unwrap().0
>>>>>>> 41aee5aa
		}

		pub fn init_with_version(self, key_version: Option<H256>) -> Result<(Self, Public, H256), Error> {
			let message_hash = H256::random();
			let requester = Random.generate().unwrap();
<<<<<<< HEAD
			let signature = ethkey::sign(requester.secret(), &SessionId::default()).unwrap();
=======
			let signature = crypto::publickey::sign(requester.secret(), &SessionId::default()).unwrap();
>>>>>>> 41aee5aa
			self.0.cluster(0).client().new_schnorr_signing_session(
				Default::default(),
				signature.into(),
				key_version,
				message_hash).map(|_| (self, *requester.public(), message_hash))
		}

		pub fn init(self) -> Result<(Self, Public, H256), Error> {
			let key_version = self.key_version();
			self.init_with_version(Some(key_version))
		}

		pub fn init_delegated(self) -> Result<(Self, Public, H256), Error> {
			self.0.key_storage(0).remove(&Default::default()).unwrap();
			self.init_with_version(None)
		}

		pub fn init_with_isolated(self) -> Result<(Self, Public, H256), Error> {
			self.0.isolate(1);
			self.init()
		}

		pub fn init_without_share(self) -> Result<(Self, Public, H256), Error> {
			let key_version = self.key_version();
			self.0.key_storage(0).remove(&Default::default()).unwrap();
			self.init_with_version(Some(key_version))
		}

		pub fn session_at(&self, idx: usize) -> Arc<SessionImpl> {
			self.0.sessions(idx).schnorr_signing_sessions.first().unwrap()
		}

		pub fn ensure_completed(&self) {
			self.0.loop_until(|| self.0.is_empty());
			assert!(self.session_at(0).wait().is_ok());
		}

		pub fn key_version(&self) -> H256 {
			self.0.key_storage(0).get(&Default::default())
				.unwrap().unwrap().versions.iter().last().unwrap().hash
		}
	}

	#[test]
	fn schnorr_complete_gen_sign_session() {
		let test_cases = [(0, 1), (0, 5), (2, 5), (3, 5)];
		for &(threshold, num_nodes) in &test_cases {
			let (ml, _, message) = MessageLoop::new(num_nodes, threshold).unwrap().init().unwrap();
			ml.0.loop_until(|| ml.0.is_empty());

			let signer_public = ml.0.key_storage(0).get(&Default::default()).unwrap().unwrap().public;
			let signature = ml.session_at(0).wait().unwrap();
			assert!(math::verify_schnorr_signature(&signer_public, &signature, &message).unwrap());
		}
	}

	#[test]
	fn schnorr_constructs_in_cluster_of_single_node() {
		MessageLoop::new(1, 0).unwrap().init().unwrap();
	}

	#[test]
	fn schnorr_fails_to_initialize_if_does_not_have_a_share() {
		assert!(MessageLoop::new(2, 1).unwrap().init_without_share().is_err());
	}

	#[test]
	fn schnorr_fails_to_initialize_if_threshold_is_wrong() {
		let mut ml = MessageLoop::new(3, 2).unwrap();
		ml.0.exclude(2);
		assert_eq!(ml.init().unwrap_err(), Error::ConsensusUnreachable);
	}

	#[test]
	fn schnorr_fails_to_initialize_when_already_initialized() {
		let (ml, _, _) = MessageLoop::new(1, 0).unwrap().init().unwrap();
<<<<<<< HEAD
		assert_eq!(ml.session_at(0).initialize(ml.key_version(), 777.into()),
=======
		assert_eq!(ml.session_at(0).initialize(ml.key_version(), H256::from_low_u64_be(777)),
>>>>>>> 41aee5aa
			Err(Error::InvalidStateForRequest));
	}

	#[test]
	fn schnorr_does_not_fail_when_consensus_message_received_after_consensus_established() {
		let (ml, _, _) = MessageLoop::new(3, 1).unwrap().init().unwrap();

		// consensus is established
		let session = ml.session_at(0);
		ml.0.loop_until(|| session.state() == SessionState::SessionKeyGeneration);

		// but 3rd node continues to send its messages
		// this should not fail session
		let consensus_group = session.data.lock().consensus_session.select_consensus_group().unwrap().clone();
		let mut had_3rd_message = false;
		while let Some((from, to, message)) = ml.0.take_message() {
			if !consensus_group.contains(&from) {
				had_3rd_message = true;
				ml.0.process_message(from, to, message);
			}
		}
		assert!(had_3rd_message);
	}

	#[test]
	fn schnorr_fails_when_consensus_message_is_received_when_not_initialized() {
		let ml = MessageLoop::new(3, 1).unwrap();
		let session = ml.into_session(0);
		assert_eq!(session.on_consensus_message(&ml.0.node(1), &SchnorrSigningConsensusMessage {
			session: SessionId::default().into(),
			sub_session: session.core.access_key.clone().into(),
			session_nonce: 0,
			message: ConsensusMessage::ConfirmConsensusInitialization(ConfirmConsensusInitialization {
				is_confirmed: true,
			}),
		}), Err(Error::InvalidStateForRequest));
	}

	#[test]
	fn schnorr_fails_when_generation_message_is_received_when_not_initialized() {
		let ml = MessageLoop::new(3, 1).unwrap();
		let session = ml.into_session(0);
		assert_eq!(session.on_generation_message(&ml.0.node(1), &SchnorrSigningGenerationMessage {
			session: SessionId::default().into(),
			sub_session: session.core.access_key.clone().into(),
			session_nonce: 0,
			message: GenerationMessage::ConfirmInitialization(ConfirmInitialization {
				session: SessionId::default().into(),
				session_nonce: 0,
				derived_point: Public::default().into(),
			}),
		}), Err(Error::InvalidStateForRequest));
	}

	#[test]
	fn schnorr_fails_when_generation_sesson_is_initialized_by_slave_node() {
		let (ml, _, _) = MessageLoop::new(3, 1).unwrap().init().unwrap();
		let session = ml.session_at(0);
		ml.0.loop_until(|| session.state() == SessionState::SessionKeyGeneration);

		let slave2_id = ml.0.node(2);
		let slave1_session = ml.session_at(1);

		assert_eq!(slave1_session.on_generation_message(&slave2_id, &SchnorrSigningGenerationMessage {
			session: SessionId::default().into(),
			sub_session: session.core.access_key.clone().into(),
			session_nonce: 0,
			message: GenerationMessage::InitializeSession(InitializeSession {
				session: SessionId::default().into(),
				session_nonce: 0,
				origin: None,
				author: Address::zero().into(),
				nodes: BTreeMap::new(),
				is_zero: false,
				threshold: 1,
				derived_point: Public::default().into(),
			})
		}), Err(Error::InvalidMessage));
	}

	#[test]
	fn schnorr_fails_when_signature_requested_when_not_initialized() {
		let ml = MessageLoop::new(3, 1).unwrap();
		let session = ml.into_session(1);
		assert_eq!(session.on_partial_signature_requested(&ml.0.node(0), &SchnorrRequestPartialSignature {
			session: SessionId::default().into(),
			sub_session: session.core.access_key.clone().into(),
			session_nonce: 0,
			request_id: Secret::from_str("0000000000000000000000000000000000000000000000000000000000000001").unwrap().into(),
			message_hash: H256::zero().into(),
			nodes: Default::default(),
		}), Err(Error::InvalidStateForRequest));
	}

	#[test]
	fn schnorr_fails_when_signature_requested_by_slave_node() {
		let ml = MessageLoop::new(3, 1).unwrap();
		let session = ml.into_session(0);
		assert_eq!(session.on_partial_signature_requested(&ml.0.node(1), &SchnorrRequestPartialSignature {
			session: SessionId::default().into(),
			sub_session: session.core.access_key.clone().into(),
			session_nonce: 0,
			request_id: Secret::from_str("0000000000000000000000000000000000000000000000000000000000000001").unwrap().into(),
			message_hash: H256::zero().into(),
			nodes: Default::default(),
		}), Err(Error::InvalidMessage));
	}

	#[test]
	fn schnorr_failed_signing_session() {
		let (ml, requester, _) = MessageLoop::new(3, 1).unwrap().init().unwrap();

		// we need at least 2-of-3 nodes to agree to reach consensus
		// let's say 2 of 3 nodes disagee
		ml.0.acl_storage(1).prohibit(public_to_address(&requester), SessionId::default());
		ml.0.acl_storage(2).prohibit(public_to_address(&requester), SessionId::default());

		// then consensus is unreachable
		ml.0.loop_until(|| ml.0.is_empty());
		assert_eq!(ml.session_at(0).wait().unwrap_err(), Error::ConsensusUnreachable);
	}

	#[test]
	fn schnorr_complete_signing_session_with_single_node_failing() {
		let (ml, requester, _) = MessageLoop::new(3, 1).unwrap().init().unwrap();

		// we need at least 2-of-3 nodes to agree to reach consensus
		// let's say 1 of 3 nodes disagee
		ml.0.acl_storage(1).prohibit(public_to_address(&requester), SessionId::default());

		// then consensus reachable, but single node will disagree
		ml.ensure_completed();
	}

	#[test]
	fn schnorr_complete_signing_session_with_acl_check_failed_on_master() {
		let (ml, requester, _) = MessageLoop::new(3, 1).unwrap().init().unwrap();

		// we need at least 2-of-3 nodes to agree to reach consensus
		// let's say 1 of 3 nodes disagee
		ml.0.acl_storage(0).prohibit(public_to_address(&requester), SessionId::default());

		// then consensus reachable, but single node will disagree
		ml.ensure_completed();
	}

	#[test]
	fn schnorr_signing_message_fails_when_nonce_is_wrong() {
		let ml = MessageLoop::new(3, 1).unwrap();
		let session = ml.into_session(1);
		let msg = SchnorrSigningMessage::SchnorrSigningGenerationMessage(SchnorrSigningGenerationMessage {
			session: SessionId::default().into(),
			sub_session: session.core.access_key.clone().into(),
			session_nonce: 10,
			message: GenerationMessage::ConfirmInitialization(ConfirmInitialization {
				session: SessionId::default().into(),
				session_nonce: 0,
				derived_point: Public::default().into(),
			}),
		});
		assert_eq!(session.process_message(&ml.0.node(1), &msg), Err(Error::ReplayProtection));
	}

	#[test]
	fn schnorr_signing_works_when_delegated_to_other_node() {
		let (ml, _, _) = MessageLoop::new(3, 1).unwrap().init_delegated().unwrap();
		ml.ensure_completed();
	}

	#[test]
	fn schnorr_signing_works_when_share_owners_are_isolated() {
		let (ml, _, _) = MessageLoop::new(3, 1).unwrap().init_with_isolated().unwrap();
		ml.ensure_completed();
	}
}<|MERGE_RESOLUTION|>--- conflicted
+++ resolved
@@ -819,11 +819,7 @@
 	use std::str::FromStr;
 	use std::collections::BTreeMap;
 	use ethereum_types::{Address, H256};
-<<<<<<< HEAD
-	use ethkey::{self, Random, Generator, Public, Secret, public_to_address};
-=======
 	use crypto::publickey::{Random, Generator, Public, Secret, public_to_address};
->>>>>>> 41aee5aa
 	use acl_storage::DummyAclStorage;
 	use key_server_cluster::{SessionId, Requester, SessionMeta, Error, KeyStorage};
 	use key_server_cluster::cluster::tests::MessageLoop as ClusterMessageLoop;
@@ -846,11 +842,7 @@
 		}
 
 		pub fn into_session(&self, at_node: usize) -> SessionImpl {
-<<<<<<< HEAD
-			let requester = Some(Requester::Signature(ethkey::sign(Random.generate().unwrap().secret(),
-=======
 			let requester = Some(Requester::Signature(crypto::publickey::sign(Random.generate().unwrap().secret(),
->>>>>>> 41aee5aa
 				&SessionId::default()).unwrap()));
 			SessionImpl::new(SessionParams {
 				meta: SessionMeta {
@@ -866,21 +858,13 @@
 				acl_storage: Arc::new(DummyAclStorage::default()),
 				cluster: self.0.cluster(0).view().unwrap(),
 				nonce: 0,
-<<<<<<< HEAD
-			}, requester).unwrap()
-=======
 			}, requester).unwrap().0
->>>>>>> 41aee5aa
 		}
 
 		pub fn init_with_version(self, key_version: Option<H256>) -> Result<(Self, Public, H256), Error> {
 			let message_hash = H256::random();
 			let requester = Random.generate().unwrap();
-<<<<<<< HEAD
-			let signature = ethkey::sign(requester.secret(), &SessionId::default()).unwrap();
-=======
 			let signature = crypto::publickey::sign(requester.secret(), &SessionId::default()).unwrap();
->>>>>>> 41aee5aa
 			self.0.cluster(0).client().new_schnorr_signing_session(
 				Default::default(),
 				signature.into(),
@@ -957,11 +941,7 @@
 	#[test]
 	fn schnorr_fails_to_initialize_when_already_initialized() {
 		let (ml, _, _) = MessageLoop::new(1, 0).unwrap().init().unwrap();
-<<<<<<< HEAD
-		assert_eq!(ml.session_at(0).initialize(ml.key_version(), 777.into()),
-=======
 		assert_eq!(ml.session_at(0).initialize(ml.key_version(), H256::from_low_u64_be(777)),
->>>>>>> 41aee5aa
 			Err(Error::InvalidStateForRequest));
 	}
 
