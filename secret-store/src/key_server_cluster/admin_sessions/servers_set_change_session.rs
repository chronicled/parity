--- conflicted
+++ resolved
@@ -1050,14 +1050,9 @@
 	use std::sync::Arc;
 	use std::collections::{VecDeque, BTreeMap, BTreeSet};
 	use ethereum_types::H256;
-<<<<<<< HEAD
-	use ethkey::{Random, Generator, Public, Signature, KeyPair, sign};
-	use key_server_cluster::{NodeId, SessionId, Error, KeyStorage, NodeKeyPair, PlainNodeKeyPair};
-=======
 	use crypto::publickey::{Random, Generator, Public, Signature, KeyPair, sign};
 	use blockchain::SigningKeyPair;
 	use key_server_cluster::{NodeId, SessionId, Error, KeyStorage, PlainNodeKeyPair};
->>>>>>> 41aee5aa
 	use key_server_cluster::cluster_sessions::ClusterSession;
 	use key_server_cluster::cluster::tests::MessageLoop as ClusterMessageLoop;
 	use key_server_cluster::generation_session::tests::{MessageLoop as GenerationMessageLoop};
@@ -1096,32 +1091,6 @@
 		fn fmt(&self, f: &mut ::std::fmt::Formatter) -> ::std::fmt::Result {
 			write!(f, "{:?}", self.ml)
 		}
-<<<<<<< HEAD
-	}
-
-	struct Adapter;
-
-	impl AdminSessionAdapter<SessionImpl> for Adapter {
-		const SIGN_NEW_NODES: bool = true;
-
-		fn create(
-			mut meta: ShareChangeSessionMeta,
-			admin_public: Public,
-			all_nodes_set: BTreeSet<NodeId>,
-			ml: &ClusterMessageLoop,
-			idx: usize
-		) -> SessionImpl {
-			meta.self_node_id = *ml.node_key_pair(idx).public();
-			SessionImpl::new(SessionParams {
-				meta: meta,
-				all_nodes_set: all_nodes_set,
-				cluster: ml.cluster(idx).view().unwrap(),
-				key_storage: ml.key_storage(idx).clone(),
-				nonce: 1,
-				admin_public: admin_public,
-				migration_id: None,
-			}).unwrap()
-=======
 	}
 
 	struct Adapter;
@@ -1168,35 +1137,6 @@
 				add,
 				removed_nodes_ids,
 				isolated_nodes_ids)
->>>>>>> 41aee5aa
-		}
-	}
-
-<<<<<<< HEAD
-	impl<S: ClusterSession> MessageLoop<S> {
-		pub fn with_gml<C: AdminSessionAdapter<S>>(
-			gml: GenerationMessageLoop,
-=======
-		pub fn and_then<C: AdminSessionAdapter<S>>(
-			self,
->>>>>>> 41aee5aa
-			master: NodeId,
-			add: Option<Vec<KeyPair>>,
-			removed_nodes_ids: Option<BTreeSet<NodeId>>,
-			isolated_nodes_ids: Option<BTreeSet<NodeId>>,
-		) -> Self {
-<<<<<<< HEAD
-			// read generated key data
-			let original_key_pair = gml.compute_key_pair();
-			let original_key_version = gml.key_version();
-			Self::with_ml::<C>(
-				gml.0,
-				original_key_pair,
-				original_key_version,
-				master,
-				add,
-				removed_nodes_ids,
-				isolated_nodes_ids)
 		}
 
 		pub fn and_then<C: AdminSessionAdapter<S>>(
@@ -1217,19 +1157,6 @@
 			)
 		}
 
-=======
-			Self::with_ml::<C>(
-				self.ml,
-				self.original_key_pair,
-				self.original_key_version,
-				master,
-				add,
-				removed_nodes_ids,
-				isolated_nodes_ids,
-			)
-		}
-
->>>>>>> 41aee5aa
 		pub fn with_ml<C: AdminSessionAdapter<S>>(
 			mut ml: ClusterMessageLoop,
 			original_key_pair: KeyPair,
@@ -1276,19 +1203,11 @@
 			// include new nodes in the cluster
 			for node_key_pair in &add {
 				ml.include(Arc::new(PlainNodeKeyPair::new(node_key_pair.clone())));
-<<<<<<< HEAD
-=======
 			}
 			// isolate nodes from the cluster
 			for isolated_node_id in &isolated_nodes_ids {
 				let idx = ml.nodes().iter().position(|n| n == isolated_node_id).unwrap();
 				ml.exclude(idx);
->>>>>>> 41aee5aa
-			}
-			// isolate nodes from the cluster
-			for isolated_node_id in &isolated_nodes_ids {
-				let idx = ml.nodes().iter().position(|n| n == isolated_node_id).unwrap();
-				ml.exclude(idx);
 			}
 
 			// prepare set of nodes
@@ -1296,14 +1215,6 @@
 				.map(|idx| (ml.node(idx), C::create(meta.clone(), admin_public, all_nodes_set.clone(), &ml, idx)))
 				.collect();
 
-<<<<<<< HEAD
-=======
-			// prepare set of nodes
-			let sessions: BTreeMap<_, _> = (0..ml.nodes().len())
-				.map(|idx| (ml.node(idx), C::create(meta.clone(), admin_public, all_nodes_set.clone(), &ml, idx)))
-				.collect();
-
->>>>>>> 41aee5aa
 			let all_set_signature = sign(admin_key_pair.secret(), &ordered_nodes_hash(&old_set_to_sign)).unwrap();
 			let new_set_signature = sign(admin_key_pair.secret(), &ordered_nodes_hash(&new_nodes_set)).unwrap();
 
