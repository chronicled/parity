--- conflicted
+++ resolved
@@ -21,14 +21,9 @@
 use futures::{oneshot, Oneshot, Complete, Future};
 use parking_lot::{Mutex, RwLock, Condvar};
 use ethereum_types::H256;
-<<<<<<< HEAD
-use ethkey::Secret;
-use key_server_cluster::{Error, NodeId, SessionId, Requester, NodeKeyPair};
-=======
 use crypto::publickey::Secret;
 use blockchain::SigningKeyPair;
 use key_server_cluster::{Error, NodeId, SessionId};
->>>>>>> 41aee5aa
 use key_server_cluster::cluster::{Cluster, ClusterConfiguration, ClusterView};
 use key_server_cluster::cluster_connections::ConnectionProvider;
 use key_server_cluster::connection_trigger::ServersSetChangeSessionCreatorConnector;
@@ -199,11 +194,6 @@
 	container_state: Arc<Mutex<ClusterSessionsContainerState>>,
 	/// Do not actually remove sessions.
 	preserve_sessions: bool,
-<<<<<<< HEAD
-	/// Phantom data.
-	_pd: ::std::marker::PhantomData<D>,
-=======
->>>>>>> 41aee5aa
 }
 
 /// Session and its message queue.
@@ -328,10 +318,6 @@
 			listeners: Mutex::new(Vec::new()),
 			container_state: container_state,
 			preserve_sessions: false,
-<<<<<<< HEAD
-			_pd: Default::default(),
-=======
->>>>>>> 41aee5aa
 		}
 	}
 
@@ -628,9 +614,6 @@
 	}
 }
 
-<<<<<<< HEAD
-pub fn create_cluster_view(self_key_pair: Arc<NodeKeyPair>, connections: Arc<ConnectionProvider>, requires_all_connections: bool) -> Result<Arc<Cluster>, Error> {
-=======
 impl<S: ClusterSession> WaitableSession<S> {
 	pub fn new(session: S, oneshot: Oneshot<Result<S::SuccessfulResult, Error>>) -> Self {
 		WaitableSession {
@@ -666,7 +649,6 @@
 }
 
 pub fn create_cluster_view(self_key_pair: Arc<dyn SigningKeyPair>, connections: Arc<dyn ConnectionProvider>, requires_all_connections: bool) -> Result<Arc<dyn Cluster>, Error> {
->>>>>>> 41aee5aa
 	let mut connected_nodes = connections.connected_nodes()?;
 	let disconnected_nodes = connections.disconnected_nodes();
 
